--- conflicted
+++ resolved
@@ -292,11 +292,7 @@
 	depends on USB && USB_ARCH_HAS_OHCI
 	select ISP1301_OMAP if MACH_OMAP_H2 || MACH_OMAP_H3
 	select USB_OTG_UTILS if ARCH_OMAP
-<<<<<<< HEAD
-	depends on USB_ISP1301 || !(ARCH_LPC32XX || ARCH_PNX4008)
-=======
-	select USB_ISP1301 if ARCH_LPC32XX
->>>>>>> 9cf1c871
+	depends on USB_ISP1301 || !ARCH_LPC32XX
 	---help---
 	  The Open Host Controller Interface (OHCI) is a standard for accessing
 	  USB 1.1 host controller hardware.  It does more in hardware than Intel's
