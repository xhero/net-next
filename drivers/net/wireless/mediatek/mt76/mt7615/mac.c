--- conflicted
+++ resolved
@@ -526,36 +526,16 @@
 	fc_type = (le16_to_cpu(fc) & IEEE80211_FCTL_FTYPE) >> 2;
 	fc_stype = (le16_to_cpu(fc) & IEEE80211_FCTL_STYPE) >> 4;
 
-<<<<<<< HEAD
-	if (ieee80211_is_data(fc) || ieee80211_is_bufferable_mmpdu(fc)) {
-		q_idx = wmm_idx * MT7615_MAX_WMM_SETS +
-			skb_get_queue_mapping(skb);
-		p_fmt = is_usb ? MT_TX_TYPE_SF : MT_TX_TYPE_CT;
-	} else if (beacon) {
-		if (ext_phy)
-			q_idx = MT_LMAC_BCN1;
-		else
-			q_idx = MT_LMAC_BCN0;
-=======
 	if (beacon) {
->>>>>>> 84569f32
 		p_fmt = MT_TX_TYPE_FW;
 		q_idx = ext_phy ? MT_LMAC_BCN1 : MT_LMAC_BCN0;
 	} else if (skb_get_queue_mapping(skb) >= MT_TXQ_PSD) {
 		p_fmt = is_usb ? MT_TX_TYPE_SF : MT_TX_TYPE_CT;
 		q_idx = ext_phy ? MT_LMAC_ALTX1 : MT_LMAC_ALTX0;
 	} else {
-<<<<<<< HEAD
-		if (ext_phy)
-			q_idx = MT_LMAC_ALTX1;
-		else
-			q_idx = MT_LMAC_ALTX0;
-		p_fmt = is_usb ? MT_TX_TYPE_SF : MT_TX_TYPE_CT;
-=======
 		p_fmt = is_usb ? MT_TX_TYPE_SF : MT_TX_TYPE_CT;
 		q_idx = wmm_idx * MT7615_MAX_WMM_SETS +
 			mt7615_lmac_mapping(dev, skb_get_queue_mapping(skb));
->>>>>>> 84569f32
 	}
 
 	val = FIELD_PREP(MT_TXD0_TX_BYTES, skb->len + sz_txd) |
@@ -901,7 +881,6 @@
 	wd = kzalloc(sizeof(*wd), GFP_ATOMIC);
 	if (!wd)
 		return -ENOMEM;
-<<<<<<< HEAD
 
 	wd->type = MT7615_WTBL_RATE_DESC;
 	wd->sta = sta;
@@ -931,37 +910,6 @@
 	if (!mt76_poll(dev, MT_WTBL_UPDATE, MT_WTBL_UPDATE_BUSY, 0, 5000))
 		return;
 
-=======
-
-	wd->type = MT7615_WTBL_RATE_DESC;
-	wd->sta = sta;
-
-	mt7615_mac_update_rate_desc(phy, sta, probe_rate, rates,
-				    &wd->rate);
-	list_add_tail(&wd->node, &dev->wd_head);
-	queue_work(dev->mt76.usb.wq, &dev->wtbl_work);
-
-	return 0;
-}
-
-void mt7615_mac_set_rates(struct mt7615_phy *phy, struct mt7615_sta *sta,
-			  struct ieee80211_tx_rate *probe_rate,
-			  struct ieee80211_tx_rate *rates)
-{
-	int wcid = sta->wcid.idx, n_rates = sta->n_rates;
-	struct mt7615_dev *dev = phy->dev;
-	struct mt7615_rate_desc rd;
-	u32 w5, w27, addr;
-
-	if (mt76_is_usb(&dev->mt76)) {
-		mt7615_mac_queue_rate_update(phy, sta, probe_rate, rates);
-		return;
-	}
-
-	if (!mt76_poll(dev, MT_WTBL_UPDATE, MT_WTBL_UPDATE_BUSY, 0, 5000))
-		return;
-
->>>>>>> 84569f32
 	memset(&rd, 0, sizeof(struct mt7615_rate_desc));
 	mt7615_mac_update_rate_desc(phy, sta, probe_rate, rates, &rd);
 
@@ -1567,21 +1515,12 @@
 	struct mt7615_dev *dev = phy->dev;
 	bool ext_phy = phy != &dev->phy;
 	u32 reg;
-<<<<<<< HEAD
 
 	if (is_mt7663(&dev->mt76))
 		reg = MT7663_WF_PHY_R0_PHYMUX_5;
 	else
 		reg = MT_WF_PHY_R0_PHYMUX_5(ext_phy);
 
-=======
-
-	if (is_mt7663(&dev->mt76))
-		reg = MT7663_WF_PHY_R0_PHYMUX_5;
-	else
-		reg = MT_WF_PHY_R0_PHYMUX_5(ext_phy);
-
->>>>>>> 84569f32
 	/* reset PD and MDRDY counters */
 	mt76_clear(dev, reg, GENMASK(22, 20));
 	mt76_set(dev, reg, BIT(22) | BIT(20));
