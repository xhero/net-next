// SPDX-License-Identifier: GPL-2.0-only
/****************************************************************************
 * Driver for Solarflare network controllers and boards
 * Copyright 2005-2006 Fen Systems Ltd.
 * Copyright 2005-2013 Solarflare Communications Inc.
 */

#include <linux/socket.h>
#include <linux/in.h>
#include <linux/slab.h>
#include <linux/ip.h>
#include <linux/ipv6.h>
#include <linux/tcp.h>
#include <linux/udp.h>
#include <linux/prefetch.h>
#include <linux/moduleparam.h>
#include <linux/iommu.h>
#include <net/ip.h>
#include <net/checksum.h>
#include <net/xdp.h>
#include <linux/bpf_trace.h>
#include "net_driver.h"
#include "efx.h"
#include "filter.h"
#include "nic.h"
#include "selftest.h"
#include "workarounds.h"

/* Preferred number of descriptors to fill at once */
#define EFX_RX_PREFERRED_BATCH 8U

/* Maximum rx prefix used by any architecture. */
#define EFX_MAX_RX_PREFIX_SIZE 16

/* Number of RX buffers to recycle pages for.  When creating the RX page recycle
 * ring, this number is divided by the number of buffers per page to calculate
 * the number of pages to store in the RX page recycle ring.
 */
#define EFX_RECYCLE_RING_SIZE_IOMMU 4096
#define EFX_RECYCLE_RING_SIZE_NOIOMMU (2 * EFX_RX_PREFERRED_BATCH)

/* Size of buffer allocated for skb header area. */
#define EFX_SKB_HEADERS  128u

/* This is the percentage fill level below which new RX descriptors
 * will be added to the RX descriptor ring.
 */
static unsigned int rx_refill_threshold;

/* Each packet can consume up to ceil(max_frame_len / buffer_size) buffers */
#define EFX_RX_MAX_FRAGS DIV_ROUND_UP(EFX_MAX_FRAME_LEN(EFX_MAX_MTU), \
				      EFX_RX_USR_BUF_SIZE)

/*
 * RX maximum head room required.
 *
 * This must be at least 1 to prevent overflow, plus one packet-worth
 * to allow pipelined receives.
 */
#define EFX_RXD_HEAD_ROOM (1 + EFX_RX_MAX_FRAGS)

static inline u8 *efx_rx_buf_va(struct efx_rx_buffer *buf)
{
	return page_address(buf->page) + buf->page_offset;
}

static inline u32 efx_rx_buf_hash(struct efx_nic *efx, const u8 *eh)
{
#if defined(CONFIG_HAVE_EFFICIENT_UNALIGNED_ACCESS)
	return __le32_to_cpup((const __le32 *)(eh + efx->rx_packet_hash_offset));
#else
	const u8 *data = eh + efx->rx_packet_hash_offset;
	return (u32)data[0]	  |
	       (u32)data[1] << 8  |
	       (u32)data[2] << 16 |
	       (u32)data[3] << 24;
#endif
}

static inline struct efx_rx_buffer *
efx_rx_buf_next(struct efx_rx_queue *rx_queue, struct efx_rx_buffer *rx_buf)
{
	if (unlikely(rx_buf == efx_rx_buffer(rx_queue, rx_queue->ptr_mask)))
		return efx_rx_buffer(rx_queue, 0);
	else
		return rx_buf + 1;
}

static inline void efx_sync_rx_buffer(struct efx_nic *efx,
				      struct efx_rx_buffer *rx_buf,
				      unsigned int len)
{
	dma_sync_single_for_cpu(&efx->pci_dev->dev, rx_buf->dma_addr, len,
				DMA_FROM_DEVICE);
}

void efx_rx_config_page_split(struct efx_nic *efx)
{
	efx->rx_page_buf_step = ALIGN(efx->rx_dma_len + efx->rx_ip_align +
				      XDP_PACKET_HEADROOM,
				      EFX_RX_BUF_ALIGNMENT);
	efx->rx_bufs_per_page = efx->rx_buffer_order ? 1 :
		((PAGE_SIZE - sizeof(struct efx_rx_page_state)) /
<<<<<<< HEAD
		(efx->rx_page_buf_step + XDP_PACKET_HEADROOM));
=======
		efx->rx_page_buf_step);
>>>>>>> a7196caf
	efx->rx_buffer_truesize = (PAGE_SIZE << efx->rx_buffer_order) /
		efx->rx_bufs_per_page;
	efx->rx_pages_per_batch = DIV_ROUND_UP(EFX_RX_PREFERRED_BATCH,
					       efx->rx_bufs_per_page);
}

/* Check the RX page recycle ring for a page that can be reused. */
static struct page *efx_reuse_page(struct efx_rx_queue *rx_queue)
{
	struct efx_nic *efx = rx_queue->efx;
	struct page *page;
	struct efx_rx_page_state *state;
	unsigned index;

	index = rx_queue->page_remove & rx_queue->page_ptr_mask;
	page = rx_queue->page_ring[index];
	if (page == NULL)
		return NULL;

	rx_queue->page_ring[index] = NULL;
	/* page_remove cannot exceed page_add. */
	if (rx_queue->page_remove != rx_queue->page_add)
		++rx_queue->page_remove;

	/* If page_count is 1 then we hold the only reference to this page. */
	if (page_count(page) == 1) {
		++rx_queue->page_recycle_count;
		return page;
	} else {
		state = page_address(page);
		dma_unmap_page(&efx->pci_dev->dev, state->dma_addr,
			       PAGE_SIZE << efx->rx_buffer_order,
			       DMA_FROM_DEVICE);
		put_page(page);
		++rx_queue->page_recycle_failed;
	}

	return NULL;
}

/**
 * efx_init_rx_buffers - create EFX_RX_BATCH page-based RX buffers
 *
 * @rx_queue:		Efx RX queue
 *
 * This allocates a batch of pages, maps them for DMA, and populates
 * struct efx_rx_buffers for each one. Return a negative error code or
 * 0 on success. If a single page can be used for multiple buffers,
 * then the page will either be inserted fully, or not at all.
 */
static int efx_init_rx_buffers(struct efx_rx_queue *rx_queue, bool atomic)
{
	struct efx_nic *efx = rx_queue->efx;
	struct efx_rx_buffer *rx_buf;
	struct page *page;
	unsigned int page_offset;
	struct efx_rx_page_state *state;
	dma_addr_t dma_addr;
	unsigned index, count;

	count = 0;
	do {
		page = efx_reuse_page(rx_queue);
		if (page == NULL) {
			page = alloc_pages(__GFP_COMP |
					   (atomic ? GFP_ATOMIC : GFP_KERNEL),
					   efx->rx_buffer_order);
			if (unlikely(page == NULL))
				return -ENOMEM;
			dma_addr =
				dma_map_page(&efx->pci_dev->dev, page, 0,
					     PAGE_SIZE << efx->rx_buffer_order,
					     DMA_FROM_DEVICE);
			if (unlikely(dma_mapping_error(&efx->pci_dev->dev,
						       dma_addr))) {
				__free_pages(page, efx->rx_buffer_order);
				return -EIO;
			}
			state = page_address(page);
			state->dma_addr = dma_addr;
		} else {
			state = page_address(page);
			dma_addr = state->dma_addr;
		}

		dma_addr += sizeof(struct efx_rx_page_state);
		page_offset = sizeof(struct efx_rx_page_state);

		do {
			page_offset += XDP_PACKET_HEADROOM;
			dma_addr += XDP_PACKET_HEADROOM;

			index = rx_queue->added_count & rx_queue->ptr_mask;
			rx_buf = efx_rx_buffer(rx_queue, index);
			rx_buf->dma_addr = dma_addr + efx->rx_ip_align +
					   XDP_PACKET_HEADROOM;
			rx_buf->page = page;
			rx_buf->page_offset = page_offset + efx->rx_ip_align +
					      XDP_PACKET_HEADROOM;
			rx_buf->len = efx->rx_dma_len;
			rx_buf->flags = 0;
			++rx_queue->added_count;
			get_page(page);
			dma_addr += efx->rx_page_buf_step;
			page_offset += efx->rx_page_buf_step;
		} while (page_offset + efx->rx_page_buf_step <= PAGE_SIZE);

		rx_buf->flags = EFX_RX_BUF_LAST_IN_PAGE;
	} while (++count < efx->rx_pages_per_batch);

	return 0;
}

/* Unmap a DMA-mapped page.  This function is only called for the final RX
 * buffer in a page.
 */
static void efx_unmap_rx_buffer(struct efx_nic *efx,
				struct efx_rx_buffer *rx_buf)
{
	struct page *page = rx_buf->page;

	if (page) {
		struct efx_rx_page_state *state = page_address(page);
		dma_unmap_page(&efx->pci_dev->dev,
			       state->dma_addr,
			       PAGE_SIZE << efx->rx_buffer_order,
			       DMA_FROM_DEVICE);
	}
}

static void efx_free_rx_buffers(struct efx_rx_queue *rx_queue,
				struct efx_rx_buffer *rx_buf,
				unsigned int num_bufs)
{
	do {
		if (rx_buf->page) {
			put_page(rx_buf->page);
			rx_buf->page = NULL;
		}
		rx_buf = efx_rx_buf_next(rx_queue, rx_buf);
	} while (--num_bufs);
}

/* Attempt to recycle the page if there is an RX recycle ring; the page can
 * only be added if this is the final RX buffer, to prevent pages being used in
 * the descriptor ring and appearing in the recycle ring simultaneously.
 */
static void efx_recycle_rx_page(struct efx_channel *channel,
				struct efx_rx_buffer *rx_buf)
{
	struct page *page = rx_buf->page;
	struct efx_rx_queue *rx_queue = efx_channel_get_rx_queue(channel);
	struct efx_nic *efx = rx_queue->efx;
	unsigned index;

	/* Only recycle the page after processing the final buffer. */
	if (!(rx_buf->flags & EFX_RX_BUF_LAST_IN_PAGE))
		return;

	index = rx_queue->page_add & rx_queue->page_ptr_mask;
	if (rx_queue->page_ring[index] == NULL) {
		unsigned read_index = rx_queue->page_remove &
			rx_queue->page_ptr_mask;

		/* The next slot in the recycle ring is available, but
		 * increment page_remove if the read pointer currently
		 * points here.
		 */
		if (read_index == index)
			++rx_queue->page_remove;
		rx_queue->page_ring[index] = page;
		++rx_queue->page_add;
		return;
	}
	++rx_queue->page_recycle_full;
	efx_unmap_rx_buffer(efx, rx_buf);
	put_page(rx_buf->page);
}

static void efx_fini_rx_buffer(struct efx_rx_queue *rx_queue,
			       struct efx_rx_buffer *rx_buf)
{
	/* Release the page reference we hold for the buffer. */
	if (rx_buf->page)
		put_page(rx_buf->page);

	/* If this is the last buffer in a page, unmap and free it. */
	if (rx_buf->flags & EFX_RX_BUF_LAST_IN_PAGE) {
		efx_unmap_rx_buffer(rx_queue->efx, rx_buf);
		efx_free_rx_buffers(rx_queue, rx_buf, 1);
	}
	rx_buf->page = NULL;
}

/* Recycle the pages that are used by buffers that have just been received. */
static void efx_recycle_rx_pages(struct efx_channel *channel,
				 struct efx_rx_buffer *rx_buf,
				 unsigned int n_frags)
{
	struct efx_rx_queue *rx_queue = efx_channel_get_rx_queue(channel);

	do {
		efx_recycle_rx_page(channel, rx_buf);
		rx_buf = efx_rx_buf_next(rx_queue, rx_buf);
	} while (--n_frags);
}

static void efx_discard_rx_packet(struct efx_channel *channel,
				  struct efx_rx_buffer *rx_buf,
				  unsigned int n_frags)
{
	struct efx_rx_queue *rx_queue = efx_channel_get_rx_queue(channel);

	efx_recycle_rx_pages(channel, rx_buf, n_frags);

	efx_free_rx_buffers(rx_queue, rx_buf, n_frags);
}

/**
 * efx_fast_push_rx_descriptors - push new RX descriptors quickly
 * @rx_queue:		RX descriptor queue
 *
 * This will aim to fill the RX descriptor queue up to
 * @rx_queue->@max_fill. If there is insufficient atomic
 * memory to do so, a slow fill will be scheduled.
 *
 * The caller must provide serialisation (none is used here). In practise,
 * this means this function must run from the NAPI handler, or be called
 * when NAPI is disabled.
 */
void efx_fast_push_rx_descriptors(struct efx_rx_queue *rx_queue, bool atomic)
{
	struct efx_nic *efx = rx_queue->efx;
	unsigned int fill_level, batch_size;
	int space, rc = 0;

	if (!rx_queue->refill_enabled)
		return;

	/* Calculate current fill level, and exit if we don't need to fill */
	fill_level = (rx_queue->added_count - rx_queue->removed_count);
	EFX_WARN_ON_ONCE_PARANOID(fill_level > rx_queue->efx->rxq_entries);
	if (fill_level >= rx_queue->fast_fill_trigger)
		goto out;

	/* Record minimum fill level */
	if (unlikely(fill_level < rx_queue->min_fill)) {
		if (fill_level)
			rx_queue->min_fill = fill_level;
	}

	batch_size = efx->rx_pages_per_batch * efx->rx_bufs_per_page;
	space = rx_queue->max_fill - fill_level;
	EFX_WARN_ON_ONCE_PARANOID(space < batch_size);

	netif_vdbg(rx_queue->efx, rx_status, rx_queue->efx->net_dev,
		   "RX queue %d fast-filling descriptor ring from"
		   " level %d to level %d\n",
		   efx_rx_queue_index(rx_queue), fill_level,
		   rx_queue->max_fill);


	do {
		rc = efx_init_rx_buffers(rx_queue, atomic);
		if (unlikely(rc)) {
			/* Ensure that we don't leave the rx queue empty */
			efx_schedule_slow_fill(rx_queue);
			goto out;
		}
	} while ((space -= batch_size) >= batch_size);

	netif_vdbg(rx_queue->efx, rx_status, rx_queue->efx->net_dev,
		   "RX queue %d fast-filled descriptor ring "
		   "to level %d\n", efx_rx_queue_index(rx_queue),
		   rx_queue->added_count - rx_queue->removed_count);

 out:
	if (rx_queue->notified_count != rx_queue->added_count)
		efx_nic_notify_rx_desc(rx_queue);
}

void efx_rx_slow_fill(struct timer_list *t)
{
	struct efx_rx_queue *rx_queue = from_timer(rx_queue, t, slow_fill);

	/* Post an event to cause NAPI to run and refill the queue */
	efx_nic_generate_fill_event(rx_queue);
	++rx_queue->slow_fill_count;
}

static void efx_rx_packet__check_len(struct efx_rx_queue *rx_queue,
				     struct efx_rx_buffer *rx_buf,
				     int len)
{
	struct efx_nic *efx = rx_queue->efx;
	unsigned max_len = rx_buf->len - efx->type->rx_buffer_padding;

	if (likely(len <= max_len))
		return;

	/* The packet must be discarded, but this is only a fatal error
	 * if the caller indicated it was
	 */
	rx_buf->flags |= EFX_RX_PKT_DISCARD;

	if (net_ratelimit())
		netif_err(efx, rx_err, efx->net_dev,
			  "RX queue %d overlength RX event (%#x > %#x)\n",
			  efx_rx_queue_index(rx_queue), len, max_len);

	efx_rx_queue_channel(rx_queue)->n_rx_overlength++;
}

/* Pass a received packet up through GRO.  GRO can handle pages
 * regardless of checksum state and skbs with a good checksum.
 */
static void
efx_rx_packet_gro(struct efx_channel *channel, struct efx_rx_buffer *rx_buf,
		  unsigned int n_frags, u8 *eh)
{
	struct napi_struct *napi = &channel->napi_str;
	struct efx_nic *efx = channel->efx;
	struct sk_buff *skb;

	skb = napi_get_frags(napi);
	if (unlikely(!skb)) {
		struct efx_rx_queue *rx_queue;

		rx_queue = efx_channel_get_rx_queue(channel);
		efx_free_rx_buffers(rx_queue, rx_buf, n_frags);
		return;
	}

	if (efx->net_dev->features & NETIF_F_RXHASH)
		skb_set_hash(skb, efx_rx_buf_hash(efx, eh),
			     PKT_HASH_TYPE_L3);
	skb->ip_summed = ((rx_buf->flags & EFX_RX_PKT_CSUMMED) ?
			  CHECKSUM_UNNECESSARY : CHECKSUM_NONE);
	skb->csum_level = !!(rx_buf->flags & EFX_RX_PKT_CSUM_LEVEL);

	for (;;) {
		skb_fill_page_desc(skb, skb_shinfo(skb)->nr_frags,
				   rx_buf->page, rx_buf->page_offset,
				   rx_buf->len);
		rx_buf->page = NULL;
		skb->len += rx_buf->len;
		if (skb_shinfo(skb)->nr_frags == n_frags)
			break;

		rx_buf = efx_rx_buf_next(&channel->rx_queue, rx_buf);
	}

	skb->data_len = skb->len;
	skb->truesize += n_frags * efx->rx_buffer_truesize;

	skb_record_rx_queue(skb, channel->rx_queue.core_index);

	napi_gro_frags(napi);
}

/* Allocate and construct an SKB around page fragments */
static struct sk_buff *efx_rx_mk_skb(struct efx_channel *channel,
				     struct efx_rx_buffer *rx_buf,
				     unsigned int n_frags,
				     u8 *eh, int hdr_len)
{
	struct efx_nic *efx = channel->efx;
	struct sk_buff *skb;

	/* Allocate an SKB to store the headers */
	skb = netdev_alloc_skb(efx->net_dev,
			       efx->rx_ip_align + efx->rx_prefix_size +
			       hdr_len);
	if (unlikely(skb == NULL)) {
		atomic_inc(&efx->n_rx_noskb_drops);
		return NULL;
	}

	EFX_WARN_ON_ONCE_PARANOID(rx_buf->len < hdr_len);

	memcpy(skb->data + efx->rx_ip_align, eh - efx->rx_prefix_size,
	       efx->rx_prefix_size + hdr_len);
	skb_reserve(skb, efx->rx_ip_align + efx->rx_prefix_size);
	__skb_put(skb, hdr_len);

	/* Append the remaining page(s) onto the frag list */
	if (rx_buf->len > hdr_len) {
		rx_buf->page_offset += hdr_len;
		rx_buf->len -= hdr_len;

		for (;;) {
			skb_fill_page_desc(skb, skb_shinfo(skb)->nr_frags,
					   rx_buf->page, rx_buf->page_offset,
					   rx_buf->len);
			rx_buf->page = NULL;
			skb->len += rx_buf->len;
			skb->data_len += rx_buf->len;
			if (skb_shinfo(skb)->nr_frags == n_frags)
				break;

			rx_buf = efx_rx_buf_next(&channel->rx_queue, rx_buf);
		}
	} else {
		__free_pages(rx_buf->page, efx->rx_buffer_order);
		rx_buf->page = NULL;
		n_frags = 0;
	}

	skb->truesize += n_frags * efx->rx_buffer_truesize;

	/* Move past the ethernet header */
	skb->protocol = eth_type_trans(skb, efx->net_dev);

	skb_mark_napi_id(skb, &channel->napi_str);

	return skb;
}

void efx_rx_packet(struct efx_rx_queue *rx_queue, unsigned int index,
		   unsigned int n_frags, unsigned int len, u16 flags)
{
	struct efx_nic *efx = rx_queue->efx;
	struct efx_channel *channel = efx_rx_queue_channel(rx_queue);
	struct efx_rx_buffer *rx_buf;

	rx_queue->rx_packets++;

	rx_buf = efx_rx_buffer(rx_queue, index);
	rx_buf->flags |= flags;

	/* Validate the number of fragments and completed length */
	if (n_frags == 1) {
		if (!(flags & EFX_RX_PKT_PREFIX_LEN))
			efx_rx_packet__check_len(rx_queue, rx_buf, len);
	} else if (unlikely(n_frags > EFX_RX_MAX_FRAGS) ||
		   unlikely(len <= (n_frags - 1) * efx->rx_dma_len) ||
		   unlikely(len > n_frags * efx->rx_dma_len) ||
		   unlikely(!efx->rx_scatter)) {
		/* If this isn't an explicit discard request, either
		 * the hardware or the driver is broken.
		 */
		WARN_ON(!(len == 0 && rx_buf->flags & EFX_RX_PKT_DISCARD));
		rx_buf->flags |= EFX_RX_PKT_DISCARD;
	}

	netif_vdbg(efx, rx_status, efx->net_dev,
		   "RX queue %d received ids %x-%x len %d %s%s\n",
		   efx_rx_queue_index(rx_queue), index,
		   (index + n_frags - 1) & rx_queue->ptr_mask, len,
		   (rx_buf->flags & EFX_RX_PKT_CSUMMED) ? " [SUMMED]" : "",
		   (rx_buf->flags & EFX_RX_PKT_DISCARD) ? " [DISCARD]" : "");

	/* Discard packet, if instructed to do so.  Process the
	 * previous receive first.
	 */
	if (unlikely(rx_buf->flags & EFX_RX_PKT_DISCARD)) {
		efx_rx_flush_packet(channel);
		efx_discard_rx_packet(channel, rx_buf, n_frags);
		return;
	}

	if (n_frags == 1 && !(flags & EFX_RX_PKT_PREFIX_LEN))
		rx_buf->len = len;

	/* Release and/or sync the DMA mapping - assumes all RX buffers
	 * consumed in-order per RX queue.
	 */
	efx_sync_rx_buffer(efx, rx_buf, rx_buf->len);

	/* Prefetch nice and early so data will (hopefully) be in cache by
	 * the time we look at it.
	 */
	prefetch(efx_rx_buf_va(rx_buf));

	rx_buf->page_offset += efx->rx_prefix_size;
	rx_buf->len -= efx->rx_prefix_size;

	if (n_frags > 1) {
		/* Release/sync DMA mapping for additional fragments.
		 * Fix length for last fragment.
		 */
		unsigned int tail_frags = n_frags - 1;

		for (;;) {
			rx_buf = efx_rx_buf_next(rx_queue, rx_buf);
			if (--tail_frags == 0)
				break;
			efx_sync_rx_buffer(efx, rx_buf, efx->rx_dma_len);
		}
		rx_buf->len = len - (n_frags - 1) * efx->rx_dma_len;
		efx_sync_rx_buffer(efx, rx_buf, rx_buf->len);
	}

	/* All fragments have been DMA-synced, so recycle pages. */
	rx_buf = efx_rx_buffer(rx_queue, index);
	efx_recycle_rx_pages(channel, rx_buf, n_frags);

	/* Pipeline receives so that we give time for packet headers to be
	 * prefetched into cache.
	 */
	efx_rx_flush_packet(channel);
	channel->rx_pkt_n_frags = n_frags;
	channel->rx_pkt_index = index;
}

static void efx_rx_deliver(struct efx_channel *channel, u8 *eh,
			   struct efx_rx_buffer *rx_buf,
			   unsigned int n_frags)
{
	struct sk_buff *skb;
	u16 hdr_len = min_t(u16, rx_buf->len, EFX_SKB_HEADERS);

	skb = efx_rx_mk_skb(channel, rx_buf, n_frags, eh, hdr_len);
	if (unlikely(skb == NULL)) {
		struct efx_rx_queue *rx_queue;

		rx_queue = efx_channel_get_rx_queue(channel);
		efx_free_rx_buffers(rx_queue, rx_buf, n_frags);
		return;
	}
	skb_record_rx_queue(skb, channel->rx_queue.core_index);

	/* Set the SKB flags */
	skb_checksum_none_assert(skb);
	if (likely(rx_buf->flags & EFX_RX_PKT_CSUMMED)) {
		skb->ip_summed = CHECKSUM_UNNECESSARY;
		skb->csum_level = !!(rx_buf->flags & EFX_RX_PKT_CSUM_LEVEL);
	}

	efx_rx_skb_attach_timestamp(channel, skb);

	if (channel->type->receive_skb)
		if (channel->type->receive_skb(channel, skb))
			return;

	/* Pass the packet up */
	if (channel->rx_list != NULL)
		/* Add to list, will pass up later */
		list_add_tail(&skb->list, channel->rx_list);
	else
		/* No list, so pass it up now */
		netif_receive_skb(skb);
}

/** efx_do_xdp: perform XDP processing on a received packet
 *
 * Returns true if packet should still be delivered.
 */
static bool efx_do_xdp(struct efx_nic *efx, struct efx_channel *channel,
		       struct efx_rx_buffer *rx_buf, u8 **ehp)
{
	u8 rx_prefix[EFX_MAX_RX_PREFIX_SIZE];
	struct efx_rx_queue *rx_queue;
	struct bpf_prog *xdp_prog;
	struct xdp_frame *xdpf;
	struct xdp_buff xdp;
	u32 xdp_act;
	s16 offset;
	int err;

	rcu_read_lock();
	xdp_prog = rcu_dereference(efx->xdp_prog);
	if (!xdp_prog) {
		rcu_read_unlock();
		return true;
	}

	rx_queue = efx_channel_get_rx_queue(channel);

	if (unlikely(channel->rx_pkt_n_frags > 1)) {
		/* We can't do XDP on fragmented packets - drop. */
		rcu_read_unlock();
		efx_free_rx_buffers(rx_queue, rx_buf,
				    channel->rx_pkt_n_frags);
		if (net_ratelimit())
			netif_err(efx, rx_err, efx->net_dev,
				  "XDP is not possible with multiple receive fragments (%d)\n",
				  channel->rx_pkt_n_frags);
		channel->n_rx_xdp_bad_drops++;
		return false;
	}

	dma_sync_single_for_cpu(&efx->pci_dev->dev, rx_buf->dma_addr,
				rx_buf->len, DMA_FROM_DEVICE);

	/* Save the rx prefix. */
	EFX_WARN_ON_PARANOID(efx->rx_prefix_size > EFX_MAX_RX_PREFIX_SIZE);
	memcpy(rx_prefix, *ehp - efx->rx_prefix_size,
	       efx->rx_prefix_size);

	xdp.data = *ehp;
	xdp.data_hard_start = xdp.data - XDP_PACKET_HEADROOM;

	/* No support yet for XDP metadata */
	xdp_set_data_meta_invalid(&xdp);
	xdp.data_end = xdp.data + rx_buf->len;
	xdp.rxq = &rx_queue->xdp_rxq_info;

	xdp_act = bpf_prog_run_xdp(xdp_prog, &xdp);
	rcu_read_unlock();

	offset = (u8 *)xdp.data - *ehp;

	switch (xdp_act) {
	case XDP_PASS:
		/* Fix up rx prefix. */
		if (offset) {
			*ehp += offset;
			rx_buf->page_offset += offset;
			rx_buf->len -= offset;
			memcpy(*ehp - efx->rx_prefix_size, rx_prefix,
			       efx->rx_prefix_size);
		}
		break;

	case XDP_TX:
		/* Buffer ownership passes to tx on success. */
		xdpf = convert_to_xdp_frame(&xdp);
		err = efx_xdp_tx_buffers(efx, 1, &xdpf, true);
		if (unlikely(err != 1)) {
			efx_free_rx_buffers(rx_queue, rx_buf, 1);
			if (net_ratelimit())
				netif_err(efx, rx_err, efx->net_dev,
					  "XDP TX failed (%d)\n", err);
			channel->n_rx_xdp_bad_drops++;
			trace_xdp_exception(efx->net_dev, xdp_prog, xdp_act);
		} else {
			channel->n_rx_xdp_tx++;
		}
		break;

	case XDP_REDIRECT:
		err = xdp_do_redirect(efx->net_dev, &xdp, xdp_prog);
		if (unlikely(err)) {
			efx_free_rx_buffers(rx_queue, rx_buf, 1);
			if (net_ratelimit())
				netif_err(efx, rx_err, efx->net_dev,
					  "XDP redirect failed (%d)\n", err);
			channel->n_rx_xdp_bad_drops++;
			trace_xdp_exception(efx->net_dev, xdp_prog, xdp_act);
		} else {
			channel->n_rx_xdp_redirect++;
		}
		break;

	default:
		bpf_warn_invalid_xdp_action(xdp_act);
		efx_free_rx_buffers(rx_queue, rx_buf, 1);
		channel->n_rx_xdp_bad_drops++;
		trace_xdp_exception(efx->net_dev, xdp_prog, xdp_act);
		break;

	case XDP_ABORTED:
		trace_xdp_exception(efx->net_dev, xdp_prog, xdp_act);
		/* Fall through */
	case XDP_DROP:
		efx_free_rx_buffers(rx_queue, rx_buf, 1);
		channel->n_rx_xdp_drops++;
		break;
	}

	return xdp_act == XDP_PASS;
}

/* Handle a received packet.  Second half: Touches packet payload. */
void __efx_rx_packet(struct efx_channel *channel)
{
	struct efx_nic *efx = channel->efx;
	struct efx_rx_buffer *rx_buf =
		efx_rx_buffer(&channel->rx_queue, channel->rx_pkt_index);
	u8 *eh = efx_rx_buf_va(rx_buf);

	/* Read length from the prefix if necessary.  This already
	 * excludes the length of the prefix itself.
	 */
	if (rx_buf->flags & EFX_RX_PKT_PREFIX_LEN)
		rx_buf->len = le16_to_cpup((__le16 *)
					   (eh + efx->rx_packet_len_offset));

	/* If we're in loopback test, then pass the packet directly to the
	 * loopback layer, and free the rx_buf here
	 */
	if (unlikely(efx->loopback_selftest)) {
		struct efx_rx_queue *rx_queue;

		efx_loopback_rx_packet(efx, eh, rx_buf->len);
		rx_queue = efx_channel_get_rx_queue(channel);
		efx_free_rx_buffers(rx_queue, rx_buf,
				    channel->rx_pkt_n_frags);
		goto out;
	}

	if (!efx_do_xdp(efx, channel, rx_buf, &eh))
		goto out;

	if (unlikely(!(efx->net_dev->features & NETIF_F_RXCSUM)))
		rx_buf->flags &= ~EFX_RX_PKT_CSUMMED;

	if ((rx_buf->flags & EFX_RX_PKT_TCP) && !channel->type->receive_skb)
		efx_rx_packet_gro(channel, rx_buf, channel->rx_pkt_n_frags, eh);
	else
		efx_rx_deliver(channel, eh, rx_buf, channel->rx_pkt_n_frags);
out:
	channel->rx_pkt_n_frags = 0;
}

int efx_probe_rx_queue(struct efx_rx_queue *rx_queue)
{
	struct efx_nic *efx = rx_queue->efx;
	unsigned int entries;
	int rc;

	/* Create the smallest power-of-two aligned ring */
	entries = max(roundup_pow_of_two(efx->rxq_entries), EFX_MIN_DMAQ_SIZE);
	EFX_WARN_ON_PARANOID(entries > EFX_MAX_DMAQ_SIZE);
	rx_queue->ptr_mask = entries - 1;

	netif_dbg(efx, probe, efx->net_dev,
		  "creating RX queue %d size %#x mask %#x\n",
		  efx_rx_queue_index(rx_queue), efx->rxq_entries,
		  rx_queue->ptr_mask);

	/* Allocate RX buffers */
	rx_queue->buffer = kcalloc(entries, sizeof(*rx_queue->buffer),
				   GFP_KERNEL);
	if (!rx_queue->buffer)
		return -ENOMEM;

	rc = efx_nic_probe_rx(rx_queue);
	if (rc) {
		kfree(rx_queue->buffer);
		rx_queue->buffer = NULL;
	}

	return rc;
}

static void efx_init_rx_recycle_ring(struct efx_nic *efx,
				     struct efx_rx_queue *rx_queue)
{
	unsigned int bufs_in_recycle_ring, page_ring_size;

	/* Set the RX recycle ring size */
#ifdef CONFIG_PPC64
	bufs_in_recycle_ring = EFX_RECYCLE_RING_SIZE_IOMMU;
#else
	if (iommu_present(&pci_bus_type))
		bufs_in_recycle_ring = EFX_RECYCLE_RING_SIZE_IOMMU;
	else
		bufs_in_recycle_ring = EFX_RECYCLE_RING_SIZE_NOIOMMU;
#endif /* CONFIG_PPC64 */

	page_ring_size = roundup_pow_of_two(bufs_in_recycle_ring /
					    efx->rx_bufs_per_page);
	rx_queue->page_ring = kcalloc(page_ring_size,
				      sizeof(*rx_queue->page_ring), GFP_KERNEL);
	rx_queue->page_ptr_mask = page_ring_size - 1;
}

void efx_init_rx_queue(struct efx_rx_queue *rx_queue)
{
	struct efx_nic *efx = rx_queue->efx;
	unsigned int max_fill, trigger, max_trigger;
	int rc = 0;

	netif_dbg(rx_queue->efx, drv, rx_queue->efx->net_dev,
		  "initialising RX queue %d\n", efx_rx_queue_index(rx_queue));

	/* Initialise ptr fields */
	rx_queue->added_count = 0;
	rx_queue->notified_count = 0;
	rx_queue->removed_count = 0;
	rx_queue->min_fill = -1U;
	efx_init_rx_recycle_ring(efx, rx_queue);

	rx_queue->page_remove = 0;
	rx_queue->page_add = rx_queue->page_ptr_mask + 1;
	rx_queue->page_recycle_count = 0;
	rx_queue->page_recycle_failed = 0;
	rx_queue->page_recycle_full = 0;

	/* Initialise limit fields */
	max_fill = efx->rxq_entries - EFX_RXD_HEAD_ROOM;
	max_trigger =
		max_fill - efx->rx_pages_per_batch * efx->rx_bufs_per_page;
	if (rx_refill_threshold != 0) {
		trigger = max_fill * min(rx_refill_threshold, 100U) / 100U;
		if (trigger > max_trigger)
			trigger = max_trigger;
	} else {
		trigger = max_trigger;
	}

	rx_queue->max_fill = max_fill;
	rx_queue->fast_fill_trigger = trigger;
	rx_queue->refill_enabled = true;

	/* Initialise XDP queue information */
	rc = xdp_rxq_info_reg(&rx_queue->xdp_rxq_info, efx->net_dev,
			      rx_queue->core_index);

	if (rc) {
		netif_err(efx, rx_err, efx->net_dev,
			  "Failure to initialise XDP queue information rc=%d\n",
			  rc);
		efx->xdp_rxq_info_failed = true;
	} else {
		rx_queue->xdp_rxq_info_valid = true;
	}

	/* Set up RX descriptor ring */
	efx_nic_init_rx(rx_queue);
}

void efx_fini_rx_queue(struct efx_rx_queue *rx_queue)
{
	int i;
	struct efx_nic *efx = rx_queue->efx;
	struct efx_rx_buffer *rx_buf;

	netif_dbg(rx_queue->efx, drv, rx_queue->efx->net_dev,
		  "shutting down RX queue %d\n", efx_rx_queue_index(rx_queue));

	del_timer_sync(&rx_queue->slow_fill);

	/* Release RX buffers from the current read ptr to the write ptr */
	if (rx_queue->buffer) {
		for (i = rx_queue->removed_count; i < rx_queue->added_count;
		     i++) {
			unsigned index = i & rx_queue->ptr_mask;
			rx_buf = efx_rx_buffer(rx_queue, index);
			efx_fini_rx_buffer(rx_queue, rx_buf);
		}
	}

	/* Unmap and release the pages in the recycle ring. Remove the ring. */
	for (i = 0; i <= rx_queue->page_ptr_mask; i++) {
		struct page *page = rx_queue->page_ring[i];
		struct efx_rx_page_state *state;

		if (page == NULL)
			continue;

		state = page_address(page);
		dma_unmap_page(&efx->pci_dev->dev, state->dma_addr,
			       PAGE_SIZE << efx->rx_buffer_order,
			       DMA_FROM_DEVICE);
		put_page(page);
	}
	kfree(rx_queue->page_ring);
	rx_queue->page_ring = NULL;

	if (rx_queue->xdp_rxq_info_valid)
		xdp_rxq_info_unreg(&rx_queue->xdp_rxq_info);

	rx_queue->xdp_rxq_info_valid = false;
}

void efx_remove_rx_queue(struct efx_rx_queue *rx_queue)
{
	netif_dbg(rx_queue->efx, drv, rx_queue->efx->net_dev,
		  "destroying RX queue %d\n", efx_rx_queue_index(rx_queue));

	efx_nic_remove_rx(rx_queue);

	kfree(rx_queue->buffer);
	rx_queue->buffer = NULL;
}


module_param(rx_refill_threshold, uint, 0444);
MODULE_PARM_DESC(rx_refill_threshold,
		 "RX descriptor ring refill threshold (%)");

#ifdef CONFIG_RFS_ACCEL

static void efx_filter_rfs_work(struct work_struct *data)
{
	struct efx_async_filter_insertion *req = container_of(data, struct efx_async_filter_insertion,
							      work);
	struct efx_nic *efx = netdev_priv(req->net_dev);
	struct efx_channel *channel = efx_get_channel(efx, req->rxq_index);
	int slot_idx = req - efx->rps_slot;
	struct efx_arfs_rule *rule;
	u16 arfs_id = 0;
	int rc;

	rc = efx->type->filter_insert(efx, &req->spec, true);
	if (rc >= 0)
		/* Discard 'priority' part of EF10+ filter ID (mcdi_filters) */
		rc %= efx->type->max_rx_ip_filters;
	if (efx->rps_hash_table) {
		spin_lock_bh(&efx->rps_hash_lock);
		rule = efx_rps_hash_find(efx, &req->spec);
		/* The rule might have already gone, if someone else's request
		 * for the same spec was already worked and then expired before
		 * we got around to our work.  In that case we have nothing
		 * tying us to an arfs_id, meaning that as soon as the filter
		 * is considered for expiry it will be removed.
		 */
		if (rule) {
			if (rc < 0)
				rule->filter_id = EFX_ARFS_FILTER_ID_ERROR;
			else
				rule->filter_id = rc;
			arfs_id = rule->arfs_id;
		}
		spin_unlock_bh(&efx->rps_hash_lock);
	}
	if (rc >= 0) {
		/* Remember this so we can check whether to expire the filter
		 * later.
		 */
		mutex_lock(&efx->rps_mutex);
		if (channel->rps_flow_id[rc] == RPS_FLOW_ID_INVALID)
			channel->rfs_filter_count++;
		channel->rps_flow_id[rc] = req->flow_id;
		mutex_unlock(&efx->rps_mutex);

		if (req->spec.ether_type == htons(ETH_P_IP))
			netif_info(efx, rx_status, efx->net_dev,
				   "steering %s %pI4:%u:%pI4:%u to queue %u [flow %u filter %d id %u]\n",
				   (req->spec.ip_proto == IPPROTO_TCP) ? "TCP" : "UDP",
				   req->spec.rem_host, ntohs(req->spec.rem_port),
				   req->spec.loc_host, ntohs(req->spec.loc_port),
				   req->rxq_index, req->flow_id, rc, arfs_id);
		else
			netif_info(efx, rx_status, efx->net_dev,
				   "steering %s [%pI6]:%u:[%pI6]:%u to queue %u [flow %u filter %d id %u]\n",
				   (req->spec.ip_proto == IPPROTO_TCP) ? "TCP" : "UDP",
				   req->spec.rem_host, ntohs(req->spec.rem_port),
				   req->spec.loc_host, ntohs(req->spec.loc_port),
				   req->rxq_index, req->flow_id, rc, arfs_id);
		channel->n_rfs_succeeded++;
	} else {
		if (req->spec.ether_type == htons(ETH_P_IP))
			netif_dbg(efx, rx_status, efx->net_dev,
				  "failed to steer %s %pI4:%u:%pI4:%u to queue %u [flow %u rc %d id %u]\n",
				  (req->spec.ip_proto == IPPROTO_TCP) ? "TCP" : "UDP",
				  req->spec.rem_host, ntohs(req->spec.rem_port),
				  req->spec.loc_host, ntohs(req->spec.loc_port),
				  req->rxq_index, req->flow_id, rc, arfs_id);
		else
			netif_dbg(efx, rx_status, efx->net_dev,
				  "failed to steer %s [%pI6]:%u:[%pI6]:%u to queue %u [flow %u rc %d id %u]\n",
				  (req->spec.ip_proto == IPPROTO_TCP) ? "TCP" : "UDP",
				  req->spec.rem_host, ntohs(req->spec.rem_port),
				  req->spec.loc_host, ntohs(req->spec.loc_port),
				  req->rxq_index, req->flow_id, rc, arfs_id);
		channel->n_rfs_failed++;
		/* We're overloading the NIC's filter tables, so let's do a
		 * chunk of extra expiry work.
		 */
		__efx_filter_rfs_expire(channel, min(channel->rfs_filter_count,
						     100u));
	}

	/* Release references */
	clear_bit(slot_idx, &efx->rps_slot_map);
	dev_put(req->net_dev);
}

int efx_filter_rfs(struct net_device *net_dev, const struct sk_buff *skb,
		   u16 rxq_index, u32 flow_id)
{
	struct efx_nic *efx = netdev_priv(net_dev);
	struct efx_async_filter_insertion *req;
	struct efx_arfs_rule *rule;
	struct flow_keys fk;
	int slot_idx;
	bool new;
	int rc;

	/* find a free slot */
	for (slot_idx = 0; slot_idx < EFX_RPS_MAX_IN_FLIGHT; slot_idx++)
		if (!test_and_set_bit(slot_idx, &efx->rps_slot_map))
			break;
	if (slot_idx >= EFX_RPS_MAX_IN_FLIGHT)
		return -EBUSY;

	if (flow_id == RPS_FLOW_ID_INVALID) {
		rc = -EINVAL;
		goto out_clear;
	}

	if (!skb_flow_dissect_flow_keys(skb, &fk, 0)) {
		rc = -EPROTONOSUPPORT;
		goto out_clear;
	}

	if (fk.basic.n_proto != htons(ETH_P_IP) && fk.basic.n_proto != htons(ETH_P_IPV6)) {
		rc = -EPROTONOSUPPORT;
		goto out_clear;
	}
	if (fk.control.flags & FLOW_DIS_IS_FRAGMENT) {
		rc = -EPROTONOSUPPORT;
		goto out_clear;
	}

	req = efx->rps_slot + slot_idx;
	efx_filter_init_rx(&req->spec, EFX_FILTER_PRI_HINT,
			   efx->rx_scatter ? EFX_FILTER_FLAG_RX_SCATTER : 0,
			   rxq_index);
	req->spec.match_flags =
		EFX_FILTER_MATCH_ETHER_TYPE | EFX_FILTER_MATCH_IP_PROTO |
		EFX_FILTER_MATCH_LOC_HOST | EFX_FILTER_MATCH_LOC_PORT |
		EFX_FILTER_MATCH_REM_HOST | EFX_FILTER_MATCH_REM_PORT;
	req->spec.ether_type = fk.basic.n_proto;
	req->spec.ip_proto = fk.basic.ip_proto;

	if (fk.basic.n_proto == htons(ETH_P_IP)) {
		req->spec.rem_host[0] = fk.addrs.v4addrs.src;
		req->spec.loc_host[0] = fk.addrs.v4addrs.dst;
	} else {
		memcpy(req->spec.rem_host, &fk.addrs.v6addrs.src,
		       sizeof(struct in6_addr));
		memcpy(req->spec.loc_host, &fk.addrs.v6addrs.dst,
		       sizeof(struct in6_addr));
	}

	req->spec.rem_port = fk.ports.src;
	req->spec.loc_port = fk.ports.dst;

	if (efx->rps_hash_table) {
		/* Add it to ARFS hash table */
		spin_lock(&efx->rps_hash_lock);
		rule = efx_rps_hash_add(efx, &req->spec, &new);
		if (!rule) {
			rc = -ENOMEM;
			goto out_unlock;
		}
		if (new)
			rule->arfs_id = efx->rps_next_id++ % RPS_NO_FILTER;
		rc = rule->arfs_id;
		/* Skip if existing or pending filter already does the right thing */
		if (!new && rule->rxq_index == rxq_index &&
		    rule->filter_id >= EFX_ARFS_FILTER_ID_PENDING)
			goto out_unlock;
		rule->rxq_index = rxq_index;
		rule->filter_id = EFX_ARFS_FILTER_ID_PENDING;
		spin_unlock(&efx->rps_hash_lock);
	} else {
		/* Without an ARFS hash table, we just use arfs_id 0 for all
		 * filters.  This means if multiple flows hash to the same
		 * flow_id, all but the most recently touched will be eligible
		 * for expiry.
		 */
		rc = 0;
	}

	/* Queue the request */
	dev_hold(req->net_dev = net_dev);
	INIT_WORK(&req->work, efx_filter_rfs_work);
	req->rxq_index = rxq_index;
	req->flow_id = flow_id;
	schedule_work(&req->work);
	return rc;
out_unlock:
	spin_unlock(&efx->rps_hash_lock);
out_clear:
	clear_bit(slot_idx, &efx->rps_slot_map);
	return rc;
}

bool __efx_filter_rfs_expire(struct efx_channel *channel, unsigned int quota)
{
	bool (*expire_one)(struct efx_nic *efx, u32 flow_id, unsigned int index);
	struct efx_nic *efx = channel->efx;
	unsigned int index, size, start;
	u32 flow_id;

	if (!mutex_trylock(&efx->rps_mutex))
		return false;
	expire_one = efx->type->filter_rfs_expire_one;
	index = channel->rfs_expire_index;
	start = index;
	size = efx->type->max_rx_ip_filters;
	while (quota) {
		flow_id = channel->rps_flow_id[index];

		if (flow_id != RPS_FLOW_ID_INVALID) {
			quota--;
			if (expire_one(efx, flow_id, index)) {
				netif_info(efx, rx_status, efx->net_dev,
					   "expired filter %d [channel %u flow %u]\n",
					   index, channel->channel, flow_id);
				channel->rps_flow_id[index] = RPS_FLOW_ID_INVALID;
				channel->rfs_filter_count--;
			}
		}
		if (++index == size)
			index = 0;
		/* If we were called with a quota that exceeds the total number
		 * of filters in the table (which shouldn't happen, but could
		 * if two callers race), ensure that we don't loop forever -
		 * stop when we've examined every row of the table.
		 */
		if (index == start)
			break;
	}

	channel->rfs_expire_index = index;
	mutex_unlock(&efx->rps_mutex);
	return true;
}

#endif /* CONFIG_RFS_ACCEL */

/**
 * efx_filter_is_mc_recipient - test whether spec is a multicast recipient
 * @spec: Specification to test
 *
 * Return: %true if the specification is a non-drop RX filter that
 * matches a local MAC address I/G bit value of 1 or matches a local
 * IPv4 or IPv6 address value in the respective multicast address
 * range.  Otherwise %false.
 */
bool efx_filter_is_mc_recipient(const struct efx_filter_spec *spec)
{
	if (!(spec->flags & EFX_FILTER_FLAG_RX) ||
	    spec->dmaq_id == EFX_FILTER_RX_DMAQ_ID_DROP)
		return false;

	if (spec->match_flags &
	    (EFX_FILTER_MATCH_LOC_MAC | EFX_FILTER_MATCH_LOC_MAC_IG) &&
	    is_multicast_ether_addr(spec->loc_mac))
		return true;

	if ((spec->match_flags &
	     (EFX_FILTER_MATCH_ETHER_TYPE | EFX_FILTER_MATCH_LOC_HOST)) ==
	    (EFX_FILTER_MATCH_ETHER_TYPE | EFX_FILTER_MATCH_LOC_HOST)) {
		if (spec->ether_type == htons(ETH_P_IP) &&
		    ipv4_is_multicast(spec->loc_host[0]))
			return true;
		if (spec->ether_type == htons(ETH_P_IPV6) &&
		    ((const u8 *)spec->loc_host)[0] == 0xff)
			return true;
	}

	return false;
}<|MERGE_RESOLUTION|>--- conflicted
+++ resolved
@@ -101,11 +101,7 @@
 				      EFX_RX_BUF_ALIGNMENT);
 	efx->rx_bufs_per_page = efx->rx_buffer_order ? 1 :
 		((PAGE_SIZE - sizeof(struct efx_rx_page_state)) /
-<<<<<<< HEAD
-		(efx->rx_page_buf_step + XDP_PACKET_HEADROOM));
-=======
 		efx->rx_page_buf_step);
->>>>>>> a7196caf
 	efx->rx_buffer_truesize = (PAGE_SIZE << efx->rx_buffer_order) /
 		efx->rx_bufs_per_page;
 	efx->rx_pages_per_batch = DIV_ROUND_UP(EFX_RX_PREFERRED_BATCH,
@@ -195,9 +191,6 @@
 		page_offset = sizeof(struct efx_rx_page_state);
 
 		do {
-			page_offset += XDP_PACKET_HEADROOM;
-			dma_addr += XDP_PACKET_HEADROOM;
-
 			index = rx_queue->added_count & rx_queue->ptr_mask;
 			rx_buf = efx_rx_buffer(rx_queue, index);
 			rx_buf->dma_addr = dma_addr + efx->rx_ip_align +
