// SPDX-License-Identifier: GPL-2.0-only
/* Copyright (C) 2005 Marc Kleine-Budde, Pengutronix
 * Copyright (C) 2006 Andrey Volkov, Varma Electronics
 * Copyright (C) 2008-2009 Wolfgang Grandegger <wg@grandegger.com>
 * Copyright (C) 2021 Vincent Mailhol <mailhol.vincent@wanadoo.fr>
 */

#include <linux/can/dev.h>
#include <net/rtnetlink.h>

static const struct nla_policy can_policy[IFLA_CAN_MAX + 1] = {
	[IFLA_CAN_STATE] = { .type = NLA_U32 },
	[IFLA_CAN_CTRLMODE] = { .len = sizeof(struct can_ctrlmode) },
	[IFLA_CAN_RESTART_MS] = { .type = NLA_U32 },
	[IFLA_CAN_RESTART] = { .type = NLA_U32 },
	[IFLA_CAN_BITTIMING] = { .len = sizeof(struct can_bittiming) },
	[IFLA_CAN_BITTIMING_CONST] = { .len = sizeof(struct can_bittiming_const) },
	[IFLA_CAN_CLOCK] = { .len = sizeof(struct can_clock) },
	[IFLA_CAN_BERR_COUNTER] = { .len = sizeof(struct can_berr_counter) },
	[IFLA_CAN_DATA_BITTIMING] = { .len = sizeof(struct can_bittiming) },
	[IFLA_CAN_DATA_BITTIMING_CONST]	= { .len = sizeof(struct can_bittiming_const) },
	[IFLA_CAN_TERMINATION] = { .type = NLA_U16 },
	[IFLA_CAN_TDC] = { .type = NLA_NESTED },
};

static const struct nla_policy can_tdc_policy[IFLA_CAN_TDC_MAX + 1] = {
	[IFLA_CAN_TDC_TDCV_MIN] = { .type = NLA_U32 },
	[IFLA_CAN_TDC_TDCV_MAX] = { .type = NLA_U32 },
	[IFLA_CAN_TDC_TDCO_MIN] = { .type = NLA_U32 },
	[IFLA_CAN_TDC_TDCO_MAX] = { .type = NLA_U32 },
	[IFLA_CAN_TDC_TDCF_MIN] = { .type = NLA_U32 },
	[IFLA_CAN_TDC_TDCF_MAX] = { .type = NLA_U32 },
	[IFLA_CAN_TDC_TDCV] = { .type = NLA_U32 },
	[IFLA_CAN_TDC_TDCO] = { .type = NLA_U32 },
	[IFLA_CAN_TDC_TDCF] = { .type = NLA_U32 },
};

static int can_validate(struct nlattr *tb[], struct nlattr *data[],
			struct netlink_ext_ack *extack)
{
	bool is_can_fd = false;

	/* Make sure that valid CAN FD configurations always consist of
	 * - nominal/arbitration bittiming
	 * - data bittiming
	 * - control mode with CAN_CTRLMODE_FD set
	 * - TDC parameters are coherent (details below)
	 */

	if (!data)
		return 0;

	if (data[IFLA_CAN_CTRLMODE]) {
		struct can_ctrlmode *cm = nla_data(data[IFLA_CAN_CTRLMODE]);
		u32 tdc_flags = cm->flags & CAN_CTRLMODE_TDC_MASK;

		is_can_fd = cm->flags & cm->mask & CAN_CTRLMODE_FD;

		/* CAN_CTRLMODE_TDC_{AUTO,MANUAL} are mutually exclusive */
		if (tdc_flags == CAN_CTRLMODE_TDC_MASK)
			return -EOPNOTSUPP;
		/* If one of the CAN_CTRLMODE_TDC_* flag is set then
		 * TDC must be set and vice-versa
		 */
		if (!!tdc_flags != !!data[IFLA_CAN_TDC])
			return -EOPNOTSUPP;
		/* If providing TDC parameters, at least TDCO is
		 * needed. TDCV is needed if and only if
		 * CAN_CTRLMODE_TDC_MANUAL is set
		 */
		if (data[IFLA_CAN_TDC]) {
			struct nlattr *tb_tdc[IFLA_CAN_TDC_MAX + 1];
			int err;

			err = nla_parse_nested(tb_tdc, IFLA_CAN_TDC_MAX,
					       data[IFLA_CAN_TDC],
					       can_tdc_policy, extack);
			if (err)
				return err;

			if (tb_tdc[IFLA_CAN_TDC_TDCV]) {
				if (tdc_flags & CAN_CTRLMODE_TDC_AUTO)
					return -EOPNOTSUPP;
			} else {
				if (tdc_flags & CAN_CTRLMODE_TDC_MANUAL)
					return -EOPNOTSUPP;
			}

			if (!tb_tdc[IFLA_CAN_TDC_TDCO])
				return -EOPNOTSUPP;
		}
	}

	if (is_can_fd) {
		if (!data[IFLA_CAN_BITTIMING] || !data[IFLA_CAN_DATA_BITTIMING])
			return -EOPNOTSUPP;
	}

<<<<<<< HEAD
	if (data[IFLA_CAN_DATA_BITTIMING]) {
=======
	if (data[IFLA_CAN_DATA_BITTIMING] || data[IFLA_CAN_TDC]) {
>>>>>>> df0cc57e
		if (!is_can_fd)
			return -EOPNOTSUPP;
	}

	return 0;
}

static int can_tdc_changelink(struct can_priv *priv, const struct nlattr *nla,
			      struct netlink_ext_ack *extack)
{
	struct nlattr *tb_tdc[IFLA_CAN_TDC_MAX + 1];
	struct can_tdc tdc = { 0 };
	const struct can_tdc_const *tdc_const = priv->tdc_const;
	int err;

	if (!tdc_const || !can_tdc_is_enabled(priv))
		return -EOPNOTSUPP;

	err = nla_parse_nested(tb_tdc, IFLA_CAN_TDC_MAX, nla,
			       can_tdc_policy, extack);
	if (err)
		return err;

	if (tb_tdc[IFLA_CAN_TDC_TDCV]) {
		u32 tdcv = nla_get_u32(tb_tdc[IFLA_CAN_TDC_TDCV]);

		if (tdcv < tdc_const->tdcv_min || tdcv > tdc_const->tdcv_max)
			return -EINVAL;

		tdc.tdcv = tdcv;
	}

	if (tb_tdc[IFLA_CAN_TDC_TDCO]) {
		u32 tdco = nla_get_u32(tb_tdc[IFLA_CAN_TDC_TDCO]);

		if (tdco < tdc_const->tdco_min || tdco > tdc_const->tdco_max)
			return -EINVAL;

		tdc.tdco = tdco;
	}

	if (tb_tdc[IFLA_CAN_TDC_TDCF]) {
		u32 tdcf = nla_get_u32(tb_tdc[IFLA_CAN_TDC_TDCF]);

		if (tdcf < tdc_const->tdcf_min || tdcf > tdc_const->tdcf_max)
			return -EINVAL;

		tdc.tdcf = tdcf;
	}

	priv->tdc = tdc;

	return 0;
}

static int can_changelink(struct net_device *dev, struct nlattr *tb[],
			  struct nlattr *data[],
			  struct netlink_ext_ack *extack)
{
	struct can_priv *priv = netdev_priv(dev);
	u32 tdc_mask = 0;
	int err;

	/* We need synchronization with dev->stop() */
	ASSERT_RTNL();

	if (data[IFLA_CAN_BITTIMING]) {
		struct can_bittiming bt;

		/* Do not allow changing bittiming while running */
		if (dev->flags & IFF_UP)
			return -EBUSY;

		/* Calculate bittiming parameters based on
		 * bittiming_const if set, otherwise pass bitrate
		 * directly via do_set_bitrate(). Bail out if neither
		 * is given.
		 */
		if (!priv->bittiming_const && !priv->do_set_bittiming)
			return -EOPNOTSUPP;

		memcpy(&bt, nla_data(data[IFLA_CAN_BITTIMING]), sizeof(bt));
		err = can_get_bittiming(dev, &bt,
					priv->bittiming_const,
					priv->bitrate_const,
					priv->bitrate_const_cnt);
		if (err)
			return err;

		if (priv->bitrate_max && bt.bitrate > priv->bitrate_max) {
			netdev_err(dev, "arbitration bitrate surpasses transceiver capabilities of %d bps\n",
				   priv->bitrate_max);
			return -EINVAL;
		}

		memcpy(&priv->bittiming, &bt, sizeof(bt));

		if (priv->do_set_bittiming) {
			/* Finally, set the bit-timing registers */
			err = priv->do_set_bittiming(dev);
			if (err)
				return err;
		}
	}

	if (data[IFLA_CAN_CTRLMODE]) {
		struct can_ctrlmode *cm;
		u32 ctrlstatic;
		u32 maskedflags;

		/* Do not allow changing controller mode while running */
		if (dev->flags & IFF_UP)
			return -EBUSY;
		cm = nla_data(data[IFLA_CAN_CTRLMODE]);
		ctrlstatic = priv->ctrlmode_static;
		maskedflags = cm->flags & cm->mask;

		/* check whether provided bits are allowed to be passed */
		if (maskedflags & ~(priv->ctrlmode_supported | ctrlstatic))
			return -EOPNOTSUPP;

		/* do not check for static fd-non-iso if 'fd' is disabled */
		if (!(maskedflags & CAN_CTRLMODE_FD))
			ctrlstatic &= ~CAN_CTRLMODE_FD_NON_ISO;

		/* make sure static options are provided by configuration */
		if ((maskedflags & ctrlstatic) != ctrlstatic)
			return -EOPNOTSUPP;

		/* clear bits to be modified and copy the flag values */
		priv->ctrlmode &= ~cm->mask;
		priv->ctrlmode |= maskedflags;

		/* CAN_CTRLMODE_FD can only be set when driver supports FD */
		if (priv->ctrlmode & CAN_CTRLMODE_FD) {
			dev->mtu = CANFD_MTU;
		} else {
			dev->mtu = CAN_MTU;
			memset(&priv->data_bittiming, 0,
			       sizeof(priv->data_bittiming));
<<<<<<< HEAD
		}
=======
			priv->ctrlmode &= ~CAN_CTRLMODE_TDC_MASK;
			memset(&priv->tdc, 0, sizeof(priv->tdc));
		}

		tdc_mask = cm->mask & CAN_CTRLMODE_TDC_MASK;
		/* CAN_CTRLMODE_TDC_{AUTO,MANUAL} are mutually
		 * exclusive: make sure to turn the other one off
		 */
		if (tdc_mask)
			priv->ctrlmode &= cm->flags | ~CAN_CTRLMODE_TDC_MASK;
>>>>>>> df0cc57e
	}

	if (data[IFLA_CAN_RESTART_MS]) {
		/* Do not allow changing restart delay while running */
		if (dev->flags & IFF_UP)
			return -EBUSY;
		priv->restart_ms = nla_get_u32(data[IFLA_CAN_RESTART_MS]);
	}

	if (data[IFLA_CAN_RESTART]) {
		/* Do not allow a restart while not running */
		if (!(dev->flags & IFF_UP))
			return -EINVAL;
		err = can_restart_now(dev);
		if (err)
			return err;
	}

	if (data[IFLA_CAN_DATA_BITTIMING]) {
		struct can_bittiming dbt;

		/* Do not allow changing bittiming while running */
		if (dev->flags & IFF_UP)
			return -EBUSY;

		/* Calculate bittiming parameters based on
		 * data_bittiming_const if set, otherwise pass bitrate
		 * directly via do_set_bitrate(). Bail out if neither
		 * is given.
		 */
		if (!priv->data_bittiming_const && !priv->do_set_data_bittiming)
			return -EOPNOTSUPP;

		memcpy(&dbt, nla_data(data[IFLA_CAN_DATA_BITTIMING]),
		       sizeof(dbt));
		err = can_get_bittiming(dev, &dbt,
					priv->data_bittiming_const,
					priv->data_bitrate_const,
					priv->data_bitrate_const_cnt);
		if (err)
			return err;

		if (priv->bitrate_max && dbt.bitrate > priv->bitrate_max) {
			netdev_err(dev, "canfd data bitrate surpasses transceiver capabilities of %d bps\n",
				   priv->bitrate_max);
			return -EINVAL;
		}

		memset(&priv->tdc, 0, sizeof(priv->tdc));
		if (data[IFLA_CAN_TDC]) {
			/* TDC parameters are provided: use them */
			err = can_tdc_changelink(priv, data[IFLA_CAN_TDC],
						 extack);
			if (err) {
				priv->ctrlmode &= ~CAN_CTRLMODE_TDC_MASK;
				return err;
			}
		} else if (!tdc_mask) {
			/* Neither of TDC parameters nor TDC flags are
			 * provided: do calculation
			 */
			can_calc_tdco(&priv->tdc, priv->tdc_const, &priv->data_bittiming,
				      &priv->ctrlmode, priv->ctrlmode_supported);
		} /* else: both CAN_CTRLMODE_TDC_{AUTO,MANUAL} are explicitly
		   * turned off. TDC is disabled: do nothing
		   */

		memcpy(&priv->data_bittiming, &dbt, sizeof(dbt));

		if (priv->do_set_data_bittiming) {
			/* Finally, set the bit-timing registers */
			err = priv->do_set_data_bittiming(dev);
			if (err)
				return err;
		}
	}

	if (data[IFLA_CAN_TERMINATION]) {
		const u16 termval = nla_get_u16(data[IFLA_CAN_TERMINATION]);
		const unsigned int num_term = priv->termination_const_cnt;
		unsigned int i;

		if (!priv->do_set_termination)
			return -EOPNOTSUPP;

		/* check whether given value is supported by the interface */
		for (i = 0; i < num_term; i++) {
			if (termval == priv->termination_const[i])
				break;
		}
		if (i >= num_term)
			return -EINVAL;

		/* Finally, set the termination value */
		err = priv->do_set_termination(dev, termval);
		if (err)
			return err;

		priv->termination = termval;
	}

	return 0;
}

static size_t can_tdc_get_size(const struct net_device *dev)
{
	struct can_priv *priv = netdev_priv(dev);
	size_t size;

	if (!priv->tdc_const)
		return 0;

	size = nla_total_size(0);			/* nest IFLA_CAN_TDC */
	if (priv->ctrlmode_supported & CAN_CTRLMODE_TDC_MANUAL) {
		size += nla_total_size(sizeof(u32));	/* IFLA_CAN_TDCV_MIN */
		size += nla_total_size(sizeof(u32));	/* IFLA_CAN_TDCV_MAX */
	}
	size += nla_total_size(sizeof(u32));		/* IFLA_CAN_TDCO_MIN */
	size += nla_total_size(sizeof(u32));		/* IFLA_CAN_TDCO_MAX */
	if (priv->tdc_const->tdcf_max) {
		size += nla_total_size(sizeof(u32));	/* IFLA_CAN_TDCF_MIN */
		size += nla_total_size(sizeof(u32));	/* IFLA_CAN_TDCF_MAX */
	}

	if (can_tdc_is_enabled(priv)) {
		if (priv->ctrlmode & CAN_CTRLMODE_TDC_MANUAL ||
		    priv->do_get_auto_tdcv)
			size += nla_total_size(sizeof(u32));	/* IFLA_CAN_TDCV */
		size += nla_total_size(sizeof(u32));		/* IFLA_CAN_TDCO */
		if (priv->tdc_const->tdcf_max)
			size += nla_total_size(sizeof(u32));	/* IFLA_CAN_TDCF */
	}

	return size;
}

static size_t can_get_size(const struct net_device *dev)
{
	struct can_priv *priv = netdev_priv(dev);
	size_t size = 0;

	if (priv->bittiming.bitrate)				/* IFLA_CAN_BITTIMING */
		size += nla_total_size(sizeof(struct can_bittiming));
	if (priv->bittiming_const)				/* IFLA_CAN_BITTIMING_CONST */
		size += nla_total_size(sizeof(struct can_bittiming_const));
	size += nla_total_size(sizeof(struct can_clock));	/* IFLA_CAN_CLOCK */
	size += nla_total_size(sizeof(u32));			/* IFLA_CAN_STATE */
	size += nla_total_size(sizeof(struct can_ctrlmode));	/* IFLA_CAN_CTRLMODE */
	size += nla_total_size(sizeof(u32));			/* IFLA_CAN_RESTART_MS */
	if (priv->do_get_berr_counter)				/* IFLA_CAN_BERR_COUNTER */
		size += nla_total_size(sizeof(struct can_berr_counter));
	if (priv->data_bittiming.bitrate)			/* IFLA_CAN_DATA_BITTIMING */
		size += nla_total_size(sizeof(struct can_bittiming));
	if (priv->data_bittiming_const)				/* IFLA_CAN_DATA_BITTIMING_CONST */
		size += nla_total_size(sizeof(struct can_bittiming_const));
	if (priv->termination_const) {
		size += nla_total_size(sizeof(priv->termination));		/* IFLA_CAN_TERMINATION */
		size += nla_total_size(sizeof(*priv->termination_const) *	/* IFLA_CAN_TERMINATION_CONST */
				       priv->termination_const_cnt);
	}
	if (priv->bitrate_const)				/* IFLA_CAN_BITRATE_CONST */
		size += nla_total_size(sizeof(*priv->bitrate_const) *
				       priv->bitrate_const_cnt);
	if (priv->data_bitrate_const)				/* IFLA_CAN_DATA_BITRATE_CONST */
		size += nla_total_size(sizeof(*priv->data_bitrate_const) *
				       priv->data_bitrate_const_cnt);
	size += sizeof(priv->bitrate_max);			/* IFLA_CAN_BITRATE_MAX */
	size += can_tdc_get_size(dev);				/* IFLA_CAN_TDC */

	return size;
}

static int can_tdc_fill_info(struct sk_buff *skb, const struct net_device *dev)
{
	struct nlattr *nest;
	struct can_priv *priv = netdev_priv(dev);
	struct can_tdc *tdc = &priv->tdc;
	const struct can_tdc_const *tdc_const = priv->tdc_const;

	if (!tdc_const)
		return 0;

	nest = nla_nest_start(skb, IFLA_CAN_TDC);
	if (!nest)
		return -EMSGSIZE;

	if (priv->ctrlmode_supported & CAN_CTRLMODE_TDC_MANUAL &&
	    (nla_put_u32(skb, IFLA_CAN_TDC_TDCV_MIN, tdc_const->tdcv_min) ||
	     nla_put_u32(skb, IFLA_CAN_TDC_TDCV_MAX, tdc_const->tdcv_max)))
		goto err_cancel;
	if (nla_put_u32(skb, IFLA_CAN_TDC_TDCO_MIN, tdc_const->tdco_min) ||
	    nla_put_u32(skb, IFLA_CAN_TDC_TDCO_MAX, tdc_const->tdco_max))
		goto err_cancel;
	if (tdc_const->tdcf_max &&
	    (nla_put_u32(skb, IFLA_CAN_TDC_TDCF_MIN, tdc_const->tdcf_min) ||
	     nla_put_u32(skb, IFLA_CAN_TDC_TDCF_MAX, tdc_const->tdcf_max)))
		goto err_cancel;

	if (can_tdc_is_enabled(priv)) {
		u32 tdcv;
		int err = -EINVAL;

		if (priv->ctrlmode & CAN_CTRLMODE_TDC_MANUAL) {
			tdcv = tdc->tdcv;
			err = 0;
		} else if (priv->do_get_auto_tdcv) {
			err = priv->do_get_auto_tdcv(dev, &tdcv);
		}
		if (!err && nla_put_u32(skb, IFLA_CAN_TDC_TDCV, tdcv))
			goto err_cancel;
		if (nla_put_u32(skb, IFLA_CAN_TDC_TDCO, tdc->tdco))
			goto err_cancel;
		if (tdc_const->tdcf_max &&
		    nla_put_u32(skb, IFLA_CAN_TDC_TDCF, tdc->tdcf))
			goto err_cancel;
	}

	nla_nest_end(skb, nest);
	return 0;

err_cancel:
	nla_nest_cancel(skb, nest);
	return -EMSGSIZE;
}

static int can_fill_info(struct sk_buff *skb, const struct net_device *dev)
{
	struct can_priv *priv = netdev_priv(dev);
	struct can_ctrlmode cm = {.flags = priv->ctrlmode};
	struct can_berr_counter bec = { };
	enum can_state state = priv->state;

	if (priv->do_get_state)
		priv->do_get_state(dev, &state);

	if ((priv->bittiming.bitrate &&
	     nla_put(skb, IFLA_CAN_BITTIMING,
		     sizeof(priv->bittiming), &priv->bittiming)) ||

	    (priv->bittiming_const &&
	     nla_put(skb, IFLA_CAN_BITTIMING_CONST,
		     sizeof(*priv->bittiming_const), priv->bittiming_const)) ||

	    nla_put(skb, IFLA_CAN_CLOCK, sizeof(priv->clock), &priv->clock) ||
	    nla_put_u32(skb, IFLA_CAN_STATE, state) ||
	    nla_put(skb, IFLA_CAN_CTRLMODE, sizeof(cm), &cm) ||
	    nla_put_u32(skb, IFLA_CAN_RESTART_MS, priv->restart_ms) ||

	    (priv->do_get_berr_counter &&
	     !priv->do_get_berr_counter(dev, &bec) &&
	     nla_put(skb, IFLA_CAN_BERR_COUNTER, sizeof(bec), &bec)) ||

	    (priv->data_bittiming.bitrate &&
	     nla_put(skb, IFLA_CAN_DATA_BITTIMING,
		     sizeof(priv->data_bittiming), &priv->data_bittiming)) ||

	    (priv->data_bittiming_const &&
	     nla_put(skb, IFLA_CAN_DATA_BITTIMING_CONST,
		     sizeof(*priv->data_bittiming_const),
		     priv->data_bittiming_const)) ||

	    (priv->termination_const &&
	     (nla_put_u16(skb, IFLA_CAN_TERMINATION, priv->termination) ||
	      nla_put(skb, IFLA_CAN_TERMINATION_CONST,
		      sizeof(*priv->termination_const) *
		      priv->termination_const_cnt,
		      priv->termination_const))) ||

	    (priv->bitrate_const &&
	     nla_put(skb, IFLA_CAN_BITRATE_CONST,
		     sizeof(*priv->bitrate_const) *
		     priv->bitrate_const_cnt,
		     priv->bitrate_const)) ||

	    (priv->data_bitrate_const &&
	     nla_put(skb, IFLA_CAN_DATA_BITRATE_CONST,
		     sizeof(*priv->data_bitrate_const) *
		     priv->data_bitrate_const_cnt,
		     priv->data_bitrate_const)) ||

	    (nla_put(skb, IFLA_CAN_BITRATE_MAX,
		     sizeof(priv->bitrate_max),
		     &priv->bitrate_max)) ||

	    (can_tdc_fill_info(skb, dev))
	    )

		return -EMSGSIZE;

	return 0;
}

static size_t can_get_xstats_size(const struct net_device *dev)
{
	return sizeof(struct can_device_stats);
}

static int can_fill_xstats(struct sk_buff *skb, const struct net_device *dev)
{
	struct can_priv *priv = netdev_priv(dev);

	if (nla_put(skb, IFLA_INFO_XSTATS,
		    sizeof(priv->can_stats), &priv->can_stats))
		goto nla_put_failure;
	return 0;

nla_put_failure:
	return -EMSGSIZE;
}

static int can_newlink(struct net *src_net, struct net_device *dev,
		       struct nlattr *tb[], struct nlattr *data[],
		       struct netlink_ext_ack *extack)
{
	return -EOPNOTSUPP;
}

static void can_dellink(struct net_device *dev, struct list_head *head)
{
}

struct rtnl_link_ops can_link_ops __read_mostly = {
	.kind		= "can",
	.netns_refund	= true,
	.maxtype	= IFLA_CAN_MAX,
	.policy		= can_policy,
	.setup		= can_setup,
	.validate	= can_validate,
	.newlink	= can_newlink,
	.changelink	= can_changelink,
	.dellink	= can_dellink,
	.get_size	= can_get_size,
	.fill_info	= can_fill_info,
	.get_xstats_size = can_get_xstats_size,
	.fill_xstats	= can_fill_xstats,
};

int can_netlink_register(void)
{
	return rtnl_link_register(&can_link_ops);
}

void can_netlink_unregister(void)
{
	rtnl_link_unregister(&can_link_ops);
}<|MERGE_RESOLUTION|>--- conflicted
+++ resolved
@@ -96,11 +96,7 @@
 			return -EOPNOTSUPP;
 	}
 
-<<<<<<< HEAD
-	if (data[IFLA_CAN_DATA_BITTIMING]) {
-=======
 	if (data[IFLA_CAN_DATA_BITTIMING] || data[IFLA_CAN_TDC]) {
->>>>>>> df0cc57e
 		if (!is_can_fd)
 			return -EOPNOTSUPP;
 	}
@@ -241,9 +237,6 @@
 			dev->mtu = CAN_MTU;
 			memset(&priv->data_bittiming, 0,
 			       sizeof(priv->data_bittiming));
-<<<<<<< HEAD
-		}
-=======
 			priv->ctrlmode &= ~CAN_CTRLMODE_TDC_MASK;
 			memset(&priv->tdc, 0, sizeof(priv->tdc));
 		}
@@ -254,7 +247,6 @@
 		 */
 		if (tdc_mask)
 			priv->ctrlmode &= cm->flags | ~CAN_CTRLMODE_TDC_MASK;
->>>>>>> df0cc57e
 	}
 
 	if (data[IFLA_CAN_RESTART_MS]) {
