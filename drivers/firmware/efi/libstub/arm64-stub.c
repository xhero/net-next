--- conflicted
+++ resolved
@@ -39,51 +39,6 @@
 	*reserve_size = kernel_memsize;
 	*image_addr = (unsigned long)_text;
 
-<<<<<<< HEAD
-	if (IS_ENABLED(CONFIG_RANDOMIZE_BASE) && phys_seed != 0) {
-		/*
-		 * If KASLR is enabled, and we have some randomness available,
-		 * locate the kernel at a randomized offset in physical memory.
-		 */
-		status = efi_random_alloc(*reserve_size, min_kimg_align,
-					  reserve_addr, phys_seed,
-					  EFI_LOADER_CODE, EFI_ALLOC_LIMIT);
-		if (status != EFI_SUCCESS)
-			efi_warn("efi_random_alloc() failed: 0x%lx\n", status);
-	} else {
-		status = EFI_OUT_OF_RESOURCES;
-	}
-
-	if (status != EFI_SUCCESS) {
-		if (!check_image_region((u64)_text, kernel_memsize)) {
-			efi_err("FIRMWARE BUG: Image BSS overlaps adjacent EFI memory region\n");
-		} else if (IS_ALIGNED((u64)_text, min_kimg_align) &&
-			   (u64)_end < EFI_ALLOC_LIMIT) {
-			/*
-			 * Just execute from wherever we were loaded by the
-			 * UEFI PE/COFF loader if the placement is suitable.
-			 */
-			*image_addr = (u64)_text;
-			*reserve_size = 0;
-			return EFI_SUCCESS;
-		}
-
-		status = efi_allocate_pages_aligned(*reserve_size, reserve_addr,
-						    ULONG_MAX, min_kimg_align,
-						    EFI_LOADER_CODE);
-
-		if (status != EFI_SUCCESS) {
-			efi_err("Failed to relocate kernel\n");
-			*reserve_size = 0;
-			return status;
-		}
-	}
-
-	*image_addr = *reserve_addr;
-	memcpy((void *)*image_addr, _text, kernel_size);
-	caches_clean_inval_pou(*image_addr, *image_addr + kernel_codesize);
-	efi_remap_image(*image_addr, *reserve_size, kernel_codesize);
-=======
 	status = efi_kaslr_relocate_kernel(image_addr,
 					   reserve_addr, reserve_size,
 					   kernel_size, kernel_codesize,
@@ -91,7 +46,6 @@
 					   efi_kaslr_get_phys_seed(image_handle));
 	if (status != EFI_SUCCESS)
 		return status;
->>>>>>> b7ac4b8e
 
 	return EFI_SUCCESS;
 }
