/*
 *  linux/drivers/mmc/core/mmc.c
 *
 *  Copyright (C) 2003-2004 Russell King, All Rights Reserved.
 *  Copyright (C) 2005-2007 Pierre Ossman, All Rights Reserved.
 *  MMCv4 support Copyright (C) 2006 Philip Langdale, All Rights Reserved.
 *
 * This program is free software; you can redistribute it and/or modify
 * it under the terms of the GNU General Public License version 2 as
 * published by the Free Software Foundation.
 */

#include <linux/err.h>
#include <linux/of.h>
#include <linux/slab.h>
#include <linux/stat.h>
#include <linux/pm_runtime.h>

#include <linux/mmc/host.h>
#include <linux/mmc/card.h>
#include <linux/mmc/mmc.h>

#include "core.h"
#include "card.h"
#include "host.h"
#include "bus.h"
#include "mmc_ops.h"
#include "quirks.h"
#include "sd_ops.h"
#include "pwrseq.h"

#define DEFAULT_CMD6_TIMEOUT_MS	500

static const unsigned int tran_exp[] = {
	10000,		100000,		1000000,	10000000,
	0,		0,		0,		0
};

static const unsigned char tran_mant[] = {
	0,	10,	12,	13,	15,	20,	25,	30,
	35,	40,	45,	50,	55,	60,	70,	80,
};

static const unsigned int taac_exp[] = {
	1,	10,	100,	1000,	10000,	100000,	1000000, 10000000,
};

static const unsigned int taac_mant[] = {
	0,	10,	12,	13,	15,	20,	25,	30,
	35,	40,	45,	50,	55,	60,	70,	80,
};

#define UNSTUFF_BITS(resp,start,size)					\
	({								\
		const int __size = size;				\
		const u32 __mask = (__size < 32 ? 1 << __size : 0) - 1;	\
		const int __off = 3 - ((start) / 32);			\
		const int __shft = (start) & 31;			\
		u32 __res;						\
									\
		__res = resp[__off] >> __shft;				\
		if (__size + __shft > 32)				\
			__res |= resp[__off-1] << ((32 - __shft) % 32);	\
		__res & __mask;						\
	})

/*
 * Given the decoded CSD structure, decode the raw CID to our CID structure.
 */
static int mmc_decode_cid(struct mmc_card *card)
{
	u32 *resp = card->raw_cid;

	/*
	 * The selection of the format here is based upon published
	 * specs from sandisk and from what people have reported.
	 */
	switch (card->csd.mmca_vsn) {
	case 0: /* MMC v1.0 - v1.2 */
	case 1: /* MMC v1.4 */
		card->cid.manfid	= UNSTUFF_BITS(resp, 104, 24);
		card->cid.prod_name[0]	= UNSTUFF_BITS(resp, 96, 8);
		card->cid.prod_name[1]	= UNSTUFF_BITS(resp, 88, 8);
		card->cid.prod_name[2]	= UNSTUFF_BITS(resp, 80, 8);
		card->cid.prod_name[3]	= UNSTUFF_BITS(resp, 72, 8);
		card->cid.prod_name[4]	= UNSTUFF_BITS(resp, 64, 8);
		card->cid.prod_name[5]	= UNSTUFF_BITS(resp, 56, 8);
		card->cid.prod_name[6]	= UNSTUFF_BITS(resp, 48, 8);
		card->cid.hwrev		= UNSTUFF_BITS(resp, 44, 4);
		card->cid.fwrev		= UNSTUFF_BITS(resp, 40, 4);
		card->cid.serial	= UNSTUFF_BITS(resp, 16, 24);
		card->cid.month		= UNSTUFF_BITS(resp, 12, 4);
		card->cid.year		= UNSTUFF_BITS(resp, 8, 4) + 1997;
		break;

	case 2: /* MMC v2.0 - v2.2 */
	case 3: /* MMC v3.1 - v3.3 */
	case 4: /* MMC v4 */
		card->cid.manfid	= UNSTUFF_BITS(resp, 120, 8);
		card->cid.oemid		= UNSTUFF_BITS(resp, 104, 16);
		card->cid.prod_name[0]	= UNSTUFF_BITS(resp, 96, 8);
		card->cid.prod_name[1]	= UNSTUFF_BITS(resp, 88, 8);
		card->cid.prod_name[2]	= UNSTUFF_BITS(resp, 80, 8);
		card->cid.prod_name[3]	= UNSTUFF_BITS(resp, 72, 8);
		card->cid.prod_name[4]	= UNSTUFF_BITS(resp, 64, 8);
		card->cid.prod_name[5]	= UNSTUFF_BITS(resp, 56, 8);
		card->cid.prv		= UNSTUFF_BITS(resp, 48, 8);
		card->cid.serial	= UNSTUFF_BITS(resp, 16, 32);
		card->cid.month		= UNSTUFF_BITS(resp, 12, 4);
		card->cid.year		= UNSTUFF_BITS(resp, 8, 4) + 1997;
		break;

	default:
		pr_err("%s: card has unknown MMCA version %d\n",
			mmc_hostname(card->host), card->csd.mmca_vsn);
		return -EINVAL;
	}

	return 0;
}

static void mmc_set_erase_size(struct mmc_card *card)
{
	if (card->ext_csd.erase_group_def & 1)
		card->erase_size = card->ext_csd.hc_erase_size;
	else
		card->erase_size = card->csd.erase_size;

	mmc_init_erase(card);
}

/*
 * Given a 128-bit response, decode to our card CSD structure.
 */
static int mmc_decode_csd(struct mmc_card *card)
{
	struct mmc_csd *csd = &card->csd;
	unsigned int e, m, a, b;
	u32 *resp = card->raw_csd;

	/*
	 * We only understand CSD structure v1.1 and v1.2.
	 * v1.2 has extra information in bits 15, 11 and 10.
	 * We also support eMMC v4.4 & v4.41.
	 */
	csd->structure = UNSTUFF_BITS(resp, 126, 2);
	if (csd->structure == 0) {
		pr_err("%s: unrecognised CSD structure version %d\n",
			mmc_hostname(card->host), csd->structure);
		return -EINVAL;
	}

	csd->mmca_vsn	 = UNSTUFF_BITS(resp, 122, 4);
	m = UNSTUFF_BITS(resp, 115, 4);
	e = UNSTUFF_BITS(resp, 112, 3);
	csd->taac_ns	 = (taac_exp[e] * taac_mant[m] + 9) / 10;
	csd->taac_clks	 = UNSTUFF_BITS(resp, 104, 8) * 100;

	m = UNSTUFF_BITS(resp, 99, 4);
	e = UNSTUFF_BITS(resp, 96, 3);
	csd->max_dtr	  = tran_exp[e] * tran_mant[m];
	csd->cmdclass	  = UNSTUFF_BITS(resp, 84, 12);

	e = UNSTUFF_BITS(resp, 47, 3);
	m = UNSTUFF_BITS(resp, 62, 12);
	csd->capacity	  = (1 + m) << (e + 2);

	csd->read_blkbits = UNSTUFF_BITS(resp, 80, 4);
	csd->read_partial = UNSTUFF_BITS(resp, 79, 1);
	csd->write_misalign = UNSTUFF_BITS(resp, 78, 1);
	csd->read_misalign = UNSTUFF_BITS(resp, 77, 1);
	csd->dsr_imp = UNSTUFF_BITS(resp, 76, 1);
	csd->r2w_factor = UNSTUFF_BITS(resp, 26, 3);
	csd->write_blkbits = UNSTUFF_BITS(resp, 22, 4);
	csd->write_partial = UNSTUFF_BITS(resp, 21, 1);

	if (csd->write_blkbits >= 9) {
		a = UNSTUFF_BITS(resp, 42, 5);
		b = UNSTUFF_BITS(resp, 37, 5);
		csd->erase_size = (a + 1) * (b + 1);
		csd->erase_size <<= csd->write_blkbits - 9;
	}

	return 0;
}

static void mmc_select_card_type(struct mmc_card *card)
{
	struct mmc_host *host = card->host;
	u8 card_type = card->ext_csd.raw_card_type;
	u32 caps = host->caps, caps2 = host->caps2;
	unsigned int hs_max_dtr = 0, hs200_max_dtr = 0;
	unsigned int avail_type = 0;

	if (caps & MMC_CAP_MMC_HIGHSPEED &&
	    card_type & EXT_CSD_CARD_TYPE_HS_26) {
		hs_max_dtr = MMC_HIGH_26_MAX_DTR;
		avail_type |= EXT_CSD_CARD_TYPE_HS_26;
	}

	if (caps & MMC_CAP_MMC_HIGHSPEED &&
	    card_type & EXT_CSD_CARD_TYPE_HS_52) {
		hs_max_dtr = MMC_HIGH_52_MAX_DTR;
		avail_type |= EXT_CSD_CARD_TYPE_HS_52;
	}

	if (caps & (MMC_CAP_1_8V_DDR | MMC_CAP_3_3V_DDR) &&
	    card_type & EXT_CSD_CARD_TYPE_DDR_1_8V) {
		hs_max_dtr = MMC_HIGH_DDR_MAX_DTR;
		avail_type |= EXT_CSD_CARD_TYPE_DDR_1_8V;
	}

	if (caps & MMC_CAP_1_2V_DDR &&
	    card_type & EXT_CSD_CARD_TYPE_DDR_1_2V) {
		hs_max_dtr = MMC_HIGH_DDR_MAX_DTR;
		avail_type |= EXT_CSD_CARD_TYPE_DDR_1_2V;
	}

	if (caps2 & MMC_CAP2_HS200_1_8V_SDR &&
	    card_type & EXT_CSD_CARD_TYPE_HS200_1_8V) {
		hs200_max_dtr = MMC_HS200_MAX_DTR;
		avail_type |= EXT_CSD_CARD_TYPE_HS200_1_8V;
	}

	if (caps2 & MMC_CAP2_HS200_1_2V_SDR &&
	    card_type & EXT_CSD_CARD_TYPE_HS200_1_2V) {
		hs200_max_dtr = MMC_HS200_MAX_DTR;
		avail_type |= EXT_CSD_CARD_TYPE_HS200_1_2V;
	}

	if (caps2 & MMC_CAP2_HS400_1_8V &&
	    card_type & EXT_CSD_CARD_TYPE_HS400_1_8V) {
		hs200_max_dtr = MMC_HS200_MAX_DTR;
		avail_type |= EXT_CSD_CARD_TYPE_HS400_1_8V;
	}

	if (caps2 & MMC_CAP2_HS400_1_2V &&
	    card_type & EXT_CSD_CARD_TYPE_HS400_1_2V) {
		hs200_max_dtr = MMC_HS200_MAX_DTR;
		avail_type |= EXT_CSD_CARD_TYPE_HS400_1_2V;
	}

	if ((caps2 & MMC_CAP2_HS400_ES) &&
	    card->ext_csd.strobe_support &&
	    (avail_type & EXT_CSD_CARD_TYPE_HS400))
		avail_type |= EXT_CSD_CARD_TYPE_HS400ES;

	card->ext_csd.hs_max_dtr = hs_max_dtr;
	card->ext_csd.hs200_max_dtr = hs200_max_dtr;
	card->mmc_avail_type = avail_type;
}

static void mmc_manage_enhanced_area(struct mmc_card *card, u8 *ext_csd)
{
	u8 hc_erase_grp_sz, hc_wp_grp_sz;

	/*
	 * Disable these attributes by default
	 */
	card->ext_csd.enhanced_area_offset = -EINVAL;
	card->ext_csd.enhanced_area_size = -EINVAL;

	/*
	 * Enhanced area feature support -- check whether the eMMC
	 * card has the Enhanced area enabled.  If so, export enhanced
	 * area offset and size to user by adding sysfs interface.
	 */
	if ((ext_csd[EXT_CSD_PARTITION_SUPPORT] & 0x2) &&
	    (ext_csd[EXT_CSD_PARTITION_ATTRIBUTE] & 0x1)) {
		if (card->ext_csd.partition_setting_completed) {
			hc_erase_grp_sz =
				ext_csd[EXT_CSD_HC_ERASE_GRP_SIZE];
			hc_wp_grp_sz =
				ext_csd[EXT_CSD_HC_WP_GRP_SIZE];

			/*
			 * calculate the enhanced data area offset, in bytes
			 */
			card->ext_csd.enhanced_area_offset =
				(((unsigned long long)ext_csd[139]) << 24) +
				(((unsigned long long)ext_csd[138]) << 16) +
				(((unsigned long long)ext_csd[137]) << 8) +
				(((unsigned long long)ext_csd[136]));
			if (mmc_card_blockaddr(card))
				card->ext_csd.enhanced_area_offset <<= 9;
			/*
			 * calculate the enhanced data area size, in kilobytes
			 */
			card->ext_csd.enhanced_area_size =
				(ext_csd[142] << 16) + (ext_csd[141] << 8) +
				ext_csd[140];
			card->ext_csd.enhanced_area_size *=
				(size_t)(hc_erase_grp_sz * hc_wp_grp_sz);
			card->ext_csd.enhanced_area_size <<= 9;
		} else {
			pr_warn("%s: defines enhanced area without partition setting complete\n",
				mmc_hostname(card->host));
		}
	}
}

static void mmc_part_add(struct mmc_card *card, unsigned int size,
			 unsigned int part_cfg, char *name, int idx, bool ro,
			 int area_type)
{
	card->part[card->nr_parts].size = size;
	card->part[card->nr_parts].part_cfg = part_cfg;
	sprintf(card->part[card->nr_parts].name, name, idx);
	card->part[card->nr_parts].force_ro = ro;
	card->part[card->nr_parts].area_type = area_type;
	card->nr_parts++;
}

static void mmc_manage_gp_partitions(struct mmc_card *card, u8 *ext_csd)
{
	int idx;
	u8 hc_erase_grp_sz, hc_wp_grp_sz;
	unsigned int part_size;

	/*
	 * General purpose partition feature support --
	 * If ext_csd has the size of general purpose partitions,
	 * set size, part_cfg, partition name in mmc_part.
	 */
	if (ext_csd[EXT_CSD_PARTITION_SUPPORT] &
	    EXT_CSD_PART_SUPPORT_PART_EN) {
		hc_erase_grp_sz =
			ext_csd[EXT_CSD_HC_ERASE_GRP_SIZE];
		hc_wp_grp_sz =
			ext_csd[EXT_CSD_HC_WP_GRP_SIZE];

		for (idx = 0; idx < MMC_NUM_GP_PARTITION; idx++) {
			if (!ext_csd[EXT_CSD_GP_SIZE_MULT + idx * 3] &&
			    !ext_csd[EXT_CSD_GP_SIZE_MULT + idx * 3 + 1] &&
			    !ext_csd[EXT_CSD_GP_SIZE_MULT + idx * 3 + 2])
				continue;
			if (card->ext_csd.partition_setting_completed == 0) {
				pr_warn("%s: has partition size defined without partition complete\n",
					mmc_hostname(card->host));
				break;
			}
			part_size =
				(ext_csd[EXT_CSD_GP_SIZE_MULT + idx * 3 + 2]
				<< 16) +
				(ext_csd[EXT_CSD_GP_SIZE_MULT + idx * 3 + 1]
				<< 8) +
				ext_csd[EXT_CSD_GP_SIZE_MULT + idx * 3];
			part_size *= (size_t)(hc_erase_grp_sz *
				hc_wp_grp_sz);
			mmc_part_add(card, part_size << 19,
				EXT_CSD_PART_CONFIG_ACC_GP0 + idx,
				"gp%d", idx, false,
				MMC_BLK_DATA_AREA_GP);
		}
	}
}

/* Minimum partition switch timeout in milliseconds */
#define MMC_MIN_PART_SWITCH_TIME	300

/*
 * Decode extended CSD.
 */
static int mmc_decode_ext_csd(struct mmc_card *card, u8 *ext_csd)
{
	int err = 0, idx;
	unsigned int part_size;
	struct device_node *np;
	bool broken_hpi = false;

	/* Version is coded in the CSD_STRUCTURE byte in the EXT_CSD register */
	card->ext_csd.raw_ext_csd_structure = ext_csd[EXT_CSD_STRUCTURE];
	if (card->csd.structure == 3) {
		if (card->ext_csd.raw_ext_csd_structure > 2) {
			pr_err("%s: unrecognised EXT_CSD structure "
				"version %d\n", mmc_hostname(card->host),
					card->ext_csd.raw_ext_csd_structure);
			err = -EINVAL;
			goto out;
		}
	}

	np = mmc_of_find_child_device(card->host, 0);
	if (np && of_device_is_compatible(np, "mmc-card"))
		broken_hpi = of_property_read_bool(np, "broken-hpi");
	of_node_put(np);

	/*
	 * The EXT_CSD format is meant to be forward compatible. As long
	 * as CSD_STRUCTURE does not change, all values for EXT_CSD_REV
	 * are authorized, see JEDEC JESD84-B50 section B.8.
	 */
	card->ext_csd.rev = ext_csd[EXT_CSD_REV];

	/* fixup device after ext_csd revision field is updated */
	mmc_fixup_device(card, mmc_ext_csd_fixups);

	card->ext_csd.raw_sectors[0] = ext_csd[EXT_CSD_SEC_CNT + 0];
	card->ext_csd.raw_sectors[1] = ext_csd[EXT_CSD_SEC_CNT + 1];
	card->ext_csd.raw_sectors[2] = ext_csd[EXT_CSD_SEC_CNT + 2];
	card->ext_csd.raw_sectors[3] = ext_csd[EXT_CSD_SEC_CNT + 3];
	if (card->ext_csd.rev >= 2) {
		card->ext_csd.sectors =
			ext_csd[EXT_CSD_SEC_CNT + 0] << 0 |
			ext_csd[EXT_CSD_SEC_CNT + 1] << 8 |
			ext_csd[EXT_CSD_SEC_CNT + 2] << 16 |
			ext_csd[EXT_CSD_SEC_CNT + 3] << 24;

		/* Cards with density > 2GiB are sector addressed */
		if (card->ext_csd.sectors > (2u * 1024 * 1024 * 1024) / 512)
			mmc_card_set_blockaddr(card);
	}

	card->ext_csd.strobe_support = ext_csd[EXT_CSD_STROBE_SUPPORT];
	card->ext_csd.raw_card_type = ext_csd[EXT_CSD_CARD_TYPE];
	mmc_select_card_type(card);

	card->ext_csd.raw_s_a_timeout = ext_csd[EXT_CSD_S_A_TIMEOUT];
	card->ext_csd.raw_erase_timeout_mult =
		ext_csd[EXT_CSD_ERASE_TIMEOUT_MULT];
	card->ext_csd.raw_hc_erase_grp_size =
		ext_csd[EXT_CSD_HC_ERASE_GRP_SIZE];
	if (card->ext_csd.rev >= 3) {
		u8 sa_shift = ext_csd[EXT_CSD_S_A_TIMEOUT];
		card->ext_csd.part_config = ext_csd[EXT_CSD_PART_CONFIG];

		/* EXT_CSD value is in units of 10ms, but we store in ms */
		card->ext_csd.part_time = 10 * ext_csd[EXT_CSD_PART_SWITCH_TIME];
		/* Some eMMC set the value too low so set a minimum */
		if (card->ext_csd.part_time &&
		    card->ext_csd.part_time < MMC_MIN_PART_SWITCH_TIME)
			card->ext_csd.part_time = MMC_MIN_PART_SWITCH_TIME;

		/* Sleep / awake timeout in 100ns units */
		if (sa_shift > 0 && sa_shift <= 0x17)
			card->ext_csd.sa_timeout =
					1 << ext_csd[EXT_CSD_S_A_TIMEOUT];
		card->ext_csd.erase_group_def =
			ext_csd[EXT_CSD_ERASE_GROUP_DEF];
		card->ext_csd.hc_erase_timeout = 300 *
			ext_csd[EXT_CSD_ERASE_TIMEOUT_MULT];
		card->ext_csd.hc_erase_size =
			ext_csd[EXT_CSD_HC_ERASE_GRP_SIZE] << 10;

		card->ext_csd.rel_sectors = ext_csd[EXT_CSD_REL_WR_SEC_C];

		/*
		 * There are two boot regions of equal size, defined in
		 * multiples of 128K.
		 */
		if (ext_csd[EXT_CSD_BOOT_MULT] && mmc_boot_partition_access(card->host)) {
			for (idx = 0; idx < MMC_NUM_BOOT_PARTITION; idx++) {
				part_size = ext_csd[EXT_CSD_BOOT_MULT] << 17;
				mmc_part_add(card, part_size,
					EXT_CSD_PART_CONFIG_ACC_BOOT0 + idx,
					"boot%d", idx, true,
					MMC_BLK_DATA_AREA_BOOT);
			}
		}
	}

	card->ext_csd.raw_hc_erase_gap_size =
		ext_csd[EXT_CSD_HC_WP_GRP_SIZE];
	card->ext_csd.raw_sec_trim_mult =
		ext_csd[EXT_CSD_SEC_TRIM_MULT];
	card->ext_csd.raw_sec_erase_mult =
		ext_csd[EXT_CSD_SEC_ERASE_MULT];
	card->ext_csd.raw_sec_feature_support =
		ext_csd[EXT_CSD_SEC_FEATURE_SUPPORT];
	card->ext_csd.raw_trim_mult =
		ext_csd[EXT_CSD_TRIM_MULT];
	card->ext_csd.raw_partition_support = ext_csd[EXT_CSD_PARTITION_SUPPORT];
	card->ext_csd.raw_driver_strength = ext_csd[EXT_CSD_DRIVER_STRENGTH];
	if (card->ext_csd.rev >= 4) {
		if (ext_csd[EXT_CSD_PARTITION_SETTING_COMPLETED] &
		    EXT_CSD_PART_SETTING_COMPLETED)
			card->ext_csd.partition_setting_completed = 1;
		else
			card->ext_csd.partition_setting_completed = 0;

		mmc_manage_enhanced_area(card, ext_csd);

		mmc_manage_gp_partitions(card, ext_csd);

		card->ext_csd.sec_trim_mult =
			ext_csd[EXT_CSD_SEC_TRIM_MULT];
		card->ext_csd.sec_erase_mult =
			ext_csd[EXT_CSD_SEC_ERASE_MULT];
		card->ext_csd.sec_feature_support =
			ext_csd[EXT_CSD_SEC_FEATURE_SUPPORT];
		card->ext_csd.trim_timeout = 300 *
			ext_csd[EXT_CSD_TRIM_MULT];

		/*
		 * Note that the call to mmc_part_add above defaults to read
		 * only. If this default assumption is changed, the call must
		 * take into account the value of boot_locked below.
		 */
		card->ext_csd.boot_ro_lock = ext_csd[EXT_CSD_BOOT_WP];
		card->ext_csd.boot_ro_lockable = true;

		/* Save power class values */
		card->ext_csd.raw_pwr_cl_52_195 =
			ext_csd[EXT_CSD_PWR_CL_52_195];
		card->ext_csd.raw_pwr_cl_26_195 =
			ext_csd[EXT_CSD_PWR_CL_26_195];
		card->ext_csd.raw_pwr_cl_52_360 =
			ext_csd[EXT_CSD_PWR_CL_52_360];
		card->ext_csd.raw_pwr_cl_26_360 =
			ext_csd[EXT_CSD_PWR_CL_26_360];
		card->ext_csd.raw_pwr_cl_200_195 =
			ext_csd[EXT_CSD_PWR_CL_200_195];
		card->ext_csd.raw_pwr_cl_200_360 =
			ext_csd[EXT_CSD_PWR_CL_200_360];
		card->ext_csd.raw_pwr_cl_ddr_52_195 =
			ext_csd[EXT_CSD_PWR_CL_DDR_52_195];
		card->ext_csd.raw_pwr_cl_ddr_52_360 =
			ext_csd[EXT_CSD_PWR_CL_DDR_52_360];
		card->ext_csd.raw_pwr_cl_ddr_200_360 =
			ext_csd[EXT_CSD_PWR_CL_DDR_200_360];
	}

	if (card->ext_csd.rev >= 5) {
		/* Adjust production date as per JEDEC JESD84-B451 */
		if (card->cid.year < 2010)
			card->cid.year += 16;

		/* check whether the eMMC card supports BKOPS */
		if (!mmc_card_broken_hpi(card) &&
		    ext_csd[EXT_CSD_BKOPS_SUPPORT] & 0x1) {
			card->ext_csd.bkops = 1;
			card->ext_csd.man_bkops_en =
					(ext_csd[EXT_CSD_BKOPS_EN] &
						EXT_CSD_MANUAL_BKOPS_MASK);
			card->ext_csd.raw_bkops_status =
				ext_csd[EXT_CSD_BKOPS_STATUS];
			if (card->ext_csd.man_bkops_en)
				pr_debug("%s: MAN_BKOPS_EN bit is set\n",
					mmc_hostname(card->host));
			card->ext_csd.auto_bkops_en =
					(ext_csd[EXT_CSD_BKOPS_EN] &
						EXT_CSD_AUTO_BKOPS_MASK);
			if (card->ext_csd.auto_bkops_en)
				pr_debug("%s: AUTO_BKOPS_EN bit is set\n",
					mmc_hostname(card->host));
		}

		/* check whether the eMMC card supports HPI */
		if (!mmc_card_broken_hpi(card) &&
		    !broken_hpi && (ext_csd[EXT_CSD_HPI_FEATURES] & 0x1)) {
			card->ext_csd.hpi = 1;
			if (ext_csd[EXT_CSD_HPI_FEATURES] & 0x2)
				card->ext_csd.hpi_cmd =	MMC_STOP_TRANSMISSION;
			else
				card->ext_csd.hpi_cmd = MMC_SEND_STATUS;
			/*
			 * Indicate the maximum timeout to close
			 * a command interrupted by HPI
			 */
			card->ext_csd.out_of_int_time =
				ext_csd[EXT_CSD_OUT_OF_INTERRUPT_TIME] * 10;
		}

		card->ext_csd.rel_param = ext_csd[EXT_CSD_WR_REL_PARAM];
		card->ext_csd.rst_n_function = ext_csd[EXT_CSD_RST_N_FUNCTION];

		/*
		 * RPMB regions are defined in multiples of 128K.
		 */
		card->ext_csd.raw_rpmb_size_mult = ext_csd[EXT_CSD_RPMB_MULT];
		if (ext_csd[EXT_CSD_RPMB_MULT] && mmc_host_cmd23(card->host)) {
			mmc_part_add(card, ext_csd[EXT_CSD_RPMB_MULT] << 17,
				EXT_CSD_PART_CONFIG_ACC_RPMB,
				"rpmb", 0, false,
				MMC_BLK_DATA_AREA_RPMB);
		}
	}

	card->ext_csd.raw_erased_mem_count = ext_csd[EXT_CSD_ERASED_MEM_CONT];
	if (ext_csd[EXT_CSD_ERASED_MEM_CONT])
		card->erased_byte = 0xFF;
	else
		card->erased_byte = 0x0;

	/* eMMC v4.5 or later */
	card->ext_csd.generic_cmd6_time = DEFAULT_CMD6_TIMEOUT_MS;
	if (card->ext_csd.rev >= 6) {
		card->ext_csd.feature_support |= MMC_DISCARD_FEATURE;

		card->ext_csd.generic_cmd6_time = 10 *
			ext_csd[EXT_CSD_GENERIC_CMD6_TIME];
		card->ext_csd.power_off_longtime = 10 *
			ext_csd[EXT_CSD_POWER_OFF_LONG_TIME];

		card->ext_csd.cache_size =
			ext_csd[EXT_CSD_CACHE_SIZE + 0] << 0 |
			ext_csd[EXT_CSD_CACHE_SIZE + 1] << 8 |
			ext_csd[EXT_CSD_CACHE_SIZE + 2] << 16 |
			ext_csd[EXT_CSD_CACHE_SIZE + 3] << 24;

		if (ext_csd[EXT_CSD_DATA_SECTOR_SIZE] == 1)
			card->ext_csd.data_sector_size = 4096;
		else
			card->ext_csd.data_sector_size = 512;

		if ((ext_csd[EXT_CSD_DATA_TAG_SUPPORT] & 1) &&
		    (ext_csd[EXT_CSD_TAG_UNIT_SIZE] <= 8)) {
			card->ext_csd.data_tag_unit_size =
			((unsigned int) 1 << ext_csd[EXT_CSD_TAG_UNIT_SIZE]) *
			(card->ext_csd.data_sector_size);
		} else {
			card->ext_csd.data_tag_unit_size = 0;
		}

		card->ext_csd.max_packed_writes =
			ext_csd[EXT_CSD_MAX_PACKED_WRITES];
		card->ext_csd.max_packed_reads =
			ext_csd[EXT_CSD_MAX_PACKED_READS];
	} else {
		card->ext_csd.data_sector_size = 512;
	}

	/* eMMC v5 or later */
	if (card->ext_csd.rev >= 7) {
		memcpy(card->ext_csd.fwrev, &ext_csd[EXT_CSD_FIRMWARE_VERSION],
		       MMC_FIRMWARE_LEN);
		card->ext_csd.ffu_capable =
			(ext_csd[EXT_CSD_SUPPORTED_MODE] & 0x1) &&
			!(ext_csd[EXT_CSD_FW_CONFIG] & 0x1);

		card->ext_csd.pre_eol_info = ext_csd[EXT_CSD_PRE_EOL_INFO];
		card->ext_csd.device_life_time_est_typ_a =
			ext_csd[EXT_CSD_DEVICE_LIFE_TIME_EST_TYP_A];
		card->ext_csd.device_life_time_est_typ_b =
			ext_csd[EXT_CSD_DEVICE_LIFE_TIME_EST_TYP_B];
	}

	/* eMMC v5.1 or later */
	if (card->ext_csd.rev >= 8) {
		card->ext_csd.cmdq_support = ext_csd[EXT_CSD_CMDQ_SUPPORT] &
					     EXT_CSD_CMDQ_SUPPORTED;
		card->ext_csd.cmdq_depth = (ext_csd[EXT_CSD_CMDQ_DEPTH] &
					    EXT_CSD_CMDQ_DEPTH_MASK) + 1;
		/* Exclude inefficiently small queue depths */
		if (card->ext_csd.cmdq_depth <= 2) {
			card->ext_csd.cmdq_support = false;
			card->ext_csd.cmdq_depth = 0;
		}
		if (card->ext_csd.cmdq_support) {
			pr_debug("%s: Command Queue supported depth %u\n",
				 mmc_hostname(card->host),
				 card->ext_csd.cmdq_depth);
		}
	}
out:
	return err;
}

static int mmc_read_ext_csd(struct mmc_card *card)
{
	u8 *ext_csd;
	int err;

	if (!mmc_can_ext_csd(card))
		return 0;

	err = mmc_get_ext_csd(card, &ext_csd);
	if (err) {
		/* If the host or the card can't do the switch,
		 * fail more gracefully. */
		if ((err != -EINVAL)
		 && (err != -ENOSYS)
		 && (err != -EFAULT))
			return err;

		/*
		 * High capacity cards should have this "magic" size
		 * stored in their CSD.
		 */
		if (card->csd.capacity == (4096 * 512)) {
			pr_err("%s: unable to read EXT_CSD on a possible high capacity card. Card will be ignored.\n",
				mmc_hostname(card->host));
		} else {
			pr_warn("%s: unable to read EXT_CSD, performance might suffer\n",
				mmc_hostname(card->host));
			err = 0;
		}

		return err;
	}

	err = mmc_decode_ext_csd(card, ext_csd);
	kfree(ext_csd);
	return err;
}

static int mmc_compare_ext_csds(struct mmc_card *card, unsigned bus_width)
{
	u8 *bw_ext_csd;
	int err;

	if (bus_width == MMC_BUS_WIDTH_1)
		return 0;

	err = mmc_get_ext_csd(card, &bw_ext_csd);
	if (err)
		return err;

	/* only compare read only fields */
	err = !((card->ext_csd.raw_partition_support ==
			bw_ext_csd[EXT_CSD_PARTITION_SUPPORT]) &&
		(card->ext_csd.raw_erased_mem_count ==
			bw_ext_csd[EXT_CSD_ERASED_MEM_CONT]) &&
		(card->ext_csd.rev ==
			bw_ext_csd[EXT_CSD_REV]) &&
		(card->ext_csd.raw_ext_csd_structure ==
			bw_ext_csd[EXT_CSD_STRUCTURE]) &&
		(card->ext_csd.raw_card_type ==
			bw_ext_csd[EXT_CSD_CARD_TYPE]) &&
		(card->ext_csd.raw_s_a_timeout ==
			bw_ext_csd[EXT_CSD_S_A_TIMEOUT]) &&
		(card->ext_csd.raw_hc_erase_gap_size ==
			bw_ext_csd[EXT_CSD_HC_WP_GRP_SIZE]) &&
		(card->ext_csd.raw_erase_timeout_mult ==
			bw_ext_csd[EXT_CSD_ERASE_TIMEOUT_MULT]) &&
		(card->ext_csd.raw_hc_erase_grp_size ==
			bw_ext_csd[EXT_CSD_HC_ERASE_GRP_SIZE]) &&
		(card->ext_csd.raw_sec_trim_mult ==
			bw_ext_csd[EXT_CSD_SEC_TRIM_MULT]) &&
		(card->ext_csd.raw_sec_erase_mult ==
			bw_ext_csd[EXT_CSD_SEC_ERASE_MULT]) &&
		(card->ext_csd.raw_sec_feature_support ==
			bw_ext_csd[EXT_CSD_SEC_FEATURE_SUPPORT]) &&
		(card->ext_csd.raw_trim_mult ==
			bw_ext_csd[EXT_CSD_TRIM_MULT]) &&
		(card->ext_csd.raw_sectors[0] ==
			bw_ext_csd[EXT_CSD_SEC_CNT + 0]) &&
		(card->ext_csd.raw_sectors[1] ==
			bw_ext_csd[EXT_CSD_SEC_CNT + 1]) &&
		(card->ext_csd.raw_sectors[2] ==
			bw_ext_csd[EXT_CSD_SEC_CNT + 2]) &&
		(card->ext_csd.raw_sectors[3] ==
			bw_ext_csd[EXT_CSD_SEC_CNT + 3]) &&
		(card->ext_csd.raw_pwr_cl_52_195 ==
			bw_ext_csd[EXT_CSD_PWR_CL_52_195]) &&
		(card->ext_csd.raw_pwr_cl_26_195 ==
			bw_ext_csd[EXT_CSD_PWR_CL_26_195]) &&
		(card->ext_csd.raw_pwr_cl_52_360 ==
			bw_ext_csd[EXT_CSD_PWR_CL_52_360]) &&
		(card->ext_csd.raw_pwr_cl_26_360 ==
			bw_ext_csd[EXT_CSD_PWR_CL_26_360]) &&
		(card->ext_csd.raw_pwr_cl_200_195 ==
			bw_ext_csd[EXT_CSD_PWR_CL_200_195]) &&
		(card->ext_csd.raw_pwr_cl_200_360 ==
			bw_ext_csd[EXT_CSD_PWR_CL_200_360]) &&
		(card->ext_csd.raw_pwr_cl_ddr_52_195 ==
			bw_ext_csd[EXT_CSD_PWR_CL_DDR_52_195]) &&
		(card->ext_csd.raw_pwr_cl_ddr_52_360 ==
			bw_ext_csd[EXT_CSD_PWR_CL_DDR_52_360]) &&
		(card->ext_csd.raw_pwr_cl_ddr_200_360 ==
			bw_ext_csd[EXT_CSD_PWR_CL_DDR_200_360]));

	if (err)
		err = -EINVAL;

	kfree(bw_ext_csd);
	return err;
}

MMC_DEV_ATTR(cid, "%08x%08x%08x%08x\n", card->raw_cid[0], card->raw_cid[1],
	card->raw_cid[2], card->raw_cid[3]);
MMC_DEV_ATTR(csd, "%08x%08x%08x%08x\n", card->raw_csd[0], card->raw_csd[1],
	card->raw_csd[2], card->raw_csd[3]);
MMC_DEV_ATTR(date, "%02d/%04d\n", card->cid.month, card->cid.year);
MMC_DEV_ATTR(erase_size, "%u\n", card->erase_size << 9);
MMC_DEV_ATTR(preferred_erase_size, "%u\n", card->pref_erase << 9);
MMC_DEV_ATTR(ffu_capable, "%d\n", card->ext_csd.ffu_capable);
MMC_DEV_ATTR(hwrev, "0x%x\n", card->cid.hwrev);
MMC_DEV_ATTR(manfid, "0x%06x\n", card->cid.manfid);
MMC_DEV_ATTR(name, "%s\n", card->cid.prod_name);
MMC_DEV_ATTR(oemid, "0x%04x\n", card->cid.oemid);
MMC_DEV_ATTR(prv, "0x%x\n", card->cid.prv);
MMC_DEV_ATTR(rev, "0x%x\n", card->ext_csd.rev);
MMC_DEV_ATTR(pre_eol_info, "0x%02x\n", card->ext_csd.pre_eol_info);
MMC_DEV_ATTR(life_time, "0x%02x 0x%02x\n",
	card->ext_csd.device_life_time_est_typ_a,
	card->ext_csd.device_life_time_est_typ_b);
MMC_DEV_ATTR(serial, "0x%08x\n", card->cid.serial);
MMC_DEV_ATTR(enhanced_area_offset, "%llu\n",
		card->ext_csd.enhanced_area_offset);
MMC_DEV_ATTR(enhanced_area_size, "%u\n", card->ext_csd.enhanced_area_size);
MMC_DEV_ATTR(raw_rpmb_size_mult, "%#x\n", card->ext_csd.raw_rpmb_size_mult);
MMC_DEV_ATTR(rel_sectors, "%#x\n", card->ext_csd.rel_sectors);
MMC_DEV_ATTR(ocr, "0x%08x\n", card->ocr);
MMC_DEV_ATTR(cmdq_en, "%d\n", card->ext_csd.cmdq_en);

static ssize_t mmc_fwrev_show(struct device *dev,
			      struct device_attribute *attr,
			      char *buf)
{
	struct mmc_card *card = mmc_dev_to_card(dev);

	if (card->ext_csd.rev < 7) {
		return sprintf(buf, "0x%x\n", card->cid.fwrev);
	} else {
		return sprintf(buf, "0x%*phN\n", MMC_FIRMWARE_LEN,
			       card->ext_csd.fwrev);
	}
}

static DEVICE_ATTR(fwrev, S_IRUGO, mmc_fwrev_show, NULL);

static ssize_t mmc_dsr_show(struct device *dev,
			    struct device_attribute *attr,
			    char *buf)
{
	struct mmc_card *card = mmc_dev_to_card(dev);
	struct mmc_host *host = card->host;

	if (card->csd.dsr_imp && host->dsr_req)
		return sprintf(buf, "0x%x\n", host->dsr);
	else
		/* return default DSR value */
		return sprintf(buf, "0x%x\n", 0x404);
}

static DEVICE_ATTR(dsr, S_IRUGO, mmc_dsr_show, NULL);

static struct attribute *mmc_std_attrs[] = {
	&dev_attr_cid.attr,
	&dev_attr_csd.attr,
	&dev_attr_date.attr,
	&dev_attr_erase_size.attr,
	&dev_attr_preferred_erase_size.attr,
	&dev_attr_fwrev.attr,
	&dev_attr_ffu_capable.attr,
	&dev_attr_hwrev.attr,
	&dev_attr_manfid.attr,
	&dev_attr_name.attr,
	&dev_attr_oemid.attr,
	&dev_attr_prv.attr,
	&dev_attr_rev.attr,
	&dev_attr_pre_eol_info.attr,
	&dev_attr_life_time.attr,
	&dev_attr_serial.attr,
	&dev_attr_enhanced_area_offset.attr,
	&dev_attr_enhanced_area_size.attr,
	&dev_attr_raw_rpmb_size_mult.attr,
	&dev_attr_rel_sectors.attr,
	&dev_attr_ocr.attr,
	&dev_attr_dsr.attr,
	&dev_attr_cmdq_en.attr,
	NULL,
};
ATTRIBUTE_GROUPS(mmc_std);

static struct device_type mmc_type = {
	.groups = mmc_std_groups,
};

/*
 * Select the PowerClass for the current bus width
 * If power class is defined for 4/8 bit bus in the
 * extended CSD register, select it by executing the
 * mmc_switch command.
 */
static int __mmc_select_powerclass(struct mmc_card *card,
				   unsigned int bus_width)
{
	struct mmc_host *host = card->host;
	struct mmc_ext_csd *ext_csd = &card->ext_csd;
	unsigned int pwrclass_val = 0;
	int err = 0;

	switch (1 << host->ios.vdd) {
	case MMC_VDD_165_195:
		if (host->ios.clock <= MMC_HIGH_26_MAX_DTR)
			pwrclass_val = ext_csd->raw_pwr_cl_26_195;
		else if (host->ios.clock <= MMC_HIGH_52_MAX_DTR)
			pwrclass_val = (bus_width <= EXT_CSD_BUS_WIDTH_8) ?
				ext_csd->raw_pwr_cl_52_195 :
				ext_csd->raw_pwr_cl_ddr_52_195;
		else if (host->ios.clock <= MMC_HS200_MAX_DTR)
			pwrclass_val = ext_csd->raw_pwr_cl_200_195;
		break;
	case MMC_VDD_27_28:
	case MMC_VDD_28_29:
	case MMC_VDD_29_30:
	case MMC_VDD_30_31:
	case MMC_VDD_31_32:
	case MMC_VDD_32_33:
	case MMC_VDD_33_34:
	case MMC_VDD_34_35:
	case MMC_VDD_35_36:
		if (host->ios.clock <= MMC_HIGH_26_MAX_DTR)
			pwrclass_val = ext_csd->raw_pwr_cl_26_360;
		else if (host->ios.clock <= MMC_HIGH_52_MAX_DTR)
			pwrclass_val = (bus_width <= EXT_CSD_BUS_WIDTH_8) ?
				ext_csd->raw_pwr_cl_52_360 :
				ext_csd->raw_pwr_cl_ddr_52_360;
		else if (host->ios.clock <= MMC_HS200_MAX_DTR)
			pwrclass_val = (bus_width == EXT_CSD_DDR_BUS_WIDTH_8) ?
				ext_csd->raw_pwr_cl_ddr_200_360 :
				ext_csd->raw_pwr_cl_200_360;
		break;
	default:
		pr_warn("%s: Voltage range not supported for power class\n",
			mmc_hostname(host));
		return -EINVAL;
	}

	if (bus_width & (EXT_CSD_BUS_WIDTH_8 | EXT_CSD_DDR_BUS_WIDTH_8))
		pwrclass_val = (pwrclass_val & EXT_CSD_PWR_CL_8BIT_MASK) >>
				EXT_CSD_PWR_CL_8BIT_SHIFT;
	else
		pwrclass_val = (pwrclass_val & EXT_CSD_PWR_CL_4BIT_MASK) >>
				EXT_CSD_PWR_CL_4BIT_SHIFT;

	/* If the power class is different from the default value */
	if (pwrclass_val > 0) {
		err = mmc_switch(card, EXT_CSD_CMD_SET_NORMAL,
				 EXT_CSD_POWER_CLASS,
				 pwrclass_val,
				 card->ext_csd.generic_cmd6_time);
	}

	return err;
}

static int mmc_select_powerclass(struct mmc_card *card)
{
	struct mmc_host *host = card->host;
	u32 bus_width, ext_csd_bits;
	int err, ddr;

	/* Power class selection is supported for versions >= 4.0 */
	if (!mmc_can_ext_csd(card))
		return 0;

	bus_width = host->ios.bus_width;
	/* Power class values are defined only for 4/8 bit bus */
	if (bus_width == MMC_BUS_WIDTH_1)
		return 0;

	ddr = card->mmc_avail_type & EXT_CSD_CARD_TYPE_DDR_52;
	if (ddr)
		ext_csd_bits = (bus_width == MMC_BUS_WIDTH_8) ?
			EXT_CSD_DDR_BUS_WIDTH_8 : EXT_CSD_DDR_BUS_WIDTH_4;
	else
		ext_csd_bits = (bus_width == MMC_BUS_WIDTH_8) ?
			EXT_CSD_BUS_WIDTH_8 :  EXT_CSD_BUS_WIDTH_4;

	err = __mmc_select_powerclass(card, ext_csd_bits);
	if (err)
		pr_warn("%s: power class selection to bus width %d ddr %d failed\n",
			mmc_hostname(host), 1 << bus_width, ddr);

	return err;
}

/*
 * Set the bus speed for the selected speed mode.
 */
static void mmc_set_bus_speed(struct mmc_card *card)
{
	unsigned int max_dtr = (unsigned int)-1;

	if ((mmc_card_hs200(card) || mmc_card_hs400(card)) &&
	     max_dtr > card->ext_csd.hs200_max_dtr)
		max_dtr = card->ext_csd.hs200_max_dtr;
	else if (mmc_card_hs(card) && max_dtr > card->ext_csd.hs_max_dtr)
		max_dtr = card->ext_csd.hs_max_dtr;
	else if (max_dtr > card->csd.max_dtr)
		max_dtr = card->csd.max_dtr;

	mmc_set_clock(card->host, max_dtr);
}

/*
 * Select the bus width amoung 4-bit and 8-bit(SDR).
 * If the bus width is changed successfully, return the selected width value.
 * Zero is returned instead of error value if the wide width is not supported.
 */
static int mmc_select_bus_width(struct mmc_card *card)
{
	static unsigned ext_csd_bits[] = {
		EXT_CSD_BUS_WIDTH_8,
		EXT_CSD_BUS_WIDTH_4,
	};
	static unsigned bus_widths[] = {
		MMC_BUS_WIDTH_8,
		MMC_BUS_WIDTH_4,
	};
	struct mmc_host *host = card->host;
	unsigned idx, bus_width = 0;
	int err = 0;

	if (!mmc_can_ext_csd(card) ||
	    !(host->caps & (MMC_CAP_4_BIT_DATA | MMC_CAP_8_BIT_DATA)))
		return 0;

	idx = (host->caps & MMC_CAP_8_BIT_DATA) ? 0 : 1;

	/*
	 * Unlike SD, MMC cards dont have a configuration register to notify
	 * supported bus width. So bus test command should be run to identify
	 * the supported bus width or compare the ext csd values of current
	 * bus width and ext csd values of 1 bit mode read earlier.
	 */
	for (; idx < ARRAY_SIZE(bus_widths); idx++) {
		/*
		 * Host is capable of 8bit transfer, then switch
		 * the device to work in 8bit transfer mode. If the
		 * mmc switch command returns error then switch to
		 * 4bit transfer mode. On success set the corresponding
		 * bus width on the host.
		 */
		err = mmc_switch(card, EXT_CSD_CMD_SET_NORMAL,
				 EXT_CSD_BUS_WIDTH,
				 ext_csd_bits[idx],
				 card->ext_csd.generic_cmd6_time);
		if (err)
			continue;

		bus_width = bus_widths[idx];
		mmc_set_bus_width(host, bus_width);

		/*
		 * If controller can't handle bus width test,
		 * compare ext_csd previously read in 1 bit mode
		 * against ext_csd at new bus width
		 */
		if (!(host->caps & MMC_CAP_BUS_WIDTH_TEST))
			err = mmc_compare_ext_csds(card, bus_width);
		else
			err = mmc_bus_test(card, bus_width);

		if (!err) {
			err = bus_width;
			break;
		} else {
			pr_warn("%s: switch to bus width %d failed\n",
				mmc_hostname(host), 1 << bus_width);
		}
	}

	return err;
}

/*
 * Switch to the high-speed mode
 */
static int mmc_select_hs(struct mmc_card *card)
{
	int err;

	err = __mmc_switch(card, EXT_CSD_CMD_SET_NORMAL,
			   EXT_CSD_HS_TIMING, EXT_CSD_TIMING_HS,
			   card->ext_csd.generic_cmd6_time, MMC_TIMING_MMC_HS,
			   true, true, true);
	if (err)
		pr_warn("%s: switch to high-speed failed, err:%d\n",
			mmc_hostname(card->host), err);

	return err;
}

/*
 * Activate wide bus and DDR if supported.
 */
static int mmc_select_hs_ddr(struct mmc_card *card)
{
	struct mmc_host *host = card->host;
	u32 bus_width, ext_csd_bits;
	int err = 0;

	if (!(card->mmc_avail_type & EXT_CSD_CARD_TYPE_DDR_52))
		return 0;

	bus_width = host->ios.bus_width;
	if (bus_width == MMC_BUS_WIDTH_1)
		return 0;

	ext_csd_bits = (bus_width == MMC_BUS_WIDTH_8) ?
		EXT_CSD_DDR_BUS_WIDTH_8 : EXT_CSD_DDR_BUS_WIDTH_4;

	err = __mmc_switch(card, EXT_CSD_CMD_SET_NORMAL,
			   EXT_CSD_BUS_WIDTH,
			   ext_csd_bits,
			   card->ext_csd.generic_cmd6_time,
			   MMC_TIMING_MMC_DDR52,
			   true, true, true);
	if (err) {
		pr_err("%s: switch to bus width %d ddr failed\n",
			mmc_hostname(host), 1 << bus_width);
		return err;
	}

	/*
	 * eMMC cards can support 3.3V to 1.2V i/o (vccq)
	 * signaling.
	 *
	 * EXT_CSD_CARD_TYPE_DDR_1_8V means 3.3V or 1.8V vccq.
	 *
	 * 1.8V vccq at 3.3V core voltage (vcc) is not required
	 * in the JEDEC spec for DDR.
	 *
	 * Even (e)MMC card can support 3.3v to 1.2v vccq, but not all
	 * host controller can support this, like some of the SDHCI
	 * controller which connect to an eMMC device. Some of these
	 * host controller still needs to use 1.8v vccq for supporting
	 * DDR mode.
	 *
	 * So the sequence will be:
	 * if (host and device can both support 1.2v IO)
	 *	use 1.2v IO;
	 * else if (host and device can both support 1.8v IO)
	 *	use 1.8v IO;
	 * so if host and device can only support 3.3v IO, this is the
	 * last choice.
	 *
	 * WARNING: eMMC rules are NOT the same as SD DDR
	 */
	if (card->mmc_avail_type & EXT_CSD_CARD_TYPE_DDR_1_2V) {
		err = mmc_set_signal_voltage(host, MMC_SIGNAL_VOLTAGE_120);
		if (!err)
			return 0;
	}

	if (card->mmc_avail_type & EXT_CSD_CARD_TYPE_DDR_1_8V &&
	    host->caps & MMC_CAP_1_8V_DDR)
		err = mmc_set_signal_voltage(host, MMC_SIGNAL_VOLTAGE_180);

	/* make sure vccq is 3.3v after switching disaster */
	if (err)
		err = mmc_set_signal_voltage(host, MMC_SIGNAL_VOLTAGE_330);

	return err;
}

static int mmc_select_hs400(struct mmc_card *card)
{
	struct mmc_host *host = card->host;
	unsigned int max_dtr;
	int err = 0;
	u8 val;

	/*
	 * HS400 mode requires 8-bit bus width
	 */
	if (!(card->mmc_avail_type & EXT_CSD_CARD_TYPE_HS400 &&
	      host->ios.bus_width == MMC_BUS_WIDTH_8))
		return 0;

	/* Switch card to HS mode */
	val = EXT_CSD_TIMING_HS;
	err = __mmc_switch(card, EXT_CSD_CMD_SET_NORMAL,
			   EXT_CSD_HS_TIMING, val,
			   card->ext_csd.generic_cmd6_time, 0,
			   true, false, true);
	if (err) {
		pr_err("%s: switch to high-speed from hs200 failed, err:%d\n",
			mmc_hostname(host), err);
		return err;
	}

	/* Set host controller to HS timing */
	mmc_set_timing(card->host, MMC_TIMING_MMC_HS);

	/* Reduce frequency to HS frequency */
	max_dtr = card->ext_csd.hs_max_dtr;
	mmc_set_clock(host, max_dtr);

	err = mmc_switch_status(card);
	if (err)
		goto out_err;

	/* Switch card to DDR */
	err = mmc_switch(card, EXT_CSD_CMD_SET_NORMAL,
			 EXT_CSD_BUS_WIDTH,
			 EXT_CSD_DDR_BUS_WIDTH_8,
			 card->ext_csd.generic_cmd6_time);
	if (err) {
		pr_err("%s: switch to bus width for hs400 failed, err:%d\n",
			mmc_hostname(host), err);
		return err;
	}

	/* Switch card to HS400 */
	val = EXT_CSD_TIMING_HS400 |
	      card->drive_strength << EXT_CSD_DRV_STR_SHIFT;
	err = __mmc_switch(card, EXT_CSD_CMD_SET_NORMAL,
			   EXT_CSD_HS_TIMING, val,
			   card->ext_csd.generic_cmd6_time, 0,
			   true, false, true);
	if (err) {
		pr_err("%s: switch to hs400 failed, err:%d\n",
			 mmc_hostname(host), err);
		return err;
	}

	/* Set host controller to HS400 timing and frequency */
	mmc_set_timing(host, MMC_TIMING_MMC_HS400);
	mmc_set_bus_speed(card);

	err = mmc_switch_status(card);
	if (err)
		goto out_err;

	return 0;

out_err:
	pr_err("%s: %s failed, error %d\n", mmc_hostname(card->host),
	       __func__, err);
	return err;
}

int mmc_hs200_to_hs400(struct mmc_card *card)
{
	return mmc_select_hs400(card);
}

int mmc_hs400_to_hs200(struct mmc_card *card)
{
	struct mmc_host *host = card->host;
	unsigned int max_dtr;
	int err;
	u8 val;

	/* Reduce frequency to HS */
	max_dtr = card->ext_csd.hs_max_dtr;
	mmc_set_clock(host, max_dtr);

	/* Switch HS400 to HS DDR */
	val = EXT_CSD_TIMING_HS;
	err = __mmc_switch(card, EXT_CSD_CMD_SET_NORMAL, EXT_CSD_HS_TIMING,
			   val, card->ext_csd.generic_cmd6_time, 0,
			   true, false, true);
	if (err)
		goto out_err;

	mmc_set_timing(host, MMC_TIMING_MMC_DDR52);

	err = mmc_switch_status(card);
	if (err)
		goto out_err;

	/* Switch HS DDR to HS */
	err = __mmc_switch(card, EXT_CSD_CMD_SET_NORMAL, EXT_CSD_BUS_WIDTH,
			   EXT_CSD_BUS_WIDTH_8, card->ext_csd.generic_cmd6_time,
			   0, true, false, true);
	if (err)
		goto out_err;

	mmc_set_timing(host, MMC_TIMING_MMC_HS);

	err = mmc_switch_status(card);
	if (err)
		goto out_err;

	/* Switch HS to HS200 */
	val = EXT_CSD_TIMING_HS200 |
	      card->drive_strength << EXT_CSD_DRV_STR_SHIFT;
	err = __mmc_switch(card, EXT_CSD_CMD_SET_NORMAL, EXT_CSD_HS_TIMING,
			   val, card->ext_csd.generic_cmd6_time, 0,
			   true, false, true);
	if (err)
		goto out_err;

	mmc_set_timing(host, MMC_TIMING_MMC_HS200);

	/*
	 * For HS200, CRC errors are not a reliable way to know the switch
	 * failed. If there really is a problem, we would expect tuning will
	 * fail and the result ends up the same.
	 */
	err = __mmc_switch_status(card, false);
	if (err)
		goto out_err;

	mmc_set_bus_speed(card);

	return 0;

out_err:
	pr_err("%s: %s failed, error %d\n", mmc_hostname(card->host),
	       __func__, err);
	return err;
}

static void mmc_select_driver_type(struct mmc_card *card)
{
<<<<<<< HEAD
	int card_drv_type, drive_strength, drv_type;
=======
	int card_drv_type, drive_strength, drv_type = 0;
>>>>>>> 5fa4ec9c
	int fixed_drv_type = card->host->fixed_drv_type;

	card_drv_type = card->ext_csd.raw_driver_strength |
			mmc_driver_type_mask(0);

	if (fixed_drv_type >= 0)
		drive_strength = card_drv_type & mmc_driver_type_mask(fixed_drv_type)
				 ? fixed_drv_type : 0;
	else
		drive_strength = mmc_select_drive_strength(card,
							   card->ext_csd.hs200_max_dtr,
							   card_drv_type, &drv_type);

	card->drive_strength = drive_strength;

	if (drv_type)
		mmc_set_driver_type(card->host, drv_type);
}

static int mmc_select_hs400es(struct mmc_card *card)
{
	struct mmc_host *host = card->host;
	int err = -EINVAL;
	u8 val;

	if (!(host->caps & MMC_CAP_8_BIT_DATA)) {
		err = -ENOTSUPP;
		goto out_err;
	}

	if (card->mmc_avail_type & EXT_CSD_CARD_TYPE_HS400_1_2V)
		err = mmc_set_signal_voltage(host, MMC_SIGNAL_VOLTAGE_120);

	if (err && card->mmc_avail_type & EXT_CSD_CARD_TYPE_HS400_1_8V)
		err = mmc_set_signal_voltage(host, MMC_SIGNAL_VOLTAGE_180);

	/* If fails try again during next card power cycle */
	if (err)
		goto out_err;

	err = mmc_select_bus_width(card);
	if (err < 0)
		goto out_err;

	/* Switch card to HS mode */
	err = __mmc_switch(card, EXT_CSD_CMD_SET_NORMAL,
			   EXT_CSD_HS_TIMING, EXT_CSD_TIMING_HS,
			   card->ext_csd.generic_cmd6_time, 0,
			   true, false, true);
	if (err) {
		pr_err("%s: switch to hs for hs400es failed, err:%d\n",
			mmc_hostname(host), err);
		goto out_err;
	}

	mmc_set_timing(host, MMC_TIMING_MMC_HS);
	err = mmc_switch_status(card);
	if (err)
		goto out_err;

	mmc_set_clock(host, card->ext_csd.hs_max_dtr);

	/* Switch card to DDR with strobe bit */
	val = EXT_CSD_DDR_BUS_WIDTH_8 | EXT_CSD_BUS_WIDTH_STROBE;
	err = mmc_switch(card, EXT_CSD_CMD_SET_NORMAL,
			 EXT_CSD_BUS_WIDTH,
			 val,
			 card->ext_csd.generic_cmd6_time);
	if (err) {
		pr_err("%s: switch to bus width for hs400es failed, err:%d\n",
			mmc_hostname(host), err);
		goto out_err;
	}

	mmc_select_driver_type(card);

	/* Switch card to HS400 */
	val = EXT_CSD_TIMING_HS400 |
	      card->drive_strength << EXT_CSD_DRV_STR_SHIFT;
	err = __mmc_switch(card, EXT_CSD_CMD_SET_NORMAL,
			   EXT_CSD_HS_TIMING, val,
			   card->ext_csd.generic_cmd6_time, 0,
			   true, false, true);
	if (err) {
		pr_err("%s: switch to hs400es failed, err:%d\n",
			mmc_hostname(host), err);
		goto out_err;
	}

	/* Set host controller to HS400 timing and frequency */
	mmc_set_timing(host, MMC_TIMING_MMC_HS400);

	/* Controller enable enhanced strobe function */
	host->ios.enhanced_strobe = true;
	if (host->ops->hs400_enhanced_strobe)
		host->ops->hs400_enhanced_strobe(host, &host->ios);

	err = mmc_switch_status(card);
	if (err)
		goto out_err;

	return 0;

out_err:
	pr_err("%s: %s failed, error %d\n", mmc_hostname(card->host),
	       __func__, err);
	return err;
}

/*
 * For device supporting HS200 mode, the following sequence
 * should be done before executing the tuning process.
 * 1. set the desired bus width(4-bit or 8-bit, 1-bit is not supported)
 * 2. switch to HS200 mode
 * 3. set the clock to > 52Mhz and <=200MHz
 */
static int mmc_select_hs200(struct mmc_card *card)
{
	struct mmc_host *host = card->host;
	unsigned int old_timing, old_signal_voltage;
	int err = -EINVAL;
	u8 val;

	old_signal_voltage = host->ios.signal_voltage;
	if (card->mmc_avail_type & EXT_CSD_CARD_TYPE_HS200_1_2V)
		err = mmc_set_signal_voltage(host, MMC_SIGNAL_VOLTAGE_120);

	if (err && card->mmc_avail_type & EXT_CSD_CARD_TYPE_HS200_1_8V)
		err = mmc_set_signal_voltage(host, MMC_SIGNAL_VOLTAGE_180);

	/* If fails try again during next card power cycle */
	if (err)
		return err;

	mmc_select_driver_type(card);

	/*
	 * Set the bus width(4 or 8) with host's support and
	 * switch to HS200 mode if bus width is set successfully.
	 */
	err = mmc_select_bus_width(card);
	if (err > 0) {
		val = EXT_CSD_TIMING_HS200 |
		      card->drive_strength << EXT_CSD_DRV_STR_SHIFT;
		err = __mmc_switch(card, EXT_CSD_CMD_SET_NORMAL,
				   EXT_CSD_HS_TIMING, val,
				   card->ext_csd.generic_cmd6_time, 0,
				   true, false, true);
		if (err)
			goto err;
		old_timing = host->ios.timing;
		mmc_set_timing(host, MMC_TIMING_MMC_HS200);

		/*
		 * For HS200, CRC errors are not a reliable way to know the
		 * switch failed. If there really is a problem, we would expect
		 * tuning will fail and the result ends up the same.
		 */
		err = __mmc_switch_status(card, false);

		/*
		 * mmc_select_timing() assumes timing has not changed if
		 * it is a switch error.
		 */
		if (err == -EBADMSG)
			mmc_set_timing(host, old_timing);
	}
err:
	if (err) {
		/* fall back to the old signal voltage, if fails report error */
		if (mmc_set_signal_voltage(host, old_signal_voltage))
			err = -EIO;

		pr_err("%s: %s failed, error %d\n", mmc_hostname(card->host),
		       __func__, err);
	}
	return err;
}

/*
 * Activate High Speed, HS200 or HS400ES mode if supported.
 */
static int mmc_select_timing(struct mmc_card *card)
{
	int err = 0;

	if (!mmc_can_ext_csd(card))
		goto bus_speed;

	if (card->mmc_avail_type & EXT_CSD_CARD_TYPE_HS400ES)
		err = mmc_select_hs400es(card);
	else if (card->mmc_avail_type & EXT_CSD_CARD_TYPE_HS200)
		err = mmc_select_hs200(card);
	else if (card->mmc_avail_type & EXT_CSD_CARD_TYPE_HS)
		err = mmc_select_hs(card);

	if (err && err != -EBADMSG)
		return err;

bus_speed:
	/*
	 * Set the bus speed to the selected bus timing.
	 * If timing is not selected, backward compatible is the default.
	 */
	mmc_set_bus_speed(card);
	return 0;
}

/*
 * Execute tuning sequence to seek the proper bus operating
 * conditions for HS200 and HS400, which sends CMD21 to the device.
 */
static int mmc_hs200_tuning(struct mmc_card *card)
{
	struct mmc_host *host = card->host;

	/*
	 * Timing should be adjusted to the HS400 target
	 * operation frequency for tuning process
	 */
	if (card->mmc_avail_type & EXT_CSD_CARD_TYPE_HS400 &&
	    host->ios.bus_width == MMC_BUS_WIDTH_8)
		if (host->ops->prepare_hs400_tuning)
			host->ops->prepare_hs400_tuning(host, &host->ios);

	return mmc_execute_tuning(card);
}

/*
 * Handle the detection and initialisation of a card.
 *
 * In the case of a resume, "oldcard" will contain the card
 * we're trying to reinitialise.
 */
static int mmc_init_card(struct mmc_host *host, u32 ocr,
	struct mmc_card *oldcard)
{
	struct mmc_card *card;
	int err;
	u32 cid[4];
	u32 rocr;

	WARN_ON(!host->claimed);

	/* Set correct bus mode for MMC before attempting init */
	if (!mmc_host_is_spi(host))
		mmc_set_bus_mode(host, MMC_BUSMODE_OPENDRAIN);

	/*
	 * Since we're changing the OCR value, we seem to
	 * need to tell some cards to go back to the idle
	 * state.  We wait 1ms to give cards time to
	 * respond.
	 * mmc_go_idle is needed for eMMC that are asleep
	 */
	mmc_go_idle(host);

	/* The extra bit indicates that we support high capacity */
	err = mmc_send_op_cond(host, ocr | (1 << 30), &rocr);
	if (err)
		goto err;

	/*
	 * For SPI, enable CRC as appropriate.
	 */
	if (mmc_host_is_spi(host)) {
		err = mmc_spi_set_crc(host, use_spi_crc);
		if (err)
			goto err;
	}

	/*
	 * Fetch CID from card.
	 */
	err = mmc_send_cid(host, cid);
	if (err)
		goto err;

	if (oldcard) {
		if (memcmp(cid, oldcard->raw_cid, sizeof(cid)) != 0) {
			err = -ENOENT;
			goto err;
		}

		card = oldcard;
	} else {
		/*
		 * Allocate card structure.
		 */
		card = mmc_alloc_card(host, &mmc_type);
		if (IS_ERR(card)) {
			err = PTR_ERR(card);
			goto err;
		}

		card->ocr = ocr;
		card->type = MMC_TYPE_MMC;
		card->rca = 1;
		memcpy(card->raw_cid, cid, sizeof(card->raw_cid));
	}

	/*
	 * Call the optional HC's init_card function to handle quirks.
	 */
	if (host->ops->init_card)
		host->ops->init_card(host, card);

	/*
	 * For native busses:  set card RCA and quit open drain mode.
	 */
	if (!mmc_host_is_spi(host)) {
		err = mmc_set_relative_addr(card);
		if (err)
			goto free_card;

		mmc_set_bus_mode(host, MMC_BUSMODE_PUSHPULL);
	}

	if (!oldcard) {
		/*
		 * Fetch CSD from card.
		 */
		err = mmc_send_csd(card, card->raw_csd);
		if (err)
			goto free_card;

		err = mmc_decode_csd(card);
		if (err)
			goto free_card;
		err = mmc_decode_cid(card);
		if (err)
			goto free_card;
	}

	/*
	 * handling only for cards supporting DSR and hosts requesting
	 * DSR configuration
	 */
	if (card->csd.dsr_imp && host->dsr_req)
		mmc_set_dsr(host);

	/*
	 * Select card, as all following commands rely on that.
	 */
	if (!mmc_host_is_spi(host)) {
		err = mmc_select_card(card);
		if (err)
			goto free_card;
	}

	if (!oldcard) {
		/* Read extended CSD. */
		err = mmc_read_ext_csd(card);
		if (err)
			goto free_card;

		/*
		 * If doing byte addressing, check if required to do sector
		 * addressing.  Handle the case of <2GB cards needing sector
		 * addressing.  See section 8.1 JEDEC Standard JED84-A441;
		 * ocr register has bit 30 set for sector addressing.
		 */
		if (rocr & BIT(30))
			mmc_card_set_blockaddr(card);

		/* Erase size depends on CSD and Extended CSD */
		mmc_set_erase_size(card);
	}

	/* Enable ERASE_GRP_DEF. This bit is lost after a reset or power off. */
	if (card->ext_csd.rev >= 3) {
		err = mmc_switch(card, EXT_CSD_CMD_SET_NORMAL,
				 EXT_CSD_ERASE_GROUP_DEF, 1,
				 card->ext_csd.generic_cmd6_time);

		if (err && err != -EBADMSG)
			goto free_card;

		if (err) {
			err = 0;
			/*
			 * Just disable enhanced area off & sz
			 * will try to enable ERASE_GROUP_DEF
			 * during next time reinit
			 */
			card->ext_csd.enhanced_area_offset = -EINVAL;
			card->ext_csd.enhanced_area_size = -EINVAL;
		} else {
			card->ext_csd.erase_group_def = 1;
			/*
			 * enable ERASE_GRP_DEF successfully.
			 * This will affect the erase size, so
			 * here need to reset erase size
			 */
			mmc_set_erase_size(card);
		}
	}

	/*
	 * Ensure eMMC user default partition is enabled
	 */
	if (card->ext_csd.part_config & EXT_CSD_PART_CONFIG_ACC_MASK) {
		card->ext_csd.part_config &= ~EXT_CSD_PART_CONFIG_ACC_MASK;
		err = mmc_switch(card, EXT_CSD_CMD_SET_NORMAL, EXT_CSD_PART_CONFIG,
				 card->ext_csd.part_config,
				 card->ext_csd.part_time);
		if (err && err != -EBADMSG)
			goto free_card;
	}

	/*
	 * Enable power_off_notification byte in the ext_csd register
	 */
	if (card->ext_csd.rev >= 6) {
		err = mmc_switch(card, EXT_CSD_CMD_SET_NORMAL,
				 EXT_CSD_POWER_OFF_NOTIFICATION,
				 EXT_CSD_POWER_ON,
				 card->ext_csd.generic_cmd6_time);
		if (err && err != -EBADMSG)
			goto free_card;

		/*
		 * The err can be -EBADMSG or 0,
		 * so check for success and update the flag
		 */
		if (!err)
			card->ext_csd.power_off_notification = EXT_CSD_POWER_ON;
	}

	/*
	 * Select timing interface
	 */
	err = mmc_select_timing(card);
	if (err)
		goto free_card;

	if (mmc_card_hs200(card)) {
		err = mmc_hs200_tuning(card);
		if (err)
			goto free_card;

		err = mmc_select_hs400(card);
		if (err)
			goto free_card;
	} else if (!mmc_card_hs400es(card)) {
		/* Select the desired bus width optionally */
		err = mmc_select_bus_width(card);
		if (err > 0 && mmc_card_hs(card)) {
			err = mmc_select_hs_ddr(card);
			if (err)
				goto free_card;
		}
	}

	/*
	 * Choose the power class with selected bus interface
	 */
	mmc_select_powerclass(card);

	/*
	 * Enable HPI feature (if supported)
	 */
	if (card->ext_csd.hpi) {
		err = mmc_switch(card, EXT_CSD_CMD_SET_NORMAL,
				EXT_CSD_HPI_MGMT, 1,
				card->ext_csd.generic_cmd6_time);
		if (err && err != -EBADMSG)
			goto free_card;
		if (err) {
			pr_warn("%s: Enabling HPI failed\n",
				mmc_hostname(card->host));
			err = 0;
		} else
			card->ext_csd.hpi_en = 1;
	}

	/*
	 * If cache size is higher than 0, this indicates
	 * the existence of cache and it can be turned on.
	 */
	if (!mmc_card_broken_hpi(card) &&
	    card->ext_csd.cache_size > 0) {
		err = mmc_switch(card, EXT_CSD_CMD_SET_NORMAL,
				EXT_CSD_CACHE_CTRL, 1,
				card->ext_csd.generic_cmd6_time);
		if (err && err != -EBADMSG)
			goto free_card;

		/*
		 * Only if no error, cache is turned on successfully.
		 */
		if (err) {
			pr_warn("%s: Cache is supported, but failed to turn on (%d)\n",
				mmc_hostname(card->host), err);
			card->ext_csd.cache_ctrl = 0;
			err = 0;
		} else {
			card->ext_csd.cache_ctrl = 1;
		}
	}

	/*
	 * Enable Command Queue if supported. Note that Packed Commands cannot
	 * be used with Command Queue.
	 */
	card->ext_csd.cmdq_en = false;
	if (card->ext_csd.cmdq_support && host->caps2 & MMC_CAP2_CQE) {
		err = mmc_cmdq_enable(card);
		if (err && err != -EBADMSG)
			goto free_card;
		if (err) {
			pr_warn("%s: Enabling CMDQ failed\n",
				mmc_hostname(card->host));
			card->ext_csd.cmdq_support = false;
			card->ext_csd.cmdq_depth = 0;
			err = 0;
		}
	}
	/*
	 * In some cases (e.g. RPMB or mmc_test), the Command Queue must be
	 * disabled for a time, so a flag is needed to indicate to re-enable the
	 * Command Queue.
	 */
	card->reenable_cmdq = card->ext_csd.cmdq_en;

	if (card->ext_csd.cmdq_en && !host->cqe_enabled) {
		err = host->cqe_ops->cqe_enable(host, card);
		if (err) {
			pr_err("%s: Failed to enable CQE, error %d\n",
				mmc_hostname(host), err);
		} else {
			host->cqe_enabled = true;
			pr_info("%s: Command Queue Engine enabled\n",
				mmc_hostname(host));
		}
	}

	if (!oldcard)
		host->card = card;

	return 0;

free_card:
	if (!oldcard)
		mmc_remove_card(card);
err:
	return err;
}

static int mmc_can_sleep(struct mmc_card *card)
{
	return (card && card->ext_csd.rev >= 3);
}

static int mmc_sleep(struct mmc_host *host)
{
	struct mmc_command cmd = {};
	struct mmc_card *card = host->card;
	unsigned int timeout_ms = DIV_ROUND_UP(card->ext_csd.sa_timeout, 10000);
	int err;

	/* Re-tuning can't be done once the card is deselected */
	mmc_retune_hold(host);

	err = mmc_deselect_cards(host);
	if (err)
		goto out_release;

	cmd.opcode = MMC_SLEEP_AWAKE;
	cmd.arg = card->rca << 16;
	cmd.arg |= 1 << 15;

	/*
	 * If the max_busy_timeout of the host is specified, validate it against
	 * the sleep cmd timeout. A failure means we need to prevent the host
	 * from doing hw busy detection, which is done by converting to a R1
	 * response instead of a R1B.
	 */
	if (host->max_busy_timeout && (timeout_ms > host->max_busy_timeout)) {
		cmd.flags = MMC_RSP_R1 | MMC_CMD_AC;
	} else {
		cmd.flags = MMC_RSP_R1B | MMC_CMD_AC;
		cmd.busy_timeout = timeout_ms;
	}

	err = mmc_wait_for_cmd(host, &cmd, 0);
	if (err)
		goto out_release;

	/*
	 * If the host does not wait while the card signals busy, then we will
	 * will have to wait the sleep/awake timeout.  Note, we cannot use the
	 * SEND_STATUS command to poll the status because that command (and most
	 * others) is invalid while the card sleeps.
	 */
	if (!cmd.busy_timeout || !(host->caps & MMC_CAP_WAIT_WHILE_BUSY))
		mmc_delay(timeout_ms);

out_release:
	mmc_retune_release(host);
	return err;
}

static int mmc_can_poweroff_notify(const struct mmc_card *card)
{
	return card &&
		mmc_card_mmc(card) &&
		(card->ext_csd.power_off_notification == EXT_CSD_POWER_ON);
}

static int mmc_poweroff_notify(struct mmc_card *card, unsigned int notify_type)
{
	unsigned int timeout = card->ext_csd.generic_cmd6_time;
	int err;

	/* Use EXT_CSD_POWER_OFF_SHORT as default notification type. */
	if (notify_type == EXT_CSD_POWER_OFF_LONG)
		timeout = card->ext_csd.power_off_longtime;

	err = __mmc_switch(card, EXT_CSD_CMD_SET_NORMAL,
			EXT_CSD_POWER_OFF_NOTIFICATION,
			notify_type, timeout, 0, true, false, false);
	if (err)
		pr_err("%s: Power Off Notification timed out, %u\n",
		       mmc_hostname(card->host), timeout);

	/* Disable the power off notification after the switch operation. */
	card->ext_csd.power_off_notification = EXT_CSD_NO_POWER_NOTIFICATION;

	return err;
}

/*
 * Host is being removed. Free up the current card.
 */
static void mmc_remove(struct mmc_host *host)
{
	mmc_remove_card(host->card);
	host->card = NULL;
}

/*
 * Card detection - card is alive.
 */
static int mmc_alive(struct mmc_host *host)
{
	return mmc_send_status(host->card, NULL);
}

/*
 * Card detection callback from host.
 */
static void mmc_detect(struct mmc_host *host)
{
	int err;

	mmc_get_card(host->card, NULL);

	/*
	 * Just check if our card has been removed.
	 */
	err = _mmc_detect_card_removed(host);

	mmc_put_card(host->card, NULL);

	if (err) {
		mmc_remove(host);

		mmc_claim_host(host);
		mmc_detach_bus(host);
		mmc_power_off(host);
		mmc_release_host(host);
	}
}

static int _mmc_suspend(struct mmc_host *host, bool is_suspend)
{
	int err = 0;
	unsigned int notify_type = is_suspend ? EXT_CSD_POWER_OFF_SHORT :
					EXT_CSD_POWER_OFF_LONG;

	mmc_claim_host(host);

	if (mmc_card_suspended(host->card))
		goto out;

	if (mmc_card_doing_bkops(host->card)) {
		err = mmc_stop_bkops(host->card);
		if (err)
			goto out;
	}

	err = mmc_flush_cache(host->card);
	if (err)
		goto out;

	if (mmc_can_poweroff_notify(host->card) &&
		((host->caps2 & MMC_CAP2_FULL_PWR_CYCLE) || !is_suspend))
		err = mmc_poweroff_notify(host->card, notify_type);
	else if (mmc_can_sleep(host->card))
		err = mmc_sleep(host);
	else if (!mmc_host_is_spi(host))
		err = mmc_deselect_cards(host);

	if (!err) {
		mmc_power_off(host);
		mmc_card_set_suspended(host->card);
	}
out:
	mmc_release_host(host);
	return err;
}

/*
 * Suspend callback
 */
static int mmc_suspend(struct mmc_host *host)
{
	int err;

	err = _mmc_suspend(host, true);
	if (!err) {
		pm_runtime_disable(&host->card->dev);
		pm_runtime_set_suspended(&host->card->dev);
	}

	return err;
}

/*
 * This function tries to determine if the same card is still present
 * and, if so, restore all state to it.
 */
static int _mmc_resume(struct mmc_host *host)
{
	int err = 0;

	mmc_claim_host(host);

	if (!mmc_card_suspended(host->card))
		goto out;

	mmc_power_up(host, host->card->ocr);
	err = mmc_init_card(host, host->card->ocr, host->card);
	mmc_card_clr_suspended(host->card);

out:
	mmc_release_host(host);
	return err;
}

/*
 * Shutdown callback
 */
static int mmc_shutdown(struct mmc_host *host)
{
	int err = 0;

	/*
	 * In a specific case for poweroff notify, we need to resume the card
	 * before we can shutdown it properly.
	 */
	if (mmc_can_poweroff_notify(host->card) &&
		!(host->caps2 & MMC_CAP2_FULL_PWR_CYCLE))
		err = _mmc_resume(host);

	if (!err)
		err = _mmc_suspend(host, false);

	return err;
}

/*
 * Callback for resume.
 */
static int mmc_resume(struct mmc_host *host)
{
	pm_runtime_enable(&host->card->dev);
	return 0;
}

/*
 * Callback for runtime_suspend.
 */
static int mmc_runtime_suspend(struct mmc_host *host)
{
	int err;

	if (!(host->caps & MMC_CAP_AGGRESSIVE_PM))
		return 0;

	err = _mmc_suspend(host, true);
	if (err)
		pr_err("%s: error %d doing aggressive suspend\n",
			mmc_hostname(host), err);

	return err;
}

/*
 * Callback for runtime_resume.
 */
static int mmc_runtime_resume(struct mmc_host *host)
{
	int err;

	err = _mmc_resume(host);
	if (err && err != -ENOMEDIUM)
		pr_err("%s: error %d doing runtime resume\n",
			mmc_hostname(host), err);

	return 0;
}

static int mmc_can_reset(struct mmc_card *card)
{
	u8 rst_n_function;

	rst_n_function = card->ext_csd.rst_n_function;
	if ((rst_n_function & EXT_CSD_RST_N_EN_MASK) != EXT_CSD_RST_N_ENABLED)
		return 0;
	return 1;
}

static int mmc_reset(struct mmc_host *host)
{
	struct mmc_card *card = host->card;

	/*
	 * In the case of recovery, we can't expect flushing the cache to work
	 * always, but we have a go and ignore errors.
	 */
	mmc_flush_cache(host->card);

	if ((host->caps & MMC_CAP_HW_RESET) && host->ops->hw_reset &&
	     mmc_can_reset(card)) {
		/* If the card accept RST_n signal, send it. */
		mmc_set_clock(host, host->f_init);
		host->ops->hw_reset(host);
		/* Set initial state and call mmc_set_ios */
		mmc_set_initial_state(host);
	} else {
		/* Do a brute force power cycle */
		mmc_power_cycle(host, card->ocr);
		mmc_pwrseq_reset(host);
	}
	return mmc_init_card(host, card->ocr, card);
}

static const struct mmc_bus_ops mmc_ops = {
	.remove = mmc_remove,
	.detect = mmc_detect,
	.suspend = mmc_suspend,
	.resume = mmc_resume,
	.runtime_suspend = mmc_runtime_suspend,
	.runtime_resume = mmc_runtime_resume,
	.alive = mmc_alive,
	.shutdown = mmc_shutdown,
	.reset = mmc_reset,
};

/*
 * Starting point for MMC card init.
 */
int mmc_attach_mmc(struct mmc_host *host)
{
	int err;
	u32 ocr, rocr;

	WARN_ON(!host->claimed);

	/* Set correct bus mode for MMC before attempting attach */
	if (!mmc_host_is_spi(host))
		mmc_set_bus_mode(host, MMC_BUSMODE_OPENDRAIN);

	err = mmc_send_op_cond(host, 0, &ocr);
	if (err)
		return err;

	mmc_attach_bus(host, &mmc_ops);
	if (host->ocr_avail_mmc)
		host->ocr_avail = host->ocr_avail_mmc;

	/*
	 * We need to get OCR a different way for SPI.
	 */
	if (mmc_host_is_spi(host)) {
		err = mmc_spi_read_ocr(host, 1, &ocr);
		if (err)
			goto err;
	}

	rocr = mmc_select_voltage(host, ocr);

	/*
	 * Can we support the voltage of the card?
	 */
	if (!rocr) {
		err = -EINVAL;
		goto err;
	}

	/*
	 * Detect and init the card.
	 */
	err = mmc_init_card(host, rocr, NULL);
	if (err)
		goto err;

	mmc_release_host(host);
	err = mmc_add_card(host->card);
	if (err)
		goto remove_card;

	mmc_claim_host(host);
	return 0;

remove_card:
	mmc_remove_card(host->card);
	mmc_claim_host(host);
	host->card = NULL;
err:
	mmc_detach_bus(host);

	pr_err("%s: error %d whilst initialising MMC card\n",
		mmc_hostname(host), err);

	return err;
}<|MERGE_RESOLUTION|>--- conflicted
+++ resolved
@@ -1290,11 +1290,7 @@
 
 static void mmc_select_driver_type(struct mmc_card *card)
 {
-<<<<<<< HEAD
-	int card_drv_type, drive_strength, drv_type;
-=======
 	int card_drv_type, drive_strength, drv_type = 0;
->>>>>>> 5fa4ec9c
 	int fixed_drv_type = card->host->fixed_drv_type;
 
 	card_drv_type = card->ext_csd.raw_driver_strength |
