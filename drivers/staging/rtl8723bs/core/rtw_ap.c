--- conflicted
+++ resolved
@@ -2336,13 +2336,8 @@
 			Update_RA_Entry(padapter, psta);
 			/* pairwise key */
 			/* per sta pairwise key and settings */
-<<<<<<< HEAD
-			if ((padapter->securitypriv.dot11PrivacyAlgrthm == _TKIP_) ||
-				(padapter->securitypriv.dot11PrivacyAlgrthm == _AES_)) {
-=======
 			if ((psecuritypriv->dot11PrivacyAlgrthm == _TKIP_) ||
 				(psecuritypriv->dot11PrivacyAlgrthm == _AES_)) {
->>>>>>> 0ecfebd2
 				rtw_setstakey_cmd(padapter, psta, true, false);
 			}
 		}
