/*
 * This code was developed for the Quatech USB line for linux, it used
 * much of the code developed by Greg Kroah-Hartman for USB serial devices
 *
 */

#include <linux/errno.h>
#include <linux/init.h>
#include <linux/slab.h>
#include <linux/tty.h>
#include <linux/tty_driver.h>
#include <linux/tty_flip.h>
#include <linux/module.h>
#include <linux/serial.h>
#include <linux/usb.h>
#include <linux/usb/serial.h>
#include <linux/uaccess.h>

/* Version Information */
#define DRIVER_VERSION "v2.14"
#define DRIVER_AUTHOR "Tim Gobeli, Quatech, Inc"
#define DRIVER_DESC "Quatech USB to Serial Driver"

#define	USB_VENDOR_ID_QUATECH			0x061d	/* Quatech VID */
#define QUATECH_SSU200	0xC030	/* SSU200 */
#define QUATECH_DSU100	0xC040	/* DSU100 */
#define QUATECH_DSU200	0xC050	/* DSU200 */
#define QUATECH_QSU100	0xC060	/* QSU100 */
#define QUATECH_QSU200	0xC070	/* QSU200 */
#define QUATECH_ESU100A	0xC080	/* ESU100A */
#define QUATECH_ESU100B	0xC081	/* ESU100B */
#define QUATECH_ESU200A	0xC0A0	/* ESU200A */
#define QUATECH_ESU200B	0xC0A1	/* ESU200B */
#define QUATECH_HSU100A	0xC090	/* HSU100A */
#define QUATECH_HSU100B	0xC091	/* HSU100B */
#define QUATECH_HSU100C	0xC092	/* HSU100C */
#define QUATECH_HSU100D	0xC093	/* HSU100D */
#define QUATECH_HSU200A	0xC0B0	/* HSU200A */
#define QUATECH_HSU200B	0xC0B1	/* HSU200B */
#define QUATECH_HSU200C	0xC0B2	/* HSU200C */
#define QUATECH_HSU200D	0xC0B3	/* HSU200D */

#define QT_SET_GET_DEVICE           0xc2
#define QT_OPEN_CLOSE_CHANNEL       0xca
#define QT_GET_SET_PREBUF_TRIG_LVL  0xcc
#define QT_SET_ATF                  0xcd
#define QT_GET_SET_REGISTER         0xc0
#define QT_GET_SET_UART             0xc1
#define QT_HW_FLOW_CONTROL_MASK     0xc5
#define QT_SW_FLOW_CONTROL_MASK     0xc6
#define QT_SW_FLOW_CONTROL_DISABLE  0xc7
#define QT_BREAK_CONTROL            0xc8

#define USBD_TRANSFER_DIRECTION_IN    0xc0
#define USBD_TRANSFER_DIRECTION_OUT   0x40

#define  MAX_BAUD_RATE              460800
#define  MAX_BAUD_REMAINDER         4608

#define  DIV_LATCH_LS               0x00
#define  XMT_HOLD_REGISTER          0x00
#define  XVR_BUFFER_REGISTER        0x00
#define  DIV_LATCH_MS               0x01
#define  FIFO_CONTROL_REGISTER      0x02
#define  LINE_CONTROL_REGISTER      0x03
#define  MODEM_CONTROL_REGISTER     0x04
#define  LINE_STATUS_REGISTER       0x05
#define  MODEM_STATUS_REGISTER      0x06

#define  SERIAL_MCR_DTR             0x01
#define  SERIAL_MCR_RTS             0x02
#define  SERIAL_MCR_LOOP            0x10

#define  SERIAL_MSR_CTS             0x10
#define  SERIAL_MSR_CD              0x80
#define  SERIAL_MSR_RI              0x40
#define  SERIAL_MSR_DSR             0x20
#define  SERIAL_MSR_MASK            0xf0

#define  SERIAL_8_DATA              0x03
#define  SERIAL_7_DATA              0x02
#define  SERIAL_6_DATA              0x01
#define  SERIAL_5_DATA              0x00

#define  SERIAL_ODD_PARITY          0X08
#define  SERIAL_EVEN_PARITY         0X18
#define  SERIAL_TWO_STOPB           0x04
#define  SERIAL_ONE_STOPB           0x00

#define DEFAULT_DIVISOR  0x30	/* gives 9600 baud rate */
#define DEFAULT_LCR SERIAL_8_DATA	/* 8, none , 1 */

#define FULLPWRBIT          0x00000080
#define NEXT_BOARD_POWER_BIT        0x00000004

#define SERIAL_LSR_OE       0x02
#define SERIAL_LSR_PE       0x04
#define SERIAL_LSR_FE       0x08
#define SERIAL_LSR_BI       0x10

#define  SERIAL_MSR_CTS             0x10
#define  SERIAL_MSR_CD              0x80
#define  SERIAL_MSR_RI              0x40
#define  SERIAL_MSR_DSR             0x20
#define  SERIAL_MSR_MASK            0xf0

#define PREFUFF_LEVEL_CONSERVATIVE  128
#define ATC_DISABLED                0x0

#define RR_BITS             0x03	/* for clearing clock bits */
#define DUPMODE_BITS        0xc0
#define CLKS_X4             0x02

#define LOOPMODE_BITS       0x41	/* LOOP1 = b6, LOOP0 = b0 (PORT B) */
#define ALL_LOOPBACK        0x01
#define MODEM_CTRL          0x40
#define RS232_MODE          0x00

static const struct usb_device_id id_table[] = {
	{USB_DEVICE(USB_VENDOR_ID_QUATECH, QUATECH_SSU200)},
	{USB_DEVICE(USB_VENDOR_ID_QUATECH, QUATECH_DSU100)},
	{USB_DEVICE(USB_VENDOR_ID_QUATECH, QUATECH_DSU200)},
	{USB_DEVICE(USB_VENDOR_ID_QUATECH, QUATECH_QSU100)},
	{USB_DEVICE(USB_VENDOR_ID_QUATECH, QUATECH_QSU200)},
	{USB_DEVICE(USB_VENDOR_ID_QUATECH, QUATECH_ESU100A)},
	{USB_DEVICE(USB_VENDOR_ID_QUATECH, QUATECH_ESU100B)},
	{USB_DEVICE(USB_VENDOR_ID_QUATECH, QUATECH_ESU200A)},
	{USB_DEVICE(USB_VENDOR_ID_QUATECH, QUATECH_ESU200B)},
	{USB_DEVICE(USB_VENDOR_ID_QUATECH, QUATECH_HSU100A)},
	{USB_DEVICE(USB_VENDOR_ID_QUATECH, QUATECH_HSU100B)},
	{USB_DEVICE(USB_VENDOR_ID_QUATECH, QUATECH_HSU100C)},
	{USB_DEVICE(USB_VENDOR_ID_QUATECH, QUATECH_HSU100D)},
	{USB_DEVICE(USB_VENDOR_ID_QUATECH, QUATECH_HSU200A)},
	{USB_DEVICE(USB_VENDOR_ID_QUATECH, QUATECH_HSU200B)},
	{USB_DEVICE(USB_VENDOR_ID_QUATECH, QUATECH_HSU200C)},
	{USB_DEVICE(USB_VENDOR_ID_QUATECH, QUATECH_HSU200D)},
	{}			/* Terminating entry */
};
MODULE_DEVICE_TABLE(usb, id_table);

struct qt_get_device_data {
	__u8 porta;
	__u8 portb;
	__u8 portc;
};

struct qt_open_channel_data {
	__u8 line_status;
	__u8 modem_status;
};

struct quatech_port {
	int port_num;		/* number of the port */
	struct urb *write_urb;	/* write URB for this port */
	struct urb *read_urb;	/* read URB for this port */
	struct urb *int_urb;

	__u8 shadow_lcr;		/* last LCR value received */
	__u8 shadow_mcr;		/* last MCR value received */
	__u8 shadow_msr;		/* last MSR value received */
	__u8 shadow_lsr;		/* last LSR value received */
	char open_ports;

	/* Used for TIOCMIWAIT */
	wait_queue_head_t msr_wait;
	char prev_status, diff_status;

	wait_queue_head_t wait;

	struct async_icount icount;

	struct usb_serial_port *port;	/* owner of this object */
	struct qt_get_device_data device_data;
	struct mutex lock;
	bool read_urb_busy;
	int rx_holding;
	int read_bulk_stopped;
	char close_pending;
};

static int port_paranoia_check(struct usb_serial_port *port,
			       const char *function)
{
	if (!port) {
		pr_debug("%s - port == NULL", function);
		return -1;
	}
	if (!port->serial) {
		pr_debug("%s - port->serial == NULL\n", function);
		return -1;
	}

	return 0;
}

static int serial_paranoia_check(struct usb_serial *serial,
				 const char *function)
{
	if (!serial) {
		pr_debug("%s - serial == NULL\n", function);
		return -1;
	}

	if (!serial->type) {
		pr_debug("%s - serial->type == NULL!", function);
		return -1;
	}

	return 0;
}

static inline struct quatech_port *qt_get_port_private(struct usb_serial_port
						       *port)
{
	return (struct quatech_port *)usb_get_serial_port_data(port);
}

static inline void qt_set_port_private(struct usb_serial_port *port,
				       struct quatech_port *data)
{
	usb_set_serial_port_data(port, (void *)data);
}

static struct usb_serial *get_usb_serial(struct usb_serial_port *port,
					 const char *function)
{
	/* if no port was specified, or it fails a paranoia check */
	if (!port ||
	    port_paranoia_check(port, function) ||
	    serial_paranoia_check(port->serial, function)) {
		/*
		 * then say that we dont have a valid usb_serial thing,
		 * which will end up genrating -ENODEV return values
		 */
		return NULL;
	}

	return port->serial;
}

static void process_line_status(struct quatech_port *qt_port,
			      unsigned char line_status)
{

	qt_port->shadow_lsr =
	    line_status & (SERIAL_LSR_OE | SERIAL_LSR_PE | SERIAL_LSR_FE |
			   SERIAL_LSR_BI);
}

static void process_modem_status(struct quatech_port *qt_port,
			       unsigned char modem_status)
{

	qt_port->shadow_msr = modem_status;
	wake_up_interruptible(&qt_port->wait);
}

static void process_rx_char(struct usb_serial_port *port, unsigned char data)
{
	struct urb *urb = port->read_urb;
	if (urb->actual_length)
		tty_insert_flip_char(&port->port, data, TTY_NORMAL);
}

static void qt_write_bulk_callback(struct urb *urb)
{
	int status;
	struct quatech_port *quatech_port;

	status = urb->status;

	if (status) {
		dev_dbg(&urb->dev->dev,
			"nonzero write bulk status received:%d\n", status);
		return;
	}

	quatech_port = urb->context;

	tty_port_tty_wakeup(&quatech_port->port->port);
}

static void qt_interrupt_callback(struct urb *urb)
{
	/* FIXME */
}

static void qt_status_change_check(struct urb *urb,
				   struct quatech_port *qt_port,
				   struct usb_serial_port *port)
{
	int flag, i;
	unsigned char *data = urb->transfer_buffer;
	unsigned int rx_count = urb->actual_length;

	for (i = 0; i < rx_count; ++i) {
		/* Look ahead code here */
		if ((i <= (rx_count - 3)) && (data[i] == 0x1b)
		    && (data[i + 1] == 0x1b)) {
			flag = 0;
			switch (data[i + 2]) {
			case 0x00:
				if (i > (rx_count - 4)) {
					dev_dbg(&port->dev,
						"Illegal escape seuences in received data\n");
					break;
				}

				process_line_status(qt_port, data[i + 3]);

				i += 3;
				flag = 1;
				break;

			case 0x01:
				if (i > (rx_count - 4)) {
					dev_dbg(&port->dev,
						"Illegal escape seuences in received data\n");
					break;
				}

				process_modem_status(qt_port, data[i + 3]);

				i += 3;
				flag = 1;
				break;

			case 0xff:
				dev_dbg(&port->dev, "No status sequence.\n");

				process_rx_char(port, data[i]);
				process_rx_char(port, data[i + 1]);

				i += 2;
				break;
			}
			if (flag == 1)
				continue;
		}

		if (urb->actual_length)
			tty_insert_flip_char(&port->port, data[i], TTY_NORMAL);

	}
	tty_flip_buffer_push(&port->port);
}

static void qt_read_bulk_callback(struct urb *urb)
{

	struct usb_serial_port *port = urb->context;
	struct usb_serial *serial = get_usb_serial(port, __func__);
	struct quatech_port *qt_port = qt_get_port_private(port);
	int result;

	if (urb->status) {
		qt_port->read_bulk_stopped = 1;
		dev_dbg(&urb->dev->dev,
			"%s - nonzero write bulk status received: %d\n",
			__func__, urb->status);
		return;
	}

	dev_dbg(&port->dev,
		"%s - port->rx_holding = %d\n", __func__, qt_port->rx_holding);

	if (port_paranoia_check(port, __func__) != 0) {
		qt_port->read_bulk_stopped = 1;
		return;
	}

	if (!serial)
		return;

	if (qt_port->close_pending == 1) {
		/* Were closing , stop reading */
		dev_dbg(&port->dev,
			"%s - (qt_port->close_pending == 1\n", __func__);
		qt_port->read_bulk_stopped = 1;
		return;
	}

	/*
	 * rx_holding is asserted by throttle, if we assert it, we're not
	 * receiving any more characters and let the box handle the flow
	 * control
	 */
	if (qt_port->rx_holding == 1) {
		qt_port->read_bulk_stopped = 1;
		return;
	}

	if (urb->status) {
		qt_port->read_bulk_stopped = 1;

		dev_dbg(&port->dev,
			"%s - nonzero read bulk status received: %d\n",
			__func__, urb->status);
		return;
	}

	if (urb->actual_length)
		qt_status_change_check(urb, qt_port, port);

	/* Continue trying to always read  */
	usb_fill_bulk_urb(port->read_urb, serial->dev,
			  usb_rcvbulkpipe(serial->dev,
					  port->bulk_in_endpointAddress),
			  port->read_urb->transfer_buffer,
			  port->read_urb->transfer_buffer_length,
			  qt_read_bulk_callback, port);
	result = usb_submit_urb(port->read_urb, GFP_ATOMIC);
	if (result)
		dev_dbg(&port->dev,
			"%s - failed resubmitting read urb, error %d",
			__func__, result);
	else {
		if (urb->actual_length) {
			tty_flip_buffer_push(&port->port);
			tty_schedule_flip(&port->port);
		}
	}

	schedule_work(&port->work);
}

/*
 * qt_get_device
 *   Issue a GET_DEVICE vendor-specific request on the default control pipe If
 *   successful, fills in the qt_get_device_data structure pointed to by
 *   device_data, otherwise return a negative error number of the problem.
 */

static int qt_get_device(struct usb_serial *serial,
			 struct qt_get_device_data *device_data)
{
	int result;
	unsigned char *transfer_buffer;

	transfer_buffer =
	    kmalloc(sizeof(struct qt_get_device_data), GFP_KERNEL);
	if (!transfer_buffer)
		return -ENOMEM;

	result = usb_control_msg(serial->dev, usb_rcvctrlpipe(serial->dev, 0),
				 QT_SET_GET_DEVICE, 0xc0, 0, 0,
				 transfer_buffer,
				 sizeof(struct qt_get_device_data), 300);
	if (result > 0)
		memcpy(device_data, transfer_buffer,
		       sizeof(struct qt_get_device_data));
	kfree(transfer_buffer);

	return result;
}

/****************************************************************************
 *  box_set_prebuffer_level
   TELLS BOX WHEN TO ASSERT FLOW CONTROL
 ****************************************************************************/
static int box_set_prebuffer_level(struct usb_serial *serial)
{
	int result;
	__u16 buffer_length;

	buffer_length = PREFUFF_LEVEL_CONSERVATIVE;
	result = usb_control_msg(serial->dev, usb_sndctrlpipe(serial->dev, 0),
				 QT_GET_SET_PREBUF_TRIG_LVL, 0x40,
				 buffer_length, 0, NULL, 0, 300);
	return result;
}

/****************************************************************************
 *  box_set_atc
   TELLS BOX WHEN TO ASSERT automatic transmitter control
   ****************************************************************************/
static int box_set_atc(struct usb_serial *serial, __u16 n_mode)
{
	int result;
	__u16 buffer_length;

	buffer_length = PREFUFF_LEVEL_CONSERVATIVE;

	result =
	    usb_control_msg(serial->dev, usb_sndctrlpipe(serial->dev, 0),
			    QT_SET_ATF, 0x40, n_mode, 0, NULL, 0, 300);

	return result;
}

/**
 * qt_set_device
 *   Issue a SET_DEVICE vendor-specific request on the default control pipe If
 *   successful returns the number of bytes written, otherwise it returns a
 *   negative error number of the problem.
 */
static int qt_set_device(struct usb_serial *serial,
			 struct qt_get_device_data *device_data)
{
	int result;
	__u16 length;
	__u16 port_settings;

	port_settings = ((__u16) (device_data->portb));
	port_settings = (port_settings << 8);
	port_settings += ((__u16) (device_data->porta));

	length = sizeof(struct qt_get_device_data);

	result = usb_control_msg(serial->dev, usb_sndctrlpipe(serial->dev, 0),
				 QT_SET_GET_DEVICE, 0x40, port_settings,
				 0, NULL, 0, 300);
	return result;
}

static int qt_open_channel(struct usb_serial *serial, __u16 uart_num,
			   struct qt_open_channel_data *pdevice_data)
{
	int result;

	result = usb_control_msg(serial->dev, usb_rcvctrlpipe(serial->dev, 0),
				 QT_OPEN_CLOSE_CHANNEL,
				 USBD_TRANSFER_DIRECTION_IN, 1, uart_num,
				 pdevice_data,
				 sizeof(struct qt_open_channel_data), 300);

	return result;

}

static int qt_close_channel(struct usb_serial *serial, __u16 uart_num)
{
	int result;

	result = usb_control_msg(serial->dev, usb_rcvctrlpipe(serial->dev, 0),
				 QT_OPEN_CLOSE_CHANNEL,
				 USBD_TRANSFER_DIRECTION_OUT, 0, uart_num,
				 NULL, 0, 300);

	return result;

}

/****************************************************************************
* box_get_register
*	issuse a GET_REGISTER vendor-spcific request on the default control pipe
*	If successful, fills in the  p_value with the register value asked for
****************************************************************************/
static int box_get_register(struct usb_serial *serial, unsigned short uart_num,
			  unsigned short register_num, __u8 *p_value)
{
	int result;
	__u16 current_length;

	current_length = sizeof(struct qt_get_device_data);

	result =
	    usb_control_msg(serial->dev, usb_rcvctrlpipe(serial->dev, 0),
			    QT_GET_SET_REGISTER, 0xC0, register_num,
			    uart_num, (void *)p_value, sizeof(*p_value), 300);

	return result;
}

/****************************************************************************
* box_set_register
*	issuse a GET_REGISTER vendor-spcific request on the default control pipe
*	If successful, fills in the  p_value with the register value asked for
****************************************************************************/
static int box_set_register(struct usb_serial *serial, unsigned short uart_num,
			  unsigned short register_num, unsigned short value)
{
	int result;
	unsigned short reg_and_byte;

	reg_and_byte = value;
	reg_and_byte = reg_and_byte << 8;
	reg_and_byte = reg_and_byte + register_num;

/*
	result = usb_control_msg(serial->dev, usb_sndctrlpipe(serial->dev, 0),
				 QT_GET_SET_REGISTER, 0xC0, register_num,
				 uart_num, NULL, 0, 300);
*/

	result =
	    usb_control_msg(serial->dev, usb_sndctrlpipe(serial->dev, 0),
			    QT_GET_SET_REGISTER, 0x40, reg_and_byte, uart_num,
			    NULL, 0, 300);

	return result;
}

/*
 * qt_setuart
 * issues a SET_UART vendor-specific request on the default control pipe
 * If successful sets baud rate divisor and LCR value
 */
static int qt_setuart(struct usb_serial *serial, unsigned short uart_num,
		      unsigned short default_divisor, unsigned char default_lcr)
{
	int result;
	unsigned short uart_num_and_lcr;

	uart_num_and_lcr = (default_lcr << 8) + uart_num;

	result =
	    usb_control_msg(serial->dev, usb_sndctrlpipe(serial->dev, 0),
			    QT_GET_SET_UART, 0x40, default_divisor,
			    uart_num_and_lcr, NULL, 0, 300);

	return result;
}

static int box_set_hw_flow_ctrl(struct usb_serial *serial, unsigned int index,
			     int b_set)
{
	__u8 mcr = 0;
	__u8 msr = 0, mout_value = 0;
	unsigned int status;

	if (b_set == 1) {
		/* flow control, box will clear RTS line to prevent remote */
		mcr = SERIAL_MCR_RTS;
	} /* device from xmitting more chars */
	else {
		/* no flow control to remote device */
		mcr = 0;

	}
	mout_value = mcr << 8;

	if (b_set == 1) {
		/* flow control, box will inhibit xmit data if CTS line is
		 * asserted */
		msr = SERIAL_MSR_CTS;
	} else {
		/* Box will not inhimbe xmit data due to CTS line */
		msr = 0;
	}
	mout_value |= msr;

	status =
	    usb_control_msg(serial->dev, usb_sndctrlpipe(serial->dev, 0),
			    QT_HW_FLOW_CONTROL_MASK, 0x40, mout_value,
			    index, NULL, 0, 300);
	return status;

}

static int box_set_sw_flow_ctrl(struct usb_serial *serial, __u16 index,
			     unsigned char stop_char, unsigned char start_char)
{
	__u16 n_sw_flow_out;
	int result;

	n_sw_flow_out = start_char << 8;
	n_sw_flow_out = (unsigned short)stop_char;

	result =
	    usb_control_msg(serial->dev, usb_sndctrlpipe(serial->dev, 0),
			    QT_SW_FLOW_CONTROL_MASK, 0x40, n_sw_flow_out,
			    index, NULL, 0, 300);
	return result;

}

static int box_disable_sw_flow_ctrl(struct usb_serial *serial, __u16 index)
{
	int result;

	result =
	    usb_control_msg(serial->dev, usb_sndctrlpipe(serial->dev, 0),
			    QT_SW_FLOW_CONTROL_DISABLE, 0x40, 0, index,
			    NULL, 0, 300);
	return result;

}

static int qt_startup(struct usb_serial *serial)
{
	struct device *dev = &serial->dev->dev;
	struct usb_serial_port *port;
	struct quatech_port *qt_port;
	struct qt_get_device_data device_data;
	int i;
	int status;

	/* Now setup per port private data */
	for (i = 0; i < serial->num_ports; i++) {
		port = serial->port[i];
		qt_port = kzalloc(sizeof(*qt_port), GFP_KERNEL);
		if (!qt_port) {
			for (--i; i >= 0; i--) {
				port = serial->port[i];
				kfree(usb_get_serial_port_data(port));
				usb_set_serial_port_data(port, NULL);
			}
			return -ENOMEM;
		}
		mutex_init(&qt_port->lock);

		usb_set_serial_port_data(port, qt_port);

	}

	status = qt_get_device(serial, &device_data);
	if (status < 0)
		goto startup_error;

	dev_dbg(dev, "device_data.portb = 0x%x\n", device_data.portb);

	device_data.portb &= ~FULLPWRBIT;
	dev_dbg(dev, "Changing device_data.portb to 0x%x\n", device_data.portb);

	status = qt_set_device(serial, &device_data);
	if (status < 0) {
		dev_dbg(dev, "qt_set_device failed\n");
		goto startup_error;
	}

	status = qt_get_device(serial, &device_data);
	if (status < 0) {
		dev_dbg(dev, "qt_get_device failed\n");
		goto startup_error;
	}

	switch (serial->dev->descriptor.idProduct) {
	case QUATECH_DSU100:
	case QUATECH_QSU100:
	case QUATECH_ESU100A:
	case QUATECH_ESU100B:
	case QUATECH_HSU100A:
	case QUATECH_HSU100B:
	case QUATECH_HSU100C:
	case QUATECH_HSU100D:
		device_data.porta &= ~(RR_BITS | DUPMODE_BITS);
		device_data.porta |= CLKS_X4;
		device_data.portb &= ~(LOOPMODE_BITS);
		device_data.portb |= RS232_MODE;
		break;

	case QUATECH_SSU200:
	case QUATECH_DSU200:
	case QUATECH_QSU200:
	case QUATECH_ESU200A:
	case QUATECH_ESU200B:
	case QUATECH_HSU200A:
	case QUATECH_HSU200B:
	case QUATECH_HSU200C:
	case QUATECH_HSU200D:
		device_data.porta &= ~(RR_BITS | DUPMODE_BITS);
		device_data.porta |= CLKS_X4;
		device_data.portb &= ~(LOOPMODE_BITS);
		device_data.portb |= ALL_LOOPBACK;
		break;
	default:
		device_data.porta &= ~(RR_BITS | DUPMODE_BITS);
		device_data.porta |= CLKS_X4;
		device_data.portb &= ~(LOOPMODE_BITS);
		device_data.portb |= RS232_MODE;
		break;

	}

	status = box_set_prebuffer_level(serial);	/* sets to default value */
	if (status < 0) {
		dev_dbg(dev, "box_set_prebuffer_level failed\n");
		goto startup_error;
	}

	status = box_set_atc(serial, ATC_DISABLED);
	if (status < 0) {
		dev_dbg(dev, "box_set_atc failed\n");
		goto startup_error;
	}

	dev_dbg(dev, "device_data.portb = 0x%x\n", device_data.portb);

	device_data.portb |= NEXT_BOARD_POWER_BIT;
	dev_dbg(dev, "Changing device_data.portb to 0x%x\n", device_data.portb);

	status = qt_set_device(serial, &device_data);
	if (status < 0) {
		dev_dbg(dev, "qt_set_device failed\n");
		goto startup_error;
	}

	return 0;

startup_error:
	for (i = 0; i < serial->num_ports; i++) {
		port = serial->port[i];
		qt_port = qt_get_port_private(port);
		kfree(qt_port);
		usb_set_serial_port_data(port, NULL);
	}

	return -EIO;
}

static void qt_release(struct usb_serial *serial)
{
	struct usb_serial_port *port;
	struct quatech_port *qt_port;
	int i;

	for (i = 0; i < serial->num_ports; i++) {
		port = serial->port[i];
		if (!port)
			continue;

		qt_port = usb_get_serial_port_data(port);
		kfree(qt_port);
		usb_set_serial_port_data(port, NULL);
	}

}

static void qt_submit_urb_from_open(struct usb_serial *serial,
				    struct usb_serial_port *port)
{
	int result;
	struct usb_serial_port *port0 = serial->port[0];

	/* set up interrupt urb */
	usb_fill_int_urb(port0->interrupt_in_urb,
			 serial->dev,
			 usb_rcvintpipe(serial->dev,
					port0->interrupt_in_endpointAddress),
			 port0->interrupt_in_buffer,
			 port0->interrupt_in_urb->transfer_buffer_length,
			 qt_interrupt_callback, serial,
			 port0->interrupt_in_urb->interval);

	result = usb_submit_urb(port0->interrupt_in_urb,
				GFP_KERNEL);
	if (result) {
		dev_err(&port->dev,
			"%s - Error %d submitting interrupt urb\n",
			__func__, result);
	}
}

static int qt_open(struct tty_struct *tty,
		   struct usb_serial_port *port)
{
	struct usb_serial *serial;
	struct quatech_port *quatech_port;
	struct quatech_port *port0;
	struct qt_open_channel_data channel_data;

	int result;

	if (port_paranoia_check(port, __func__))
		return -ENODEV;

	serial = port->serial;

	if (serial_paranoia_check(serial, __func__))
		return -ENODEV;

	quatech_port = qt_get_port_private(port);
	port0 = qt_get_port_private(serial->port[0]);

	if (quatech_port == NULL || port0 == NULL)
		return -ENODEV;

	usb_clear_halt(serial->dev, port->write_urb->pipe);
	usb_clear_halt(serial->dev, port->read_urb->pipe);
	port0->open_ports++;

	result = qt_get_device(serial, &port0->device_data);

	/* Port specific setups */
<<<<<<< HEAD
	result = qt_open_channel(serial, port->port_number, &ChannelData);
=======
	result = qt_open_channel(serial, port->number, &channel_data);
>>>>>>> 0ad1ea69
	if (result < 0) {
		dev_dbg(&port->dev, "qt_open_channel failed\n");
		return result;
	}
	dev_dbg(&port->dev, "qt_open_channel completed.\n");

/* FIXME: are these needed?  Does it even do anything useful? */
	quatech_port->shadow_lsr = channel_data.line_status &
	    (SERIAL_LSR_OE | SERIAL_LSR_PE | SERIAL_LSR_FE | SERIAL_LSR_BI);

	quatech_port->shadow_msr = channel_data.modem_status &
	    (SERIAL_MSR_CTS | SERIAL_MSR_DSR | SERIAL_MSR_RI | SERIAL_MSR_CD);

	/* Set Baud rate to default and turn off (default)flow control here */
	result = qt_setuart(serial, port->port_number, DEFAULT_DIVISOR, DEFAULT_LCR);
	if (result < 0) {
		dev_dbg(&port->dev, "qt_setuart failed\n");
		return result;
	}
	dev_dbg(&port->dev, "qt_setuart completed.\n");

	/*
	 * Put this here to make it responsive to stty and defaults set by
	 * the tty layer
	 */

	/*  Check to see if we've set up our endpoint info yet */
	if (port0->open_ports == 1) {
		if (serial->port[0]->interrupt_in_buffer == NULL)
			qt_submit_urb_from_open(serial, port);
	}

	dev_dbg(&port->dev, "minor number is %d\n", port->minor);
	dev_dbg(&port->dev,
		"Bulkin endpoint is %d\n", port->bulk_in_endpointAddress);
	dev_dbg(&port->dev,
		"BulkOut endpoint is %d\n", port->bulk_out_endpointAddress);
	dev_dbg(&port->dev, "Interrupt endpoint is %d\n",
		port->interrupt_in_endpointAddress);
	dev_dbg(&port->dev, "port's number in the device is %d\n",
		quatech_port->port_num);
	quatech_port->read_urb = port->read_urb;

	/* set up our bulk in urb */

	usb_fill_bulk_urb(quatech_port->read_urb,
			  serial->dev,
			  usb_rcvbulkpipe(serial->dev,
					  port->bulk_in_endpointAddress),
			  port->bulk_in_buffer,
			  quatech_port->read_urb->transfer_buffer_length,
			  qt_read_bulk_callback, quatech_port);

	dev_dbg(&port->dev, "qt_open: bulkin endpoint is %d\n",
		port->bulk_in_endpointAddress);
	quatech_port->read_urb_busy = true;
	result = usb_submit_urb(quatech_port->read_urb, GFP_KERNEL);
	if (result) {
		dev_err(&port->dev,
			"%s - Error %d submitting control urb\n",
			__func__, result);
		quatech_port->read_urb_busy = false;
	}

	/* initialize our wait queues */
	init_waitqueue_head(&quatech_port->wait);
	init_waitqueue_head(&quatech_port->msr_wait);

	/* initialize our icount structure */
	memset(&(quatech_port->icount), 0x00, sizeof(quatech_port->icount));

	return 0;

}

static int qt_chars_in_buffer(struct tty_struct *tty)
{
	struct usb_serial_port *port = tty->driver_data;
	struct usb_serial *serial;
	int chars = 0;

	serial = get_usb_serial(port, __func__);

	if (serial->num_bulk_out) {
		if (port->write_urb->status == -EINPROGRESS)
			chars = port->write_urb->transfer_buffer_length;
	}

	return chars;
}

static void qt_block_until_empty(struct tty_struct *tty,
				 struct quatech_port *qt_port)
{
	int timeout = HZ / 10;
	int wait = 30;
	int count;

	while (1) {

		count = qt_chars_in_buffer(tty);

		if (count <= 0)
			return;

		interruptible_sleep_on_timeout(&qt_port->wait, timeout);

		wait--;
		if (wait == 0) {
			dev_dbg(&qt_port->port->dev, "%s - TIMEOUT", __func__);
			return;
		} else {
			wait = 30;
		}
	}
}

static void qt_close(struct usb_serial_port *port)
{
	struct usb_serial *serial = port->serial;
	struct quatech_port *qt_port;
	struct quatech_port *port0;
	struct tty_struct *tty;
	int status;
	unsigned int index;
	status = 0;

	tty = tty_port_tty_get(&port->port);
	index = port->port_number;

	qt_port = qt_get_port_private(port);
	port0 = qt_get_port_private(serial->port[0]);

	/* shutdown any bulk reads that might be going on */
	if (serial->num_bulk_out)
		usb_unlink_urb(port->write_urb);
	if (serial->num_bulk_in)
		usb_unlink_urb(port->read_urb);

	/* wait up to for transmitter to empty */
	if (serial->dev)
		qt_block_until_empty(tty, qt_port);
	tty_kref_put(tty);

	/* Close uart channel */
	status = qt_close_channel(serial, index);
	if (status < 0)
		dev_dbg(&port->dev, "%s - qt_close_channel failed.\n", __func__);

	port0->open_ports--;

	dev_dbg(&port->dev, "qt_num_open_ports in close%d\n", port0->open_ports);

	if (port0->open_ports == 0) {
		if (serial->port[0]->interrupt_in_urb) {
			dev_dbg(&port->dev, "Shutdown interrupt_in_urb\n");
			usb_kill_urb(serial->port[0]->interrupt_in_urb);
		}

	}

	if (qt_port->write_urb) {
		/* if this urb had a transfer buffer already (old tx) free it */
		kfree(qt_port->write_urb->transfer_buffer);
		usb_free_urb(qt_port->write_urb);
	}

}

static int qt_write(struct tty_struct *tty, struct usb_serial_port *port,
		    const unsigned char *buf, int count)
{
	int result;
	struct usb_serial *serial = get_usb_serial(port, __func__);

	if (serial == NULL)
		return -ENODEV;

	if (count == 0) {
		dev_dbg(&port->dev,
			"%s - write request of 0 bytes\n", __func__);
		return 0;
	}

	/* only do something if we have a bulk out endpoint */
	if (serial->num_bulk_out) {
		if (port->write_urb->status == -EINPROGRESS) {
			dev_dbg(&port->dev, "%s - already writing\n", __func__);
			return 0;
		}

		count =
		    (count > port->bulk_out_size) ? port->bulk_out_size : count;
		memcpy(port->write_urb->transfer_buffer, buf, count);

		/* set up our urb */

		usb_fill_bulk_urb(port->write_urb, serial->dev,
				  usb_sndbulkpipe(serial->dev,
						  port->
						  bulk_out_endpointAddress),
				  port->write_urb->transfer_buffer, count,
				  qt_write_bulk_callback, port);

		/* send the data out the bulk port */
		result = usb_submit_urb(port->write_urb, GFP_ATOMIC);
		if (result)
			dev_dbg(&port->dev,
				"%s - failed submitting write urb, error %d\n",
				__func__, result);
		else
			result = count;

		return result;
	}

	/* no bulk out, so return 0 bytes written */
	return 0;
}

static int qt_write_room(struct tty_struct *tty)
{
	struct usb_serial_port *port = tty->driver_data;
	struct usb_serial *serial;
	struct quatech_port *qt_port;

	int retval = -EINVAL;

	if (port_paranoia_check(port, __func__))
		return -1;

	serial = get_usb_serial(port, __func__);

	if (!serial)
		return -ENODEV;

	qt_port = qt_get_port_private(port);

	mutex_lock(&qt_port->lock);

	if (serial->num_bulk_out) {
		if (port->write_urb->status != -EINPROGRESS)
			retval = port->bulk_out_size;
	}

	mutex_unlock(&qt_port->lock);
	return retval;

}

static int qt_ioctl(struct tty_struct *tty,
		    unsigned int cmd, unsigned long arg)
{
	struct usb_serial_port *port = tty->driver_data;
	struct quatech_port *qt_port = qt_get_port_private(port);
	unsigned int index;

	dev_dbg(&port->dev, "%s cmd 0x%04x\n", __func__, cmd);

	index = port->port_number;

	if (cmd == TIOCMIWAIT) {
		while (qt_port != NULL) {
			interruptible_sleep_on(&qt_port->msr_wait);
			if (signal_pending(current))
				return -ERESTARTSYS;
			else {
				char diff = qt_port->diff_status;

				if (diff == 0)
					return -EIO;	/* no change => error */

				/* Consume all events */
				qt_port->diff_status = 0;

				if (((arg & TIOCM_RNG)
				     && (diff & SERIAL_MSR_RI))
				    || ((arg & TIOCM_DSR)
					&& (diff & SERIAL_MSR_DSR))
				    || ((arg & TIOCM_CD)
					&& (diff & SERIAL_MSR_CD))
				    || ((arg & TIOCM_CTS)
					&& (diff & SERIAL_MSR_CTS))) {
					return 0;
				}
			}
		}
		return 0;
	}

	dev_dbg(&port->dev, "%s -No ioctl for that one.\n", __func__);
	return -ENOIOCTLCMD;
}

static void qt_set_termios(struct tty_struct *tty,
			   struct usb_serial_port *port,
			   struct ktermios *old_termios)
{
	struct ktermios *termios = &tty->termios;
	unsigned char new_lcr = 0;
	unsigned int cflag = termios->c_cflag;
	unsigned int index;
	int baud, divisor, remainder;
	int status;

	index = port->port_number;

	switch (cflag & CSIZE) {
	case CS5:
		new_lcr |= SERIAL_5_DATA;
		break;
	case CS6:
		new_lcr |= SERIAL_6_DATA;
		break;
	case CS7:
		new_lcr |= SERIAL_7_DATA;
		break;
	default:
		termios->c_cflag &= ~CSIZE;
		termios->c_cflag |= CS8;
	case CS8:
		new_lcr |= SERIAL_8_DATA;
		break;
	}

	/* Parity stuff */
	if (cflag & PARENB) {
		if (cflag & PARODD)
			new_lcr |= SERIAL_ODD_PARITY;
		else
			new_lcr |= SERIAL_EVEN_PARITY;
	}
	if (cflag & CSTOPB)
		new_lcr |= SERIAL_TWO_STOPB;
	else
		new_lcr |= SERIAL_ONE_STOPB;

	dev_dbg(&port->dev, "%s - 4\n", __func__);

	/* Thats the LCR stuff, go ahead and set it */
	baud = tty_get_baud_rate(tty);
	if (!baud)
		/* pick a default, any default... */
		baud = 9600;

	dev_dbg(&port->dev, "%s - got baud = %d\n", __func__, baud);

	divisor = MAX_BAUD_RATE / baud;
	remainder = MAX_BAUD_RATE % baud;
	/* Round to nearest divisor */
	if (((remainder * 2) >= baud) && (baud != 110))
		divisor++;

	/*
	 * Set Baud rate to default and turn off (default)flow control here
	 */
	status =
	    qt_setuart(port->serial, index, (unsigned short)divisor, new_lcr);
	if (status < 0) {
		dev_dbg(&port->dev, "qt_setuart failed\n");
		return;
	}

	/* Now determine flow control */
	if (cflag & CRTSCTS) {
		dev_dbg(&port->dev, "%s - Enabling HW flow control\n", __func__);

		/* Enable RTS/CTS flow control */
		status = box_set_hw_flow_ctrl(port->serial, index, 1);

		if (status < 0) {
			dev_dbg(&port->dev, "box_set_hw_flow_ctrl failed\n");
			return;
		}
	} else {
		/* Disable RTS/CTS flow control */
		dev_dbg(&port->dev,
			"%s - disabling HW flow control\n", __func__);

		status = box_set_hw_flow_ctrl(port->serial, index, 0);
		if (status < 0) {
			dev_dbg(&port->dev, "box_set_hw_flow_ctrl failed\n");
			return;
		}

	}

	/* if we are implementing XON/XOFF, set the start and stop character in
	 * the device */
	if (I_IXOFF(tty) || I_IXON(tty)) {
		unsigned char stop_char = STOP_CHAR(tty);
		unsigned char start_char = START_CHAR(tty);
		status =
		    box_set_sw_flow_ctrl(port->serial, index, stop_char,
				      start_char);
		if (status < 0)
			dev_dbg(&port->dev,
				"box_set_sw_flow_ctrl (enabled) failed\n");

	} else {
		/* disable SW flow control */
		status = box_disable_sw_flow_ctrl(port->serial, index);
		if (status < 0)
			dev_dbg(&port->dev,
				"box_set_sw_flow_ctrl (diabling) failed\n");

	}
	termios->c_cflag &= ~CMSPAR;
	/* FIXME:
	   Error cases should be returning the actual bits changed only
	*/
}

static void qt_break(struct tty_struct *tty, int break_state)
{
	struct usb_serial_port *port = tty->driver_data;
	struct usb_serial *serial = get_usb_serial(port, __func__);
	struct quatech_port *qt_port;
	u16 index, onoff;
	unsigned int result;

	index = port->port_number;

	qt_port = qt_get_port_private(port);

	if (break_state == -1)
		onoff = 1;
	else
		onoff = 0;

	mutex_lock(&qt_port->lock);

	result =
	    usb_control_msg(serial->dev, usb_sndctrlpipe(serial->dev, 0),
			    QT_BREAK_CONTROL, 0x40, onoff, index, NULL, 0, 300);

	mutex_unlock(&qt_port->lock);
}

static inline int qt_real_tiocmget(struct tty_struct *tty,
				   struct usb_serial_port *port,
				   struct usb_serial *serial)
{

	u8 mcr;
	u8 msr;
	unsigned int result = 0;
	int status;
	unsigned int index;

	index = port->port_number;
	status =
	    box_get_register(port->serial, index, MODEM_CONTROL_REGISTER, &mcr);
	if (status >= 0) {
		status =
		    box_get_register(port->serial, index,
				   MODEM_STATUS_REGISTER, &msr);

	}

	if (status >= 0) {
		result = ((mcr & SERIAL_MCR_DTR) ? TIOCM_DTR : 0)
		    /* DTR IS SET */
		    | ((mcr & SERIAL_MCR_RTS) ? TIOCM_RTS : 0)
		    /* RTS IS SET */
		    | ((msr & SERIAL_MSR_CTS) ? TIOCM_CTS : 0)
		    /* CTS is set */
		    | ((msr & SERIAL_MSR_CD) ? TIOCM_CAR : 0)
		    /* Carrier detect is set */
		    | ((msr & SERIAL_MSR_RI) ? TIOCM_RI : 0)
		    /* Ring indicator set */
		    | ((msr & SERIAL_MSR_DSR) ? TIOCM_DSR : 0);
		/* DSR is set */
		return result;

	} else
		return -ESPIPE;
}

static inline int qt_real_tiocmset(struct tty_struct *tty,
				   struct usb_serial_port *port,
				   struct usb_serial *serial,
				   unsigned int value)
{

	u8 mcr;
	int status;
	unsigned int index;

	index = port->port_number;
	status =
	    box_get_register(port->serial, index, MODEM_CONTROL_REGISTER, &mcr);
	if (status < 0)
		return -ESPIPE;

	/*
	 * Turn off the RTS and DTR and loopback and then only turn on what was
	 * asked for
	 */
	mcr &= ~(SERIAL_MCR_RTS | SERIAL_MCR_DTR | SERIAL_MCR_LOOP);
	if (value & TIOCM_RTS)
		mcr |= SERIAL_MCR_RTS;
	if (value & TIOCM_DTR)
		mcr |= SERIAL_MCR_DTR;
	if (value & TIOCM_LOOP)
		mcr |= SERIAL_MCR_LOOP;

	status =
	    box_set_register(port->serial, index, MODEM_CONTROL_REGISTER, mcr);
	if (status < 0)
		return -ESPIPE;
	else
		return 0;
}

static int qt_tiocmget(struct tty_struct *tty)
{
	struct usb_serial_port *port = tty->driver_data;
	struct usb_serial *serial = get_usb_serial(port, __func__);
	struct quatech_port *qt_port = qt_get_port_private(port);
	int retval;

	if (!serial)
		return -ENODEV;

	mutex_lock(&qt_port->lock);
	retval = qt_real_tiocmget(tty, port, serial);
	mutex_unlock(&qt_port->lock);
	return retval;
}

static int qt_tiocmset(struct tty_struct *tty,
		       unsigned int set, unsigned int clear)
{

	struct usb_serial_port *port = tty->driver_data;
	struct usb_serial *serial = get_usb_serial(port, __func__);
	struct quatech_port *qt_port = qt_get_port_private(port);
	int retval;

	if (!serial)
		return -ENODEV;

	mutex_lock(&qt_port->lock);
	retval = qt_real_tiocmset(tty, port, serial, set);
	mutex_unlock(&qt_port->lock);
	return retval;
}

static void qt_throttle(struct tty_struct *tty)
{
	struct usb_serial_port *port = tty->driver_data;
	struct usb_serial *serial = get_usb_serial(port, __func__);
	struct quatech_port *qt_port;

	if (!serial)
		return;

	qt_port = qt_get_port_private(port);

	mutex_lock(&qt_port->lock);

	/* pass on to the driver specific version of this function */
	qt_port->rx_holding = 1;

	mutex_unlock(&qt_port->lock);
}

static void qt_submit_urb_from_unthrottle(struct usb_serial_port *port,
					  struct usb_serial *serial)
{
	int result;

	/* Start reading from the device */
	usb_fill_bulk_urb(port->read_urb, serial->dev,
			  usb_rcvbulkpipe(serial->dev,
					  port->bulk_in_endpointAddress),
			  port->read_urb->transfer_buffer,
			  port->read_urb->transfer_buffer_length,
			  qt_read_bulk_callback, port);

	result = usb_submit_urb(port->read_urb, GFP_ATOMIC);

	if (result)
		dev_err(&port->dev,
			"%s - failed restarting read urb, error %d\n",
			__func__, result);
}

static void qt_unthrottle(struct tty_struct *tty)
{
	struct usb_serial_port *port = tty->driver_data;
	struct usb_serial *serial = get_usb_serial(port, __func__);
	struct quatech_port *qt_port;

	if (!serial)
		return;

	qt_port = qt_get_port_private(port);

	mutex_lock(&qt_port->lock);

	if (qt_port->rx_holding == 1) {
		dev_dbg(&port->dev, "%s -qt_port->rx_holding == 1\n", __func__);

		qt_port->rx_holding = 0;
		dev_dbg(&port->dev, "%s - qt_port->rx_holding = 0\n", __func__);

		/* if we have a bulk endpoint, start it up */
		if ((serial->num_bulk_in) && (qt_port->read_bulk_stopped == 1))
			qt_submit_urb_from_unthrottle(port, serial);
	}
	mutex_unlock(&qt_port->lock);
}

static int qt_calc_num_ports(struct usb_serial *serial)
{
	int num_ports;

	num_ports =
	    (serial->interface->cur_altsetting->desc.bNumEndpoints - 1) / 2;

	return num_ports;
}

static struct usb_serial_driver quatech_device = {
	.driver = {
		   .owner = THIS_MODULE,
		   .name = "serqt",
		   },
	.description = DRIVER_DESC,
	.id_table = id_table,
	.num_ports = 8,
	.open = qt_open,
	.close = qt_close,
	.write = qt_write,
	.write_room = qt_write_room,
	.chars_in_buffer = qt_chars_in_buffer,
	.throttle = qt_throttle,
	.unthrottle = qt_unthrottle,
	.calc_num_ports = qt_calc_num_ports,
	.ioctl = qt_ioctl,
	.set_termios = qt_set_termios,
	.break_ctl = qt_break,
	.tiocmget = qt_tiocmget,
	.tiocmset = qt_tiocmset,
	.attach = qt_startup,
	.release = qt_release,
};

static struct usb_serial_driver * const serial_drivers[] = {
	&quatech_device, NULL
};

module_usb_serial_driver(serial_drivers, id_table);

MODULE_AUTHOR(DRIVER_AUTHOR);
MODULE_DESCRIPTION(DRIVER_DESC);
MODULE_LICENSE("GPL");<|MERGE_RESOLUTION|>--- conflicted
+++ resolved
@@ -873,11 +873,7 @@
 	result = qt_get_device(serial, &port0->device_data);
 
 	/* Port specific setups */
-<<<<<<< HEAD
-	result = qt_open_channel(serial, port->port_number, &ChannelData);
-=======
-	result = qt_open_channel(serial, port->number, &channel_data);
->>>>>>> 0ad1ea69
+	result = qt_open_channel(serial, port->port_number, &channel_data);
 	if (result < 0) {
 		dev_dbg(&port->dev, "qt_open_channel failed\n");
 		return result;
