// SPDX-License-Identifier: GPL-2.0
/* Copyright(c) 2007 - 2012 Realtek Corporation. */

#define _RTW_RECV_C_

#include <linux/ieee80211.h>
#include "../include/osdep_service.h"
#include "../include/drv_types.h"
#include "../include/recv_osdep.h"
#include "../include/mlme_osdep.h"
#include "../include/usb_ops.h"
#include "../include/wifi.h"
#include "../include/rtl8188e_recv.h"

static u8 SNAP_ETH_TYPE_IPX[2] = {0x81, 0x37};
static u8 SNAP_ETH_TYPE_APPLETALK_AARP[2] = {0x80, 0xf3};

/* Bridge-Tunnel header (for EtherTypes ETH_P_AARP and ETH_P_IPX) */
static u8 rtw_bridge_tunnel_header[] = {
       0xaa, 0xaa, 0x03, 0x00, 0x00, 0xf8
};

static u8 rtw_rfc1042_header[] = {
       0xaa, 0xaa, 0x03, 0x00, 0x00, 0x00
};

void rtw_signal_stat_timer_hdl(struct timer_list *);

void _rtw_init_sta_recv_priv(struct sta_recv_priv *psta_recvpriv)
{

	memset((u8 *)psta_recvpriv, 0, sizeof(struct sta_recv_priv));

	spin_lock_init(&psta_recvpriv->lock);

	rtw_init_queue(&psta_recvpriv->defrag_q);

}

int _rtw_init_recv_priv(struct recv_priv *precvpriv, struct adapter *padapter)
{
	int i;

	struct recv_frame *precvframe;

	int	res = _SUCCESS;

	spin_lock_init(&precvpriv->lock);

	rtw_init_queue(&precvpriv->free_recv_queue);
	rtw_init_queue(&precvpriv->recv_pending_queue);
	rtw_init_queue(&precvpriv->uc_swdec_pending_queue);

	precvpriv->adapter = padapter;

	precvpriv->free_recvframe_cnt = NR_RECVFRAME;

	precvpriv->pallocated_frame_buf = vzalloc(NR_RECVFRAME * sizeof(struct recv_frame) + RXFRAME_ALIGN_SZ);

	if (!precvpriv->pallocated_frame_buf) {
		res = _FAIL;
		goto exit;
	}

	precvpriv->precv_frame_buf = (u8 *)N_BYTE_ALIGMENT((size_t)(precvpriv->pallocated_frame_buf), RXFRAME_ALIGN_SZ);

	precvframe = (struct recv_frame *)precvpriv->precv_frame_buf;

	for (i = 0; i < NR_RECVFRAME; i++) {
		INIT_LIST_HEAD(&precvframe->list);

		list_add_tail(&precvframe->list, &precvpriv->free_recv_queue.queue);

<<<<<<< HEAD
		precvframe->pkt_newalloc = NULL;
=======
>>>>>>> 88084a3d
		precvframe->pkt = NULL;

		precvframe->len = 0;

		precvframe->adapter = padapter;
		precvframe++;
	}
	precvpriv->rx_pending_cnt = 1;

	res = rtl8188eu_init_recv_priv(padapter);

	timer_setup(&precvpriv->signal_stat_timer, rtw_signal_stat_timer_hdl, 0);
	precvpriv->signal_stat_sampling_interval = 1000; /* ms */

	rtw_set_signal_stat_timer(precvpriv);
exit:

	return res;
}

void _rtw_free_recv_priv(struct recv_priv *precvpriv)
{
	struct adapter	*padapter = precvpriv->adapter;

	rtw_free_uc_swdec_pending_queue(padapter);

	vfree(precvpriv->pallocated_frame_buf);

	rtl8188eu_free_recv_priv(padapter);
	_cancel_timer_ex(&precvpriv->signal_stat_timer);
}

struct recv_frame *_rtw_alloc_recvframe(struct __queue *pfree_recv_queue)
{
	struct recv_frame *hdr;
	struct list_head *plist, *phead;
	struct adapter *padapter;
	struct recv_priv *precvpriv;

	if (list_empty(&pfree_recv_queue->queue)) {
		hdr = NULL;
	} else {
		phead = get_list_head(pfree_recv_queue);

		plist = phead->next;

		hdr = container_of(plist, struct recv_frame, list);

		list_del_init(&hdr->list);
		padapter = hdr->adapter;
		if (padapter) {
			precvpriv = &padapter->recvpriv;
			if (pfree_recv_queue == &precvpriv->free_recv_queue)
				precvpriv->free_recvframe_cnt--;
		}
	}

	return (struct recv_frame *)hdr;
}

struct recv_frame *rtw_alloc_recvframe(struct __queue *pfree_recv_queue)
{
	struct recv_frame  *precvframe;

	spin_lock_bh(&pfree_recv_queue->lock);

	precvframe = _rtw_alloc_recvframe(pfree_recv_queue);

	spin_unlock_bh(&pfree_recv_queue->lock);

	return precvframe;
}

int rtw_free_recvframe(struct recv_frame *precvframe, struct __queue *pfree_recv_queue)
{
	struct adapter *padapter;
	struct recv_priv *precvpriv;

	if (!precvframe)
		return _FAIL;
	padapter = precvframe->adapter;
	precvpriv = &padapter->recvpriv;
	if (precvframe->pkt) {
		dev_kfree_skb_any(precvframe->pkt);/* free skb by driver */
		precvframe->pkt = NULL;
	}

	spin_lock_bh(&pfree_recv_queue->lock);

	list_del_init(&precvframe->list);

	precvframe->len = 0;

	list_add_tail(&precvframe->list, get_list_head(pfree_recv_queue));

	if (padapter) {
		if (pfree_recv_queue == &precvpriv->free_recv_queue)
				precvpriv->free_recvframe_cnt++;
	}

	spin_unlock_bh(&pfree_recv_queue->lock);

	return _SUCCESS;
}

int _rtw_enqueue_recvframe(struct recv_frame *precvframe, struct __queue *queue)
{
	struct adapter *padapter = precvframe->adapter;
	struct recv_priv *precvpriv = &padapter->recvpriv;

	list_del_init(&precvframe->list);
	list_add_tail(&precvframe->list, get_list_head(queue));

	if (padapter) {
		if (queue == &precvpriv->free_recv_queue)
			precvpriv->free_recvframe_cnt++;
	}

	return _SUCCESS;
}

int rtw_enqueue_recvframe(struct recv_frame *precvframe, struct __queue *queue)
{
	int ret;

	spin_lock_bh(&queue->lock);
	ret = _rtw_enqueue_recvframe(precvframe, queue);
	spin_unlock_bh(&queue->lock);

	return ret;
}

/*
caller : defrag ; recvframe_chk_defrag in recv_thread  (passive)
pframequeue: defrag_queue : will be accessed in recv_thread  (passive)

using spinlock to protect

*/

void rtw_free_recvframe_queue(struct __queue *pframequeue,  struct __queue *pfree_recv_queue)
{
	struct recv_frame *hdr;
	struct list_head *plist, *phead;

	spin_lock(&pframequeue->lock);

	phead = get_list_head(pframequeue);
	plist = phead->next;

	while (phead != plist) {
		hdr = container_of(plist, struct recv_frame, list);

		plist = plist->next;

		rtw_free_recvframe((struct recv_frame *)hdr, pfree_recv_queue);
	}

	spin_unlock(&pframequeue->lock);

}

u32 rtw_free_uc_swdec_pending_queue(struct adapter *adapter)
{
	u32 cnt = 0;
	struct recv_frame *pending_frame;
	while ((pending_frame = rtw_alloc_recvframe(&adapter->recvpriv.uc_swdec_pending_queue))) {
		rtw_free_recvframe(pending_frame, &adapter->recvpriv.free_recv_queue);
		cnt++;
	}

	return cnt;
}

static int recvframe_chkmic(struct adapter *adapter,  struct recv_frame *precvframe)
{
	int	i, res = _SUCCESS;
	u32	datalen;
	u8	miccode[8];
	u8	bmic_err = false, brpt_micerror = true;
	u8	*pframe, *payload, *pframemic;
	u8	*mickey;
	struct	sta_info		*stainfo;
	struct	rx_pkt_attrib	*prxattrib = &precvframe->attrib;
	struct	security_priv	*psecuritypriv = &adapter->securitypriv;

	struct mlme_ext_priv	*pmlmeext = &adapter->mlmeextpriv;
	struct mlme_ext_info	*pmlmeinfo = &pmlmeext->mlmext_info;

	stainfo = rtw_get_stainfo(&adapter->stapriv, &prxattrib->ta[0]);

	if (prxattrib->encrypt == _TKIP_) {
		/* calculate mic code */
		if (stainfo) {
			if (is_multicast_ether_addr(prxattrib->ra)) {
				mickey = &psecuritypriv->dot118021XGrprxmickey[prxattrib->key_index].skey[0];

				if (!psecuritypriv) {
					res = _FAIL;
					goto exit;
				}
			} else {
				mickey = &stainfo->dot11tkiprxmickey.skey[0];
			}

			datalen = precvframe->len - prxattrib->hdrlen - prxattrib->iv_len - prxattrib->icv_len - 8;/* icv_len included the mic code */
			pframe = precvframe->rx_data;
			payload = pframe + prxattrib->hdrlen + prxattrib->iv_len;

			rtw_seccalctkipmic(mickey, pframe, payload, datalen, &miccode[0],
					   (unsigned char)prxattrib->priority); /* care the length of the data */

			pframemic = payload + datalen;

			bmic_err = false;

			for (i = 0; i < 8; i++) {
				if (miccode[i] != *(pframemic + i))
					bmic_err = true;
			}

			if (bmic_err) {
				/*  double check key_index for some timing issue , */
				/*  cannot compare with psecuritypriv->dot118021XGrpKeyid also cause timing issue */
				if (is_multicast_ether_addr(prxattrib->ra) && prxattrib->key_index != pmlmeinfo->key_index)
					brpt_micerror = false;

				if ((prxattrib->bdecrypted) && (brpt_micerror))
					rtw_handle_tkip_mic_err(adapter, (u8)is_multicast_ether_addr(prxattrib->ra));

				res = _FAIL;
			} else {
				/* mic checked ok */
				if (!psecuritypriv->bcheck_grpkey && is_multicast_ether_addr(prxattrib->ra))
					psecuritypriv->bcheck_grpkey = true;
			}
		}

		recvframe_pull_tail(precvframe, 8);
	}

exit:

	return res;
}

/* decrypt and set the ivlen, icvlen of the recv_frame */
static struct recv_frame *decryptor(struct adapter *padapter, struct recv_frame *precv_frame)
{
	struct rx_pkt_attrib *prxattrib = &precv_frame->attrib;
	struct security_priv *psecuritypriv = &padapter->securitypriv;
	struct recv_frame *return_packet = precv_frame;
	u32	 res = _SUCCESS;

	if (prxattrib->encrypt > 0) {
		u8 *iv = precv_frame->rx_data + prxattrib->hdrlen;
		prxattrib->key_index = (((iv[3]) >> 6) & 0x3);

		if (prxattrib->key_index > WEP_KEYS) {
			switch (prxattrib->encrypt) {
			case _WEP40_:
			case _WEP104_:
				prxattrib->key_index = psecuritypriv->dot11PrivacyKeyIndex;
				break;
			case _TKIP_:
			case _AES_:
			default:
				prxattrib->key_index = psecuritypriv->dot118021XGrpKeyid;
				break;
			}
		}
	}

	if ((prxattrib->encrypt > 0) && ((prxattrib->bdecrypted == 0) || (psecuritypriv->sw_decrypt))) {
		psecuritypriv->hw_decrypted = false;

		switch (prxattrib->encrypt) {
		case _WEP40_:
		case _WEP104_:
			rtw_wep_decrypt(padapter, precv_frame);
			break;
		case _TKIP_:
			res = rtw_tkip_decrypt(padapter, precv_frame);
			break;
		case _AES_:
			res = rtw_aes_decrypt(padapter, precv_frame);
			break;
		default:
			break;
		}
	} else if (prxattrib->bdecrypted == 1 && prxattrib->encrypt > 0 &&
		   (psecuritypriv->busetkipkey == 1 || prxattrib->encrypt != _TKIP_))
			psecuritypriv->hw_decrypted = true;

	if (res == _FAIL) {
		rtw_free_recvframe(return_packet, &padapter->recvpriv.free_recv_queue);
		return_packet = NULL;
	} else {
		prxattrib->bdecrypted = true;
	}

	return return_packet;
}

/* set the security information in the recv_frame */
static struct recv_frame *portctrl(struct adapter *adapter, struct recv_frame *precv_frame)
{
	u8   *psta_addr, *ptr;
	uint  auth_alg;
	struct recv_frame *pfhdr;
	struct sta_info *psta;
	struct sta_priv *pstapriv;
	struct recv_frame *prtnframe;
	u16 ether_type = 0;
	u16  eapol_type = 0x888e;/* for Funia BD's WPA issue */
	struct rx_pkt_attrib *pattrib;
	__be16 be_tmp;

	pstapriv = &adapter->stapriv;

	auth_alg = adapter->securitypriv.dot11AuthAlgrthm;

	ptr = precv_frame->rx_data;
	pfhdr = precv_frame;
	pattrib = &pfhdr->attrib;
	psta_addr = pattrib->ta;

	prtnframe = NULL;

	psta = rtw_get_stainfo(pstapriv, psta_addr);

	if (auth_alg == 2) {
		if (psta && psta->ieee8021x_blocked) {
			/* blocked */
			/* only accept EAPOL frame */
			prtnframe = precv_frame;

			/* get ether_type */
			ptr = ptr + pfhdr->attrib.hdrlen + pfhdr->attrib.iv_len + LLC_HEADER_SIZE;
			memcpy(&be_tmp, ptr, 2);
			ether_type = ntohs(be_tmp);

			if (ether_type == eapol_type) {
				prtnframe = precv_frame;
			} else {
				/* free this frame */
				rtw_free_recvframe(precv_frame, &adapter->recvpriv.free_recv_queue);
				prtnframe = NULL;
			}
		} else {
			/* allowed */
			/* check decryption status, and decrypt the frame if needed */
			prtnframe = precv_frame;
		}
	} else {
		prtnframe = precv_frame;
	}

	return prtnframe;
}

static int recv_decache(struct recv_frame *precv_frame, u8 bretry, struct stainfo_rxcache *prxcache)
{
	int tid = precv_frame->attrib.priority;

	u16 seq_ctrl = ((precv_frame->attrib.seq_num & 0xffff) << 4) |
		(precv_frame->attrib.frag_num & 0xf);

	if (tid > 15)
		return _FAIL;

	if (1) {/* if (bretry) */
		if (seq_ctrl == prxcache->tid_rxseq[tid])
			return _FAIL;
	}

	prxcache->tid_rxseq[tid] = seq_ctrl;

	return _SUCCESS;
}

void process_pwrbit_data(struct adapter *padapter, struct recv_frame *precv_frame);
void process_pwrbit_data(struct adapter *padapter, struct recv_frame *precv_frame)
{
	unsigned char pwrbit;
	u8 *ptr = precv_frame->rx_data;
	struct rx_pkt_attrib *pattrib = &precv_frame->attrib;
	struct sta_priv *pstapriv = &padapter->stapriv;
	struct sta_info *psta = NULL;

	psta = rtw_get_stainfo(pstapriv, pattrib->src);

	pwrbit = GetPwrMgt(ptr);

	if (psta) {
		if (pwrbit) {
			if (!(psta->state & WIFI_SLEEP_STATE))
				stop_sta_xmit(padapter, psta);
		} else {
			if (psta->state & WIFI_SLEEP_STATE)
				wakeup_sta_to_xmit(padapter, psta);
		}
	}
}

static void process_wmmps_data(struct adapter *padapter, struct recv_frame *precv_frame)
{
	struct rx_pkt_attrib *pattrib = &precv_frame->attrib;
	struct sta_priv *pstapriv = &padapter->stapriv;
	struct sta_info *psta = NULL;

	psta = rtw_get_stainfo(pstapriv, pattrib->src);

	if (!psta)
		return;

	if (!psta->qos_option)
		return;

	if (!(psta->qos_info & 0xf))
		return;

	if (psta->state & WIFI_SLEEP_STATE) {
		u8 wmmps_ac = 0;

		switch (pattrib->priority) {
		case 1:
		case 2:
			wmmps_ac = psta->uapsd_bk & BIT(1);
			break;
		case 4:
		case 5:
			wmmps_ac = psta->uapsd_vi & BIT(1);
			break;
		case 6:
		case 7:
			wmmps_ac = psta->uapsd_vo & BIT(1);
			break;
		case 0:
		case 3:
		default:
			wmmps_ac = psta->uapsd_be & BIT(1);
			break;
		}

		if (wmmps_ac) {
			if (psta->sleepq_ac_len > 0) {
				/* process received triggered frame */
				xmit_delivery_enabled_frames(padapter, psta);
			} else {
				/* issue one qos null frame with More data bit = 0 and the EOSP bit set (= 1) */
				issue_qos_nulldata(padapter, psta->hwaddr, (u16)pattrib->priority, 0, 0);
			}
		}
	}
}

static void count_rx_stats(struct adapter *padapter, struct recv_frame *prframe, struct sta_info *sta)
{
	int	sz;
	struct sta_info		*psta = NULL;
	struct stainfo_stats	*pstats = NULL;
	struct rx_pkt_attrib	*pattrib = &prframe->attrib;
	struct recv_priv	*precvpriv = &padapter->recvpriv;

	sz = get_recvframe_len(prframe);
	precvpriv->rx_bytes += sz;

	padapter->mlmepriv.LinkDetectInfo.NumRxOkInPeriod++;

	if (!is_broadcast_ether_addr(pattrib->dst) && !is_multicast_ether_addr(pattrib->dst))
		padapter->mlmepriv.LinkDetectInfo.NumRxUnicastOkInPeriod++;

	if (sta)
		psta = sta;
	else
		psta = prframe->psta;

	if (psta) {
		pstats = &psta->sta_stats;

		pstats->rx_data_pkts++;
		pstats->rx_bytes += sz;
	}
}

int sta2sta_data_frame(
	struct adapter *adapter,
	struct recv_frame *precv_frame,
	struct sta_info **psta
);

int sta2sta_data_frame(struct adapter *adapter, struct recv_frame *precv_frame, struct sta_info **psta)
{
	u8 *ptr = precv_frame->rx_data;
	int ret = _SUCCESS;
	struct rx_pkt_attrib *pattrib = &precv_frame->attrib;
	struct	sta_priv *pstapriv = &adapter->stapriv;
	struct	mlme_priv *pmlmepriv = &adapter->mlmepriv;
	u8 *mybssid  = get_bssid(pmlmepriv);
	u8 *myhwaddr = myid(&adapter->eeprompriv);
	u8 *sta_addr = NULL;
	bool bmcast = is_multicast_ether_addr(pattrib->dst);

	if (check_fwstate(pmlmepriv, WIFI_ADHOC_STATE) ||
	    check_fwstate(pmlmepriv, WIFI_ADHOC_MASTER_STATE)) {
		/*  filter packets that SA is myself or multicast or broadcast */
		if (!memcmp(myhwaddr, pattrib->src, ETH_ALEN)) {
			ret = _FAIL;
			goto exit;
		}

		if ((memcmp(myhwaddr, pattrib->dst, ETH_ALEN)) && (!bmcast)) {
			ret = _FAIL;
			goto exit;
		}

		if (!memcmp(pattrib->bssid, "\x0\x0\x0\x0\x0\x0", ETH_ALEN) ||
		    !memcmp(mybssid, "\x0\x0\x0\x0\x0\x0", ETH_ALEN) ||
		    memcmp(pattrib->bssid, mybssid, ETH_ALEN)) {
			ret = _FAIL;
			goto exit;
		}

		sta_addr = pattrib->src;
	} else if (check_fwstate(pmlmepriv, WIFI_STATION_STATE)) {
		/*  For Station mode, sa and bssid should always be BSSID, and DA is my mac-address */
		if (memcmp(pattrib->bssid, pattrib->src, ETH_ALEN)) {
			ret = _FAIL;
			goto exit;
		}
		sta_addr = pattrib->bssid;
	} else if (check_fwstate(pmlmepriv, WIFI_AP_STATE)) {
		if (bmcast) {
			/*  For AP mode, if DA == MCAST, then BSSID should be also MCAST */
			if (!is_multicast_ether_addr(pattrib->bssid)) {
					ret = _FAIL;
					goto exit;
			}
		} else { /*  not mc-frame */
			/*  For AP mode, if DA is non-MCAST, then it must be BSSID, and bssid == BSSID */
			if (memcmp(pattrib->bssid, pattrib->dst, ETH_ALEN)) {
				ret = _FAIL;
				goto exit;
			}

			sta_addr = pattrib->src;
		}
	} else if (check_fwstate(pmlmepriv, WIFI_MP_STATE)) {
		memcpy(pattrib->dst, GetAddr1Ptr(ptr), ETH_ALEN);
		memcpy(pattrib->src, GetAddr2Ptr(ptr), ETH_ALEN);
		memcpy(pattrib->bssid, GetAddr3Ptr(ptr), ETH_ALEN);
		memcpy(pattrib->ra, pattrib->dst, ETH_ALEN);
		memcpy(pattrib->ta, pattrib->src, ETH_ALEN);

		sta_addr = mybssid;
	} else {
		ret  = _FAIL;
	}

	if (bmcast)
		*psta = rtw_get_bcmc_stainfo(adapter);
	else
		*psta = rtw_get_stainfo(pstapriv, sta_addr); /*  get ap_info */

	if (!*psta)
		goto exit;

exit:

	return ret;
}

static int ap2sta_data_frame(
	struct adapter *adapter,
	struct recv_frame *precv_frame,
	struct sta_info **psta)
{
	u8 *ptr = precv_frame->rx_data;
	struct rx_pkt_attrib *pattrib = &precv_frame->attrib;
	int ret = _SUCCESS;
	struct	sta_priv *pstapriv = &adapter->stapriv;
	struct	mlme_priv *pmlmepriv = &adapter->mlmepriv;
	u8 *mybssid  = get_bssid(pmlmepriv);
	u8 *myhwaddr = myid(&adapter->eeprompriv);
	bool bmcast = is_multicast_ether_addr(pattrib->dst);

	if (check_fwstate(pmlmepriv, WIFI_STATION_STATE) &&
	    (check_fwstate(pmlmepriv, _FW_LINKED) ||
	     check_fwstate(pmlmepriv, _FW_UNDER_LINKING))) {
		/*  filter packets that SA is myself or multicast or broadcast */
		if (!memcmp(myhwaddr, pattrib->src, ETH_ALEN)) {
			ret = _FAIL;
			goto exit;
		}

		/*  da should be for me */
		if ((memcmp(myhwaddr, pattrib->dst, ETH_ALEN)) && (!bmcast)) {
			ret = _FAIL;
			goto exit;
		}

		/*  check BSSID */
		if (!memcmp(pattrib->bssid, "\x0\x0\x0\x0\x0\x0", ETH_ALEN) ||
		    !memcmp(mybssid, "\x0\x0\x0\x0\x0\x0", ETH_ALEN) ||
		     (memcmp(pattrib->bssid, mybssid, ETH_ALEN))) {
			if (!bmcast)
				issue_deauth(adapter, pattrib->bssid, WLAN_REASON_CLASS3_FRAME_FROM_NONASSOC_STA);

			ret = _FAIL;
			goto exit;
		}

		if (bmcast)
			*psta = rtw_get_bcmc_stainfo(adapter);
		else
			*psta = rtw_get_stainfo(pstapriv, pattrib->bssid); /*  get ap_info */

		if (!*psta) {
			ret = _FAIL;
			goto exit;
		}

		/* if ((GetFrameSubType(ptr) & WIFI_QOS_DATA_TYPE) == WIFI_QOS_DATA_TYPE) { */
		/*  */

		if (GetFrameSubType(ptr) & BIT(6)) {
			/* No data, will not indicate to upper layer, temporily count it here */
			count_rx_stats(adapter, precv_frame, *psta);
			ret = RTW_RX_HANDLED;
			goto exit;
		}
	} else if (check_fwstate(pmlmepriv, WIFI_MP_STATE) &&
		   check_fwstate(pmlmepriv, _FW_LINKED)) {
		memcpy(pattrib->dst, GetAddr1Ptr(ptr), ETH_ALEN);
		memcpy(pattrib->src, GetAddr2Ptr(ptr), ETH_ALEN);
		memcpy(pattrib->bssid, GetAddr3Ptr(ptr), ETH_ALEN);
		memcpy(pattrib->ra, pattrib->dst, ETH_ALEN);
		memcpy(pattrib->ta, pattrib->src, ETH_ALEN);

		/*  */
		memcpy(pattrib->bssid,  mybssid, ETH_ALEN);

		*psta = rtw_get_stainfo(pstapriv, pattrib->bssid); /*  get sta_info */
		if (!*psta) {
			ret = _FAIL;
			goto exit;
		}
	} else if (check_fwstate(pmlmepriv, WIFI_AP_STATE)) {
		/* Special case */
		ret = RTW_RX_HANDLED;
		goto exit;
	} else {
		if (!memcmp(myhwaddr, pattrib->dst, ETH_ALEN) && (!bmcast)) {
			*psta = rtw_get_stainfo(pstapriv, pattrib->bssid); /*  get sta_info */
			if (!*psta)
				issue_deauth(adapter, pattrib->bssid, WLAN_REASON_CLASS3_FRAME_FROM_NONASSOC_STA);
		}

		ret = _FAIL;
	}

exit:

	return ret;
}

static int sta2ap_data_frame(struct adapter *adapter,
			     struct recv_frame *precv_frame,
			     struct sta_info **psta)
{
	struct rx_pkt_attrib *pattrib = &precv_frame->attrib;
	struct	sta_priv *pstapriv = &adapter->stapriv;
	struct	mlme_priv *pmlmepriv = &adapter->mlmepriv;
	u8 *ptr = precv_frame->rx_data;
	__le16 fc = *(__le16 *)ptr;
	unsigned char *mybssid  = get_bssid(pmlmepriv);
	int ret = _SUCCESS;

	if (check_fwstate(pmlmepriv, WIFI_AP_STATE)) {
		/* For AP mode, RA = BSSID, TX = STA(SRC_ADDR), A3 = DST_ADDR */
		if (memcmp(pattrib->bssid, mybssid, ETH_ALEN)) {
			ret = _FAIL;
			goto exit;
		}

		*psta = rtw_get_stainfo(pstapriv, pattrib->src);
		if (!*psta) {
			issue_deauth(adapter, pattrib->src, WLAN_REASON_CLASS3_FRAME_FROM_NONASSOC_STA);

			ret = RTW_RX_HANDLED;
			goto exit;
		}

		process_pwrbit_data(adapter, precv_frame);

		if (ieee80211_is_data_qos(fc))
			process_wmmps_data(adapter, precv_frame);

		if (GetFrameSubType(ptr) & BIT(6)) {
			/* No data, will not indicate to upper layer, temporily count it here */
			count_rx_stats(adapter, precv_frame, *psta);
			ret = RTW_RX_HANDLED;
			goto exit;
		}
	} else {
		u8 *myhwaddr = myid(&adapter->eeprompriv);
		if (memcmp(pattrib->ra, myhwaddr, ETH_ALEN)) {
			ret = RTW_RX_HANDLED;
			goto exit;
		}
		issue_deauth(adapter, pattrib->src, WLAN_REASON_CLASS3_FRAME_FROM_NONASSOC_STA);
		ret = RTW_RX_HANDLED;
		goto exit;
	}

exit:

	return ret;
}

static void validate_recv_ctrl_frame(struct adapter *padapter,
				     struct recv_frame *precv_frame)
{
	struct rx_pkt_attrib *pattrib = &precv_frame->attrib;
	struct sta_priv *pstapriv = &padapter->stapriv;
	struct ieee80211_hdr *hdr = (struct ieee80211_hdr *)precv_frame->rx_data;
	struct ieee80211_pspoll *pspoll = (struct ieee80211_pspoll *)hdr;
	u8 wmmps_ac;
	struct sta_info *psta;

	/* receive the frames that ra(a1) is my address */
	if (memcmp(hdr->addr1, myid(&padapter->eeprompriv), ETH_ALEN))
		return;

	/* only handle ps-poll */
	if (!ieee80211_is_pspoll(hdr->frame_control))
		return;

	psta = rtw_get_stainfo(pstapriv, hdr->addr2);
	if (!psta || psta->aid != (le16_to_cpu(pspoll->aid) & 0x3FFF))
		return;

	/* for rx pkt statistics */
	psta->sta_stats.rx_ctrl_pkts++;

	switch (pattrib->priority) {
	case 1:
	case 2:
		wmmps_ac = psta->uapsd_bk & BIT(0);
		break;
	case 4:
	case 5:
		wmmps_ac = psta->uapsd_vi & BIT(0);
		break;
	case 6:
	case 7:
		wmmps_ac = psta->uapsd_vo & BIT(0);
		break;
	case 0:
	case 3:
	default:
		wmmps_ac = psta->uapsd_be & BIT(0);
		break;
	}

	if (wmmps_ac)
		return;

	if (psta->state & WIFI_STA_ALIVE_CHK_STATE) {
		psta->expire_to = pstapriv->expire_to;
		psta->state ^= WIFI_STA_ALIVE_CHK_STATE;
	}

<<<<<<< HEAD
		if (psta->state & WIFI_STA_ALIVE_CHK_STATE) {
			psta->expire_to = pstapriv->expire_to;
			psta->state ^= WIFI_STA_ALIVE_CHK_STATE;
		}
=======
	if ((psta->state & WIFI_SLEEP_STATE) && (pstapriv->sta_dz_bitmap & BIT(psta->aid))) {
		struct list_head *xmitframe_plist, *xmitframe_phead;
		struct xmit_frame *pxmitframe = NULL;
		struct xmit_priv *pxmitpriv = &padapter->xmitpriv;
>>>>>>> 88084a3d

		spin_lock_bh(&pxmitpriv->lock);

		xmitframe_phead = get_list_head(&psta->sleep_q);
		xmitframe_plist = xmitframe_phead->next;

		if (xmitframe_phead != xmitframe_plist) {
			pxmitframe = container_of(xmitframe_plist, struct xmit_frame, list);

			xmitframe_plist = xmitframe_plist->next;

			list_del_init(&pxmitframe->list);

			psta->sleepq_len--;

			if (psta->sleepq_len > 0)
				pxmitframe->attrib.mdata = 1;
			else
				pxmitframe->attrib.mdata = 0;

			pxmitframe->attrib.triggered = 1;

			if (psta->sleepq_len == 0) {
				pstapriv->tim_bitmap &= ~BIT(psta->aid);

				/* upate BCN for TIM IE */
				/* update_BCNTIM(padapter); */
				update_beacon(padapter, _TIM_IE_, NULL, false);
			}
		} else {
			if (pstapriv->tim_bitmap & BIT(psta->aid)) {
				if (psta->sleepq_len == 0)
					/* issue nulldata with More data bit = 0 to indicate we have no buffered packets */
					issue_nulldata(padapter, psta->hwaddr, 0, 0, 0);
				else
					psta->sleepq_len = 0;

<<<<<<< HEAD
					/* upate BCN for TIM IE */
					/* update_BCNTIM(padapter); */
					update_beacon(padapter, _TIM_IE_, NULL, false);
				}
			} else {
				if (pstapriv->tim_bitmap & BIT(psta->aid)) {
					if (psta->sleepq_len == 0)
						/* issue nulldata with More data bit = 0 to indicate we have no buffered packets */
						issue_nulldata(padapter, psta->hwaddr, 0, 0, 0);
					else
						psta->sleepq_len = 0;

					pstapriv->tim_bitmap &= ~BIT(psta->aid);

					/* upate BCN for TIM IE */
					/* update_BCNTIM(padapter); */
					update_beacon(padapter, _TIM_IE_, NULL, false);
				}
=======
				pstapriv->tim_bitmap &= ~BIT(psta->aid);

				/* upate BCN for TIM IE */
				/* update_BCNTIM(padapter); */
				update_beacon(padapter, _TIM_IE_, NULL, false);
>>>>>>> 88084a3d
			}
		}
		spin_unlock_bh(&pxmitpriv->lock);
	}
}

struct recv_frame *recvframe_chk_defrag(struct adapter *padapter, struct recv_frame *precv_frame);

static void validate_recv_mgnt_frame(struct adapter *padapter,
				     struct recv_frame *precv_frame)
{
	struct sta_info *psta;
	struct ieee80211_hdr *hdr;

	precv_frame = recvframe_chk_defrag(padapter, precv_frame);
	if (!precv_frame)
		return;

	hdr = (struct ieee80211_hdr *)precv_frame->rx_data;
	psta = rtw_get_stainfo(&padapter->stapriv, hdr->addr2);
	if (psta) {
		psta->sta_stats.rx_mgnt_pkts++;
		if (ieee80211_is_beacon(hdr->frame_control))
			psta->sta_stats.rx_beacon_pkts++;
		else if (ieee80211_is_probe_req(hdr->frame_control))
			psta->sta_stats.rx_probereq_pkts++;
		else if (ieee80211_is_probe_resp(hdr->frame_control)) {
			if (!memcmp(padapter->eeprompriv.mac_addr, hdr->addr1, ETH_ALEN))
				psta->sta_stats.rx_probersp_pkts++;
			else if (is_broadcast_mac_addr(hdr->addr1) || is_multicast_mac_addr(hdr->addr1))
				psta->sta_stats.rx_probersp_bm_pkts++;
			else
				psta->sta_stats.rx_probersp_uo_pkts++;
		}
	}

	mgt_dispatcher(padapter, precv_frame);
}

static int validate_recv_data_frame(struct adapter *adapter,
				    struct recv_frame *precv_frame)
{
	struct sta_info *psta = NULL;
	u8 *ptr = precv_frame->rx_data;
	struct ieee80211_hdr *hdr = (struct ieee80211_hdr *)precv_frame->rx_data;
	struct rx_pkt_attrib	*pattrib = &precv_frame->attrib;
	struct security_priv	*psecuritypriv = &adapter->securitypriv;
	int ret;

	memcpy(pattrib->dst, ieee80211_get_DA(hdr), ETH_ALEN);
	memcpy(pattrib->src, ieee80211_get_SA(hdr), ETH_ALEN);

	/* address4 is used only if both to_ds and from_ds are set */
	if (ieee80211_has_a4(hdr->frame_control))
		return _FAIL;

	memcpy(pattrib->ra, hdr->addr1, ETH_ALEN);
	memcpy(pattrib->ta, hdr->addr2, ETH_ALEN);

	if (ieee80211_has_fromds(hdr->frame_control)) {
		memcpy(pattrib->bssid, hdr->addr2, ETH_ALEN);
		ret = ap2sta_data_frame(adapter, precv_frame, &psta);
	} else if (ieee80211_has_tods(hdr->frame_control)) {
		memcpy(pattrib->bssid, hdr->addr1, ETH_ALEN);
		ret = sta2ap_data_frame(adapter, precv_frame, &psta);
	} else {
		memcpy(pattrib->bssid, hdr->addr3, ETH_ALEN);
		ret = sta2sta_data_frame(adapter, precv_frame, &psta);
	}

	if (ret == _FAIL || ret == RTW_RX_HANDLED)
		return ret;

	if (!psta)
		return _FAIL;

	/* psta->rssi = prxcmd->rssi; */
	/* psta->signal_quality = prxcmd->sq; */
	precv_frame->psta = psta;

	pattrib->amsdu = 0;
	pattrib->ack_policy = 0;
	/* parsing QC field */
	if (pattrib->qos) {
<<<<<<< HEAD
		pattrib->priority = GetPriority((ptr + 24));
=======
		pattrib->priority = ieee80211_get_tid(hdr);
>>>>>>> 88084a3d
		pattrib->ack_policy = GetAckpolicy((ptr + 24));
		pattrib->amsdu = GetAMsdu((ptr + 24));
		pattrib->hdrlen = 26;

		if (pattrib->priority != 0 && pattrib->priority != 3)
			adapter->recvpriv.bIsAnyNonBEPkts = true;
	} else {
		pattrib->priority = 0;
		pattrib->hdrlen = 24;
	}

	if (pattrib->order)/* HT-CTRL 11n */
		pattrib->hdrlen += 4;

	precv_frame->preorder_ctrl = &psta->recvreorder_ctrl[pattrib->priority];

	/*  decache, drop duplicate recv packets */
	if (recv_decache(precv_frame, ieee80211_has_retry(hdr->frame_control),
			 &psta->sta_recvpriv.rxcache) == _FAIL)
		return _FAIL;

	if (pattrib->privacy) {
		GET_ENCRY_ALGO(psecuritypriv, psta, pattrib->encrypt, is_multicast_ether_addr(pattrib->ra));

		SET_ICE_IV_LEN(pattrib->iv_len, pattrib->icv_len, pattrib->encrypt);
	} else {
		pattrib->encrypt = 0;
		pattrib->iv_len = 0;
		pattrib->icv_len = 0;
	}

	return _SUCCESS;
}

static int validate_recv_frame(struct adapter *adapter, struct recv_frame *precv_frame)
{
	/* shall check frame subtype, to / from ds, da, bssid */

	/* then call check if rx seq/frag. duplicated. */

	int retval = _FAIL;
<<<<<<< HEAD
	u8 bDumpRxPkt;
	struct rx_pkt_attrib *pattrib = &precv_frame->attrib;
	u8 *ptr = precv_frame->rx_data;
	__le16 fc = *(__le16 *)ptr;
	u8  ver = (unsigned char)(*ptr) & 0x3;
=======
	struct rx_pkt_attrib *pattrib = &precv_frame->attrib;
	struct ieee80211_hdr *hdr = (struct ieee80211_hdr *)precv_frame->rx_data;
>>>>>>> 88084a3d
	struct mlme_ext_priv *pmlmeext = &adapter->mlmeextpriv;

	if (pmlmeext->sitesurvey_res.state == SCAN_PROCESS) {
		int ch_set_idx = rtw_ch_set_search_ch(pmlmeext->channel_set, rtw_get_oper_ch(adapter));
		if (ch_set_idx >= 0)
			pmlmeext->channel_set[ch_set_idx].rx_count++;
	}

<<<<<<< HEAD
	/* add version chk */
	if (ver != 0)
		return _FAIL;

	pattrib->to_fr_ds = get_tofr_ds(ptr);

	pattrib->frag_num = GetFragNum(ptr);
	pattrib->seq_num = GetSequence(ptr);

	pattrib->pw_save = GetPwrMgt(ptr);
	pattrib->mfrag = ieee80211_has_morefrags(fc);
	pattrib->mdata = ieee80211_has_moredata(fc);
	pattrib->privacy = ieee80211_has_protected(fc);
	pattrib->order = ieee80211_has_order(fc);

	/* Dump rx packets */
	GetHalDefVar8188EUsb(adapter, HAL_DEF_DBG_DUMP_RXPKT, &bDumpRxPkt);

	/* We return _SUCCESS only for data frames. */
	if (ieee80211_is_mgmt(fc))
		validate_recv_mgnt_frame(adapter, precv_frame);
	else if (ieee80211_is_ctl(fc))
		validate_recv_ctrl_frame(adapter, precv_frame);
	else if (ieee80211_is_data(fc)) {
		rtw_led_control(adapter, LED_CTL_RX);
		pattrib->qos = ieee80211_is_data_qos(fc);
=======
	if ((hdr->frame_control & cpu_to_le16(IEEE80211_FCTL_VERS)) != 0)
		return _FAIL;

	pattrib->frag_num = le16_to_cpu(hdr->seq_ctrl) & IEEE80211_SCTL_FRAG;
	pattrib->seq_num = IEEE80211_SEQ_TO_SN(le16_to_cpu(hdr->seq_ctrl));

	pattrib->pw_save = ieee80211_has_pm(hdr->frame_control);
	pattrib->mfrag = ieee80211_has_morefrags(hdr->frame_control);
	pattrib->mdata = ieee80211_has_moredata(hdr->frame_control);
	pattrib->privacy = ieee80211_has_protected(hdr->frame_control);
	pattrib->order = ieee80211_has_order(hdr->frame_control);

	/* We return _SUCCESS only for data frames. */
	if (ieee80211_is_mgmt(hdr->frame_control))
		validate_recv_mgnt_frame(adapter, precv_frame);
	else if (ieee80211_is_ctl(hdr->frame_control))
		validate_recv_ctrl_frame(adapter, precv_frame);
	else if (ieee80211_is_data(hdr->frame_control)) {
		rtw_led_control(adapter, LED_CTL_RX);
		pattrib->qos = ieee80211_is_data_qos(hdr->frame_control);
>>>>>>> 88084a3d
		retval = validate_recv_data_frame(adapter, precv_frame);
		if (retval == _FAIL) {
			struct recv_priv *precvpriv = &adapter->recvpriv;
			precvpriv->rx_drop++;
		}
	}

	return retval;
}

/* remove the wlanhdr and add the eth_hdr */

static int wlanhdr_to_ethhdr(struct recv_frame *precvframe)
{
	int	rmv_len;
	u16	eth_type, len;
	__be16 be_tmp;
	u8	bsnaphdr;
	u8	*psnap_type;
	struct ieee80211_snap_hdr	*psnap;

	int ret = _SUCCESS;
	struct adapter			*adapter = precvframe->adapter;
	struct mlme_priv	*pmlmepriv = &adapter->mlmepriv;

	u8	*ptr = precvframe->rx_data; /*  point to frame_ctrl field */
	struct rx_pkt_attrib *pattrib = &precvframe->attrib;

	if (pattrib->encrypt)
		recvframe_pull_tail(precvframe, pattrib->icv_len);

	psnap = (struct ieee80211_snap_hdr *)(ptr + pattrib->hdrlen + pattrib->iv_len);
	psnap_type = ptr + pattrib->hdrlen + pattrib->iv_len + SNAP_SIZE;
	/* convert hdr + possible LLC headers into Ethernet header */
	if ((!memcmp(psnap, rtw_rfc1042_header, SNAP_SIZE) &&
	     memcmp(psnap_type, SNAP_ETH_TYPE_IPX, 2) &&
	    memcmp(psnap_type, SNAP_ETH_TYPE_APPLETALK_AARP, 2)) ||
	    !memcmp(psnap, rtw_bridge_tunnel_header, SNAP_SIZE)) {
		/* remove RFC1042 or Bridge-Tunnel encapsulation and replace EtherType */
		bsnaphdr = true;
	} else {
		/* Leave Ethernet header part of hdr and full payload */
		bsnaphdr = false;
	}

	rmv_len = pattrib->hdrlen + pattrib->iv_len + (bsnaphdr ? SNAP_SIZE : 0);
	len = precvframe->len - rmv_len;

	memcpy(&be_tmp, ptr + rmv_len, 2);
	eth_type = ntohs(be_tmp); /* pattrib->ether_type */
	pattrib->eth_type = eth_type;

	if ((check_fwstate(pmlmepriv, WIFI_MP_STATE))) {
		ptr += rmv_len;
		*ptr = 0x87;
		*(ptr + 1) = 0x12;

		eth_type = 0x8712;
		/*  append rx status for mp test packets */
		ptr = recvframe_pull(precvframe, (rmv_len - sizeof(struct ethhdr) + 2) - 24);
		if (!ptr)
			return _FAIL;
		memcpy(ptr, get_rxmem(precvframe), 24);
		ptr += 24;
	} else {
		ptr = recvframe_pull(precvframe, (rmv_len - sizeof(struct ethhdr) + (bsnaphdr ? 2 : 0)));
		if (!ptr)
			return _FAIL;
	}

	memcpy(ptr, pattrib->dst, ETH_ALEN);
	memcpy(ptr + ETH_ALEN, pattrib->src, ETH_ALEN);

	if (!bsnaphdr) {
		be_tmp = htons(len);
		memcpy(ptr + 12, &be_tmp, 2);
	}

	return ret;
}

/* perform defrag */
static struct recv_frame *recvframe_defrag(struct adapter *adapter, struct __queue *defrag_q)
{
	struct list_head *plist, *phead;
	u8 wlanhdr_offset;
	u8	curfragnum;
	struct recv_frame *pfhdr, *pnfhdr;
	struct recv_frame *prframe, *pnextrframe;
	struct __queue *pfree_recv_queue;

	curfragnum = 0;
	pfree_recv_queue = &adapter->recvpriv.free_recv_queue;

	phead = get_list_head(defrag_q);
	plist = phead->next;
	pfhdr = container_of(plist, struct recv_frame, list);
	prframe = (struct recv_frame *)pfhdr;
	list_del_init(&prframe->list);

	if (curfragnum != pfhdr->attrib.frag_num) {
		/* the first fragment number must be 0 */
		/* free the whole queue */
		rtw_free_recvframe(prframe, pfree_recv_queue);
		rtw_free_recvframe_queue(defrag_q, pfree_recv_queue);

		return NULL;
	}

	curfragnum++;

	plist = get_list_head(defrag_q);
	plist = phead->next;
	pfhdr = container_of(plist, struct recv_frame, list);
	prframe = (struct recv_frame *)pfhdr;
	list_del_init(&prframe->list);

	plist = plist->next;

	while (phead != plist) {
		pnfhdr = container_of(plist, struct recv_frame, list);
		pnextrframe = (struct recv_frame *)pnfhdr;

		/* check the fragment sequence  (2nd ~n fragment frame) */

		if (curfragnum != pnfhdr->attrib.frag_num) {
			/* the fragment number must be increasing  (after decache) */
			/* release the defrag_q & prframe */
			rtw_free_recvframe(prframe, pfree_recv_queue);
			rtw_free_recvframe_queue(defrag_q, pfree_recv_queue);
			return NULL;
		}

		curfragnum++;

		/* copy the 2nd~n fragment frame's payload to the first fragment */
		/* get the 2nd~last fragment frame's payload */

		wlanhdr_offset = pnfhdr->attrib.hdrlen + pnfhdr->attrib.iv_len;

		recvframe_pull(pnextrframe, wlanhdr_offset);

		/* append  to first fragment frame's tail (if privacy frame, pull the ICV) */
		recvframe_pull_tail(prframe, pfhdr->attrib.icv_len);

		/* memcpy */
		memcpy(pfhdr->rx_tail, pnfhdr->rx_data, pnfhdr->len);

		recvframe_put(prframe, pnfhdr->len);

		pfhdr->attrib.icv_len = pnfhdr->attrib.icv_len;
		plist = plist->next;
	}

	/* free the defrag_q queue and return the prframe */
	rtw_free_recvframe_queue(defrag_q, pfree_recv_queue);

	return prframe;
}

/* check if need to defrag, if needed queue the frame to defrag_q */
struct recv_frame *recvframe_chk_defrag(struct adapter *padapter, struct recv_frame *precv_frame)
{
	u8	ismfrag;
	u8	fragnum;
	u8	*psta_addr;
	struct recv_frame *pfhdr;
	struct sta_info *psta;
	struct sta_priv *pstapriv;
	struct list_head *phead;
	struct recv_frame *prtnframe = NULL;
	struct __queue *pfree_recv_queue, *pdefrag_q;

	pstapriv = &padapter->stapriv;

	pfhdr = precv_frame;

	pfree_recv_queue = &padapter->recvpriv.free_recv_queue;

	/* need to define struct of wlan header frame ctrl */
	ismfrag = pfhdr->attrib.mfrag;
	fragnum = pfhdr->attrib.frag_num;

	psta_addr = pfhdr->attrib.ta;
	psta = rtw_get_stainfo(pstapriv, psta_addr);
	if (!psta) {
		__le16 fc = *(__le16 *)pfhdr->rx_data;

		if (ieee80211_is_data(fc)) {
			psta = rtw_get_bcmc_stainfo(padapter);
			pdefrag_q = &psta->sta_recvpriv.defrag_q;
		} else {
			pdefrag_q = NULL;
		}
	} else {
		pdefrag_q = &psta->sta_recvpriv.defrag_q;
	}

	if ((ismfrag == 0) && (fragnum == 0))
		prtnframe = precv_frame;/* isn't a fragment frame */

	if (ismfrag == 1) {
		/* 0~(n-1) fragment frame */
		/* enqueue to defraf_g */
		if (pdefrag_q) {
			if (fragnum == 0) {
				/* the first fragment */
				if (!list_empty(&pdefrag_q->queue)) {
					/* free current defrag_q */
					rtw_free_recvframe_queue(pdefrag_q, pfree_recv_queue);
				}
			}

			/* Then enqueue the 0~(n-1) fragment into the defrag_q */

			phead = get_list_head(pdefrag_q);
			list_add_tail(&pfhdr->list, phead);

			prtnframe = NULL;
		} else {
			/* can't find this ta's defrag_queue, so free this recv_frame */
			if (precv_frame && pfree_recv_queue)
				rtw_free_recvframe(precv_frame, pfree_recv_queue);
			prtnframe = NULL;
		}
	}

	if ((ismfrag == 0) && (fragnum != 0)) {
		/* the last fragment frame */
		/* enqueue the last fragment */
		if (pdefrag_q) {
			phead = get_list_head(pdefrag_q);
			list_add_tail(&pfhdr->list, phead);

			/* call recvframe_defrag to defrag */
			precv_frame = recvframe_defrag(padapter, pdefrag_q);
			prtnframe = precv_frame;
		} else {
			/* can't find this ta's defrag_queue, so free this recv_frame */
			if (precv_frame && pfree_recv_queue)
				rtw_free_recvframe(precv_frame, pfree_recv_queue);
			prtnframe = NULL;
		}
	}

	if (prtnframe && prtnframe->attrib.privacy) {
		/* after defrag we must check tkip mic code */
		if (recvframe_chkmic(padapter,  prtnframe) == _FAIL) {
			if (precv_frame && pfree_recv_queue)
				rtw_free_recvframe(prtnframe, pfree_recv_queue);
			prtnframe = NULL;
		}
	}

	return prtnframe;
}

static int amsdu_to_msdu(struct adapter *padapter, struct recv_frame *prframe)
{
	int	a_len, padding_len;
	u16	eth_type, nSubframe_Length;
	u8	nr_subframes, i;
	unsigned char *pdata;
	struct rx_pkt_attrib *pattrib;
	unsigned char *data_ptr;
	struct sk_buff *sub_skb, *subframes[MAX_SUBFRAME_COUNT];
	struct recv_priv *precvpriv = &padapter->recvpriv;
	struct __queue *pfree_recv_queue = &precvpriv->free_recv_queue;
	int	ret = _SUCCESS;
	nr_subframes = 0;

	pattrib = &prframe->attrib;

	recvframe_pull(prframe, prframe->attrib.hdrlen);

	if (prframe->attrib.iv_len > 0)
		recvframe_pull(prframe, prframe->attrib.iv_len);

	a_len = prframe->len;

	pdata = prframe->rx_data;

	while (a_len > ETH_HLEN) {
		/* Offset 12 denote 2 mac address */
		nSubframe_Length = RTW_GET_BE16(pdata + 12);

		if (a_len < ETH_HLEN + nSubframe_Length)
			goto exit;

		/* move the data point to data content */
		pdata += ETH_HLEN;
		a_len -= ETH_HLEN;

		/* Allocate new skb for releasing to upper layer */
		sub_skb = dev_alloc_skb(nSubframe_Length + 12);
		if (sub_skb) {
			skb_reserve(sub_skb, 12);
			data_ptr = (u8 *)skb_put(sub_skb, nSubframe_Length);
			memcpy(data_ptr, pdata, nSubframe_Length);
		} else {
			sub_skb = skb_clone(prframe->pkt, GFP_ATOMIC);
			if (sub_skb) {
				sub_skb->data = pdata;
				sub_skb->len = nSubframe_Length;
				skb_set_tail_pointer(sub_skb, nSubframe_Length);
			} else {
				break;
			}
		}

		subframes[nr_subframes++] = sub_skb;

		if (nr_subframes >= MAX_SUBFRAME_COUNT)
			break;

		pdata += nSubframe_Length;
		a_len -= nSubframe_Length;
		if (a_len != 0) {
			padding_len = 4 - ((nSubframe_Length + ETH_HLEN) & (4 - 1));
			if (padding_len == 4) {
				padding_len = 0;
			}

			if (a_len < padding_len) {
				goto exit;
			}
			pdata += padding_len;
			a_len -= padding_len;
		}
	}

	for (i = 0; i < nr_subframes; i++) {
		sub_skb = subframes[i];
		/* convert hdr + possible LLC headers into Ethernet header */
		eth_type = RTW_GET_BE16(&sub_skb->data[6]);
		if (sub_skb->len >= 8 &&
		    ((!memcmp(sub_skb->data, rtw_rfc1042_header, SNAP_SIZE) &&
			  eth_type != ETH_P_AARP && eth_type != ETH_P_IPX) ||
			 !memcmp(sub_skb->data, rtw_bridge_tunnel_header, SNAP_SIZE))) {
			/* remove RFC1042 or Bridge-Tunnel encapsulation and replace EtherType */
			skb_pull(sub_skb, SNAP_SIZE);
			memcpy(skb_push(sub_skb, ETH_ALEN), pattrib->src, ETH_ALEN);
			memcpy(skb_push(sub_skb, ETH_ALEN), pattrib->dst, ETH_ALEN);
		} else {
			__be16 len;
			/* Leave Ethernet header part of hdr and full payload */
			len = htons(sub_skb->len);
			memcpy(skb_push(sub_skb, 2), &len, 2);
			memcpy(skb_push(sub_skb, ETH_ALEN), pattrib->src, ETH_ALEN);
			memcpy(skb_push(sub_skb, ETH_ALEN), pattrib->dst, ETH_ALEN);
		}

		/* Indicate the packets to upper layer */
			/*  Insert NAT2.5 RX here! */
		sub_skb->protocol = eth_type_trans(sub_skb, padapter->pnetdev);
		sub_skb->dev = padapter->pnetdev;

		sub_skb->ip_summed = CHECKSUM_NONE;

		netif_rx(sub_skb);
	}

exit:

	prframe->len = 0;
	rtw_free_recvframe(prframe, pfree_recv_queue);/* free this recv_frame */

	return ret;
}

static bool check_indicate_seq(struct recv_reorder_ctrl *preorder_ctrl, u16 seq_num)
{
	u8	wsize = preorder_ctrl->wsize_b;
	u16	wend = (preorder_ctrl->indicate_seq + wsize - 1) & 0xFFF;/*  4096; */

	/*  Rx Reorder initialize condition. */
	if (preorder_ctrl->indicate_seq == 0xFFFF)
		preorder_ctrl->indicate_seq = seq_num;

	/*  Drop out the packet which SeqNum is smaller than WinStart */
	if (SN_LESS(seq_num, preorder_ctrl->indicate_seq))
		return false;

	/*  */
	/*  Sliding window manipulation. Conditions includes: */
	/*  1. Incoming SeqNum is equal to WinStart =>Window shift 1 */
	/*  2. Incoming SeqNum is larger than the WinEnd => Window shift N */
	/*  */
	if (SN_EQUAL(seq_num, preorder_ctrl->indicate_seq)) {
		preorder_ctrl->indicate_seq = (preorder_ctrl->indicate_seq + 1) & 0xFFF;
	} else if (SN_LESS(wend, seq_num)) {
		if (seq_num >= (wsize - 1))
			preorder_ctrl->indicate_seq = seq_num + 1 - wsize;
		else
			preorder_ctrl->indicate_seq = 0xFFF - (wsize - (seq_num + 1)) + 1;
	}

	return true;
}

static bool enqueue_reorder_recvframe(struct recv_reorder_ctrl *preorder_ctrl, struct recv_frame *prframe)
{
	struct rx_pkt_attrib *pattrib = &prframe->attrib;
	struct __queue *ppending_recvframe_queue = &preorder_ctrl->pending_recvframe_queue;
	struct list_head *phead, *plist;
	struct recv_frame *hdr;
	struct rx_pkt_attrib *pnextattrib;

	phead = get_list_head(ppending_recvframe_queue);
	plist = phead->next;

	while (phead != plist) {
		hdr = container_of(plist, struct recv_frame, list);
		pnextattrib = &hdr->attrib;

		if (SN_LESS(pnextattrib->seq_num, pattrib->seq_num))
			plist = plist->next;
		else if (SN_EQUAL(pnextattrib->seq_num, pattrib->seq_num))
			return false;
		else
			break;
	}

	list_del_init(&prframe->list);

	list_add_tail(&prframe->list, plist);
	return true;
}

static bool recv_indicatepkts_in_order(struct adapter *padapter, struct recv_reorder_ctrl *preorder_ctrl, int bforced)
{
	struct list_head *phead, *plist;
	struct recv_frame *prframe;
	struct rx_pkt_attrib *pattrib;
	int bPktInBuf = false;
	struct recv_priv *precvpriv = &padapter->recvpriv;
	struct __queue *ppending_recvframe_queue = &preorder_ctrl->pending_recvframe_queue;

	phead =		get_list_head(ppending_recvframe_queue);
	plist = phead->next;

	/*  Handling some condition for forced indicate case. */
	if (bforced) {
		if (list_empty(phead))
			return true;

		prframe = container_of(plist, struct recv_frame, list);
		pattrib = &prframe->attrib;
		preorder_ctrl->indicate_seq = pattrib->seq_num;
	}

	/*  Prepare indication list and indication. */
	/*  Check if there is any packet need indicate. */
	while (!list_empty(phead)) {
		prframe = container_of(plist, struct recv_frame, list);
		pattrib = &prframe->attrib;

		if (!SN_LESS(preorder_ctrl->indicate_seq, pattrib->seq_num)) {
			plist = plist->next;
			list_del_init(&prframe->list);

			if (SN_EQUAL(preorder_ctrl->indicate_seq, pattrib->seq_num))
				preorder_ctrl->indicate_seq = (preorder_ctrl->indicate_seq + 1) & 0xFFF;

			/* Set this as a lock to make sure that only one thread is indicating packet. */

			/* indicate this recv_frame */
			if (!pattrib->amsdu) {
				if ((!padapter->bDriverStopped) &&
				    (!padapter->bSurpriseRemoved))
					rtw_recv_indicatepkt(padapter, prframe);/* indicate this recv_frame */
			} else if (pattrib->amsdu == 1) {
				if (amsdu_to_msdu(padapter, prframe) != _SUCCESS)
					rtw_free_recvframe(prframe, &precvpriv->free_recv_queue);
			} else {
				/* error condition; */
			}

			/* Update local variables. */
			bPktInBuf = false;
		} else {
			bPktInBuf = true;
			break;
		}
	}
	return bPktInBuf;
}

static int recv_indicatepkt_reorder(struct adapter *padapter, struct recv_frame *prframe)
{
	int retval = _SUCCESS;
	struct rx_pkt_attrib *pattrib = &prframe->attrib;
	struct recv_reorder_ctrl *preorder_ctrl = prframe->preorder_ctrl;
	struct __queue *ppending_recvframe_queue = &preorder_ctrl->pending_recvframe_queue;

	if (!pattrib->amsdu) {
		/* s1. */
		wlanhdr_to_ethhdr(prframe);

		if (!pattrib->qos) {
			if (!padapter->bDriverStopped &&
			    !padapter->bSurpriseRemoved) {
				rtw_recv_indicatepkt(padapter, prframe);
				return _SUCCESS;
			}

			return _FAIL;
		}

		if (!preorder_ctrl->enable) {
			/* indicate this recv_frame */
			preorder_ctrl->indicate_seq = pattrib->seq_num;
			rtw_recv_indicatepkt(padapter, prframe);

			preorder_ctrl->indicate_seq = (preorder_ctrl->indicate_seq + 1) % 4096;
			return _SUCCESS;
		}
	} else if (pattrib->amsdu == 1) { /* temp filter -> means didn't support A-MSDUs in a A-MPDU */
		if (!preorder_ctrl->enable) {
			preorder_ctrl->indicate_seq = pattrib->seq_num;
			retval = amsdu_to_msdu(padapter, prframe);

			preorder_ctrl->indicate_seq = (preorder_ctrl->indicate_seq + 1) % 4096;
			return retval;
		}
	}

	spin_lock_bh(&ppending_recvframe_queue->lock);

	/* s2. check if winstart_b(indicate_seq) needs to been updated */
	if (!check_indicate_seq(preorder_ctrl, pattrib->seq_num))
		goto _err_exit;

	/* s3. Insert all packet into Reorder Queue to maintain its ordering. */
	if (!enqueue_reorder_recvframe(preorder_ctrl, prframe))
		goto _err_exit;

	/* s4. */
	/*  Indication process. */
	/*  After Packet dropping and Sliding Window shifting as above, we can now just indicate the packets */
	/*  with the SeqNum smaller than latest WinStart and buffer other packets. */
	/*  */
	/*  For Rx Reorder condition: */
	/*  1. All packets with SeqNum smaller than WinStart => Indicate */
	/*  2. All packets with SeqNum larger than or equal to WinStart => Buffer it. */
	/*  */

	/* recv_indicatepkts_in_order(padapter, preorder_ctrl, true); */
	if (recv_indicatepkts_in_order(padapter, preorder_ctrl, false)) {
		_set_timer(&preorder_ctrl->reordering_ctrl_timer, REORDER_WAIT_TIME);
		spin_unlock_bh(&ppending_recvframe_queue->lock);
	} else {
		spin_unlock_bh(&ppending_recvframe_queue->lock);
		_cancel_timer_ex(&preorder_ctrl->reordering_ctrl_timer);
	}

	return _SUCCESS;

_err_exit:

	spin_unlock_bh(&ppending_recvframe_queue->lock);

	return _FAIL;
}

void rtw_reordering_ctrl_timeout_handler(void *pcontext)
{
	struct recv_reorder_ctrl *preorder_ctrl = (struct recv_reorder_ctrl *)pcontext;
	struct adapter *padapter = preorder_ctrl->padapter;
	struct __queue *ppending_recvframe_queue = &preorder_ctrl->pending_recvframe_queue;

	if (padapter->bDriverStopped || padapter->bSurpriseRemoved)
		return;

	spin_lock_bh(&ppending_recvframe_queue->lock);

	if (recv_indicatepkts_in_order(padapter, preorder_ctrl, true))
		_set_timer(&preorder_ctrl->reordering_ctrl_timer, REORDER_WAIT_TIME);

	spin_unlock_bh(&ppending_recvframe_queue->lock);
}

static int process_recv_indicatepkts(struct adapter *padapter, struct recv_frame *prframe)
{
	int retval = _SUCCESS;
	/* struct recv_priv *precvpriv = &padapter->recvpriv; */
	/* struct rx_pkt_attrib *pattrib = &prframe->attrib; */
	struct mlme_priv	*pmlmepriv = &padapter->mlmepriv;
	struct ht_priv	*phtpriv = &pmlmepriv->htpriv;

	if (phtpriv->ht_option) {  /* B/G/N Mode */
		/* prframe->preorder_ctrl = &precvpriv->recvreorder_ctrl[pattrib->priority]; */

		if (recv_indicatepkt_reorder(padapter, prframe) != _SUCCESS) {
			/*  including perform A-MPDU Rx Ordering Buffer Control */
			if ((!padapter->bDriverStopped) &&
			    (!padapter->bSurpriseRemoved)) {
				retval = _FAIL;
				return retval;
			}
		}
	} else { /* B/G mode */
		retval = wlanhdr_to_ethhdr(prframe);
		if (retval != _SUCCESS)
			return retval;

		if ((!padapter->bDriverStopped) &&
		    (!padapter->bSurpriseRemoved)) {
			/* indicate this recv_frame */
			rtw_recv_indicatepkt(padapter, prframe);
		} else {
			retval = _FAIL;
			return retval;
		}
	}

	return retval;
}

static int recv_func_prehandle(struct adapter *padapter, struct recv_frame *rframe)
{
	int ret = _SUCCESS;
	struct __queue *pfree_recv_queue = &padapter->recvpriv.free_recv_queue;

	/* check the frame crtl field and decache */
	ret = validate_recv_frame(padapter, rframe);
	if (ret != _SUCCESS)
		rtw_free_recvframe(rframe, pfree_recv_queue);/* free this recv_frame */

	return ret;
}

static int recv_func_posthandle(struct adapter *padapter, struct recv_frame *prframe)
{
	int ret = _SUCCESS;
	struct recv_frame *orig_prframe = prframe;
	struct recv_priv *precvpriv = &padapter->recvpriv;
	struct __queue *pfree_recv_queue = &padapter->recvpriv.free_recv_queue;

	/*  DATA FRAME */
	rtw_led_control(padapter, LED_CTL_RX);

	prframe = decryptor(padapter, prframe);
	if (!prframe) {
		ret = _FAIL;
		goto _recv_data_drop;
	}

	prframe = recvframe_chk_defrag(padapter, prframe);
	if (!prframe)
		goto _recv_data_drop;

	prframe = portctrl(padapter, prframe);
	if (!prframe) {
		ret = _FAIL;
		goto _recv_data_drop;
	}

	count_rx_stats(padapter, prframe, NULL);

	ret = process_recv_indicatepkts(padapter, prframe);
	if (ret != _SUCCESS) {
		rtw_free_recvframe(orig_prframe, pfree_recv_queue);/* free this recv_frame */
		goto _recv_data_drop;
	}
	return ret;

_recv_data_drop:
	precvpriv->rx_drop++;
	return ret;
}

static int recv_func(struct adapter *padapter, struct recv_frame *rframe)
{
	int ret;
	struct rx_pkt_attrib *prxattrib = &rframe->attrib;
	struct security_priv *psecuritypriv = &padapter->securitypriv;
	struct mlme_priv *mlmepriv = &padapter->mlmepriv;
	struct recv_priv *recvpriv = &padapter->recvpriv;

	/* check if need to handle uc_swdec_pending_queue*/
	if (check_fwstate(mlmepriv, WIFI_STATION_STATE) &&
	    psecuritypriv->busetkipkey) {
		struct recv_frame *pending_frame;

		while ((pending_frame = rtw_alloc_recvframe(&padapter->recvpriv.uc_swdec_pending_queue)))
			recv_func_posthandle(padapter, pending_frame);
	}

	ret = recv_func_prehandle(padapter, rframe);

	if (ret == _SUCCESS) {
		/* check if need to enqueue into uc_swdec_pending_queue*/
		if (check_fwstate(mlmepriv, WIFI_STATION_STATE) &&
		    !is_multicast_ether_addr(prxattrib->ra) && prxattrib->encrypt > 0 &&
		    (prxattrib->bdecrypted == 0 || psecuritypriv->sw_decrypt) &&
		     psecuritypriv->ndisauthtype == Ndis802_11AuthModeWPAPSK &&
		     !psecuritypriv->busetkipkey) {
			rtw_enqueue_recvframe(rframe, &padapter->recvpriv.uc_swdec_pending_queue);
			if (recvpriv->free_recvframe_cnt < NR_RECVFRAME / 4) {
				/* to prevent from recvframe starvation,
				 * get recvframe from uc_swdec_pending_queue to
				 * free_recvframe_cnt  */
				rframe = rtw_alloc_recvframe(&padapter->recvpriv.uc_swdec_pending_queue);
				if (rframe)
					goto do_posthandle;
			}
			goto exit;
		}
do_posthandle:
		ret = recv_func_posthandle(padapter, rframe);
	}

exit:
	return ret;
}

s32 rtw_recv_entry(struct recv_frame *precvframe)
{
	struct adapter *padapter;
	struct recv_priv *precvpriv;
	s32 ret = _SUCCESS;

	padapter = precvframe->adapter;

	precvpriv = &padapter->recvpriv;

	ret = recv_func(padapter, precvframe);
	if (ret == _FAIL)
		goto _recv_entry_drop;

	precvpriv->rx_pkts++;

	return ret;

_recv_entry_drop:

	return ret;
}

void rtw_signal_stat_timer_hdl(struct timer_list *t)
{
	struct adapter *adapter = from_timer(adapter, t, recvpriv.signal_stat_timer);
	struct recv_priv *recvpriv = &adapter->recvpriv;

	u32 tmp_s, tmp_q;
	u8 avg_signal_strength = 0;
	u8 avg_signal_qual = 0;
	u8 _alpha = 3; /*  this value is based on converging_constant = 5000 and sampling_interval = 1000 */

	if (adapter->recvpriv.is_signal_dbg) {
		/* update the user specific value, signal_strength_dbg, to signal_strength, rssi */
		adapter->recvpriv.signal_strength = adapter->recvpriv.signal_strength_dbg;
		adapter->recvpriv.rssi = (s8)translate_percentage_to_dbm((u8)adapter->recvpriv.signal_strength_dbg);
	} else {
		if (recvpriv->signal_strength_data.update_req == 0) {/*  update_req is clear, means we got rx */
			avg_signal_strength = recvpriv->signal_strength_data.avg_val;
			/*  after avg_vals are accquired, we can re-stat the signal values */
			recvpriv->signal_strength_data.update_req = 1;
		}

		if (recvpriv->signal_qual_data.update_req == 0) {/*  update_req is clear, means we got rx */
			avg_signal_qual = recvpriv->signal_qual_data.avg_val;
			/*  after avg_vals are accquired, we can re-stat the signal values */
			recvpriv->signal_qual_data.update_req = 1;
		}

		/* update value of signal_strength, rssi, signal_qual */
		if (!check_fwstate(&adapter->mlmepriv, _FW_UNDER_SURVEY)) {
			tmp_s = (avg_signal_strength + (_alpha - 1) * recvpriv->signal_strength);
			if (tmp_s % _alpha)
				tmp_s = tmp_s / _alpha + 1;
			else
				tmp_s = tmp_s / _alpha;
			if (tmp_s > 100)
				tmp_s = 100;

			tmp_q = (avg_signal_qual + (_alpha - 1) * recvpriv->signal_qual);
			if (tmp_q % _alpha)
				tmp_q = tmp_q / _alpha + 1;
			else
				tmp_q = tmp_q / _alpha;
			if (tmp_q > 100)
				tmp_q = 100;

			recvpriv->signal_strength = tmp_s;
			recvpriv->rssi = (s8)translate_percentage_to_dbm(tmp_s);
			recvpriv->signal_qual = tmp_q;
		}
	}
	rtw_set_signal_stat_timer(recvpriv);
}<|MERGE_RESOLUTION|>--- conflicted
+++ resolved
@@ -71,10 +71,6 @@
 
 		list_add_tail(&precvframe->list, &precvpriv->free_recv_queue.queue);
 
-<<<<<<< HEAD
-		precvframe->pkt_newalloc = NULL;
-=======
->>>>>>> 88084a3d
 		precvframe->pkt = NULL;
 
 		precvframe->len = 0;
@@ -849,17 +845,10 @@
 		psta->state ^= WIFI_STA_ALIVE_CHK_STATE;
 	}
 
-<<<<<<< HEAD
-		if (psta->state & WIFI_STA_ALIVE_CHK_STATE) {
-			psta->expire_to = pstapriv->expire_to;
-			psta->state ^= WIFI_STA_ALIVE_CHK_STATE;
-		}
-=======
 	if ((psta->state & WIFI_SLEEP_STATE) && (pstapriv->sta_dz_bitmap & BIT(psta->aid))) {
 		struct list_head *xmitframe_plist, *xmitframe_phead;
 		struct xmit_frame *pxmitframe = NULL;
 		struct xmit_priv *pxmitpriv = &padapter->xmitpriv;
->>>>>>> 88084a3d
 
 		spin_lock_bh(&pxmitpriv->lock);
 
@@ -897,32 +886,11 @@
 				else
 					psta->sleepq_len = 0;
 
-<<<<<<< HEAD
-					/* upate BCN for TIM IE */
-					/* update_BCNTIM(padapter); */
-					update_beacon(padapter, _TIM_IE_, NULL, false);
-				}
-			} else {
-				if (pstapriv->tim_bitmap & BIT(psta->aid)) {
-					if (psta->sleepq_len == 0)
-						/* issue nulldata with More data bit = 0 to indicate we have no buffered packets */
-						issue_nulldata(padapter, psta->hwaddr, 0, 0, 0);
-					else
-						psta->sleepq_len = 0;
-
-					pstapriv->tim_bitmap &= ~BIT(psta->aid);
-
-					/* upate BCN for TIM IE */
-					/* update_BCNTIM(padapter); */
-					update_beacon(padapter, _TIM_IE_, NULL, false);
-				}
-=======
 				pstapriv->tim_bitmap &= ~BIT(psta->aid);
 
 				/* upate BCN for TIM IE */
 				/* update_BCNTIM(padapter); */
 				update_beacon(padapter, _TIM_IE_, NULL, false);
->>>>>>> 88084a3d
 			}
 		}
 		spin_unlock_bh(&pxmitpriv->lock);
@@ -1007,11 +975,7 @@
 	pattrib->ack_policy = 0;
 	/* parsing QC field */
 	if (pattrib->qos) {
-<<<<<<< HEAD
-		pattrib->priority = GetPriority((ptr + 24));
-=======
 		pattrib->priority = ieee80211_get_tid(hdr);
->>>>>>> 88084a3d
 		pattrib->ack_policy = GetAckpolicy((ptr + 24));
 		pattrib->amsdu = GetAMsdu((ptr + 24));
 		pattrib->hdrlen = 26;
@@ -1053,16 +1017,8 @@
 	/* then call check if rx seq/frag. duplicated. */
 
 	int retval = _FAIL;
-<<<<<<< HEAD
-	u8 bDumpRxPkt;
-	struct rx_pkt_attrib *pattrib = &precv_frame->attrib;
-	u8 *ptr = precv_frame->rx_data;
-	__le16 fc = *(__le16 *)ptr;
-	u8  ver = (unsigned char)(*ptr) & 0x3;
-=======
 	struct rx_pkt_attrib *pattrib = &precv_frame->attrib;
 	struct ieee80211_hdr *hdr = (struct ieee80211_hdr *)precv_frame->rx_data;
->>>>>>> 88084a3d
 	struct mlme_ext_priv *pmlmeext = &adapter->mlmeextpriv;
 
 	if (pmlmeext->sitesurvey_res.state == SCAN_PROCESS) {
@@ -1071,34 +1027,6 @@
 			pmlmeext->channel_set[ch_set_idx].rx_count++;
 	}
 
-<<<<<<< HEAD
-	/* add version chk */
-	if (ver != 0)
-		return _FAIL;
-
-	pattrib->to_fr_ds = get_tofr_ds(ptr);
-
-	pattrib->frag_num = GetFragNum(ptr);
-	pattrib->seq_num = GetSequence(ptr);
-
-	pattrib->pw_save = GetPwrMgt(ptr);
-	pattrib->mfrag = ieee80211_has_morefrags(fc);
-	pattrib->mdata = ieee80211_has_moredata(fc);
-	pattrib->privacy = ieee80211_has_protected(fc);
-	pattrib->order = ieee80211_has_order(fc);
-
-	/* Dump rx packets */
-	GetHalDefVar8188EUsb(adapter, HAL_DEF_DBG_DUMP_RXPKT, &bDumpRxPkt);
-
-	/* We return _SUCCESS only for data frames. */
-	if (ieee80211_is_mgmt(fc))
-		validate_recv_mgnt_frame(adapter, precv_frame);
-	else if (ieee80211_is_ctl(fc))
-		validate_recv_ctrl_frame(adapter, precv_frame);
-	else if (ieee80211_is_data(fc)) {
-		rtw_led_control(adapter, LED_CTL_RX);
-		pattrib->qos = ieee80211_is_data_qos(fc);
-=======
 	if ((hdr->frame_control & cpu_to_le16(IEEE80211_FCTL_VERS)) != 0)
 		return _FAIL;
 
@@ -1119,7 +1047,6 @@
 	else if (ieee80211_is_data(hdr->frame_control)) {
 		rtw_led_control(adapter, LED_CTL_RX);
 		pattrib->qos = ieee80211_is_data_qos(hdr->frame_control);
->>>>>>> 88084a3d
 		retval = validate_recv_data_frame(adapter, precv_frame);
 		if (retval == _FAIL) {
 			struct recv_priv *precvpriv = &adapter->recvpriv;
