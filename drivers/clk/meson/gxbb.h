--- conflicted
+++ resolved
@@ -173,13 +173,8 @@
 /* CLKID_HDMI_PLL */
 #define CLKID_FIXED_PLL		  3
 /* CLKID_FCLK_DIV2 */
-<<<<<<< HEAD
-#define CLKID_FCLK_DIV3		  5
-#define CLKID_FCLK_DIV4		  6
-=======
 /* CLKID_FCLK_DIV3 */
 /* CLKID_FCLK_DIV4 */
->>>>>>> 19a2a85d
 #define CLKID_FCLK_DIV5		  7
 #define CLKID_FCLK_DIV7		  8
 #define CLKID_GP0_PLL		  9
