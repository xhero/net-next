// SPDX-License-Identifier: GPL-2.0-or-later
/* Virtio ring implementation.
 *
 *  Copyright 2007 Rusty Russell IBM Corporation
 */
#include <linux/virtio.h>
#include <linux/virtio_ring.h>
#include <linux/virtio_config.h>
#include <linux/device.h>
#include <linux/slab.h>
#include <linux/module.h>
#include <linux/hrtimer.h>
#include <linux/dma-mapping.h>
#include <linux/spinlock.h>
#include <xen/xen.h>

#ifdef DEBUG
/* For development, we want to crash whenever the ring is screwed. */
#define BAD_RING(_vq, fmt, args...)				\
	do {							\
		dev_err(&(_vq)->vq.vdev->dev,			\
			"%s:"fmt, (_vq)->vq.name, ##args);	\
		BUG();						\
	} while (0)
/* Caller is supposed to guarantee no reentry. */
#define START_USE(_vq)						\
	do {							\
		if ((_vq)->in_use)				\
			panic("%s:in_use = %i\n",		\
			      (_vq)->vq.name, (_vq)->in_use);	\
		(_vq)->in_use = __LINE__;			\
	} while (0)
#define END_USE(_vq) \
	do { BUG_ON(!(_vq)->in_use); (_vq)->in_use = 0; } while(0)
#define LAST_ADD_TIME_UPDATE(_vq)				\
	do {							\
		ktime_t now = ktime_get();			\
								\
		/* No kick or get, with .1 second between?  Warn. */ \
		if ((_vq)->last_add_time_valid)			\
			WARN_ON(ktime_to_ms(ktime_sub(now,	\
				(_vq)->last_add_time)) > 100);	\
		(_vq)->last_add_time = now;			\
		(_vq)->last_add_time_valid = true;		\
	} while (0)
#define LAST_ADD_TIME_CHECK(_vq)				\
	do {							\
		if ((_vq)->last_add_time_valid) {		\
			WARN_ON(ktime_to_ms(ktime_sub(ktime_get(), \
				      (_vq)->last_add_time)) > 100); \
		}						\
	} while (0)
#define LAST_ADD_TIME_INVALID(_vq)				\
	((_vq)->last_add_time_valid = false)
#else
#define BAD_RING(_vq, fmt, args...)				\
	do {							\
		dev_err(&_vq->vq.vdev->dev,			\
			"%s:"fmt, (_vq)->vq.name, ##args);	\
		(_vq)->broken = true;				\
	} while (0)
#define START_USE(vq)
#define END_USE(vq)
#define LAST_ADD_TIME_UPDATE(vq)
#define LAST_ADD_TIME_CHECK(vq)
#define LAST_ADD_TIME_INVALID(vq)
#endif

struct vring_desc_state_split {
	void *data;			/* Data for callback. */
	struct vring_desc *indir_desc;	/* Indirect descriptor, if any. */
};

struct vring_desc_state_packed {
	void *data;			/* Data for callback. */
	struct vring_packed_desc *indir_desc; /* Indirect descriptor, if any. */
	u16 num;			/* Descriptor list length. */
	u16 last;			/* The last desc state in a list. */
};

struct vring_desc_extra {
	dma_addr_t addr;		/* Descriptor DMA addr. */
	u32 len;			/* Descriptor length. */
	u16 flags;			/* Descriptor flags. */
	u16 next;			/* The next desc state in a list. */
};

struct vring_virtqueue {
	struct virtqueue vq;

	/* Is this a packed ring? */
	bool packed_ring;

	/* Is DMA API used? */
	bool use_dma_api;

	/* Can we use weak barriers? */
	bool weak_barriers;

	/* Other side has made a mess, don't try any more. */
	bool broken;

	/* Host supports indirect buffers */
	bool indirect;

	/* Host publishes avail event idx */
	bool event;

	/* Head of free buffer list. */
	unsigned int free_head;
	/* Number we've added since last sync. */
	unsigned int num_added;

	/* Last used index we've seen. */
	u16 last_used_idx;

	/* Hint for event idx: already triggered no need to disable. */
	bool event_triggered;

	union {
		/* Available for split ring */
		struct {
			/* Actual memory layout for this queue. */
			struct vring vring;

			/* Last written value to avail->flags */
			u16 avail_flags_shadow;

			/*
			 * Last written value to avail->idx in
			 * guest byte order.
			 */
			u16 avail_idx_shadow;

			/* Per-descriptor state. */
			struct vring_desc_state_split *desc_state;
			struct vring_desc_extra *desc_extra;

			/* DMA address and size information */
			dma_addr_t queue_dma_addr;
			size_t queue_size_in_bytes;
		} split;

		/* Available for packed ring */
		struct {
			/* Actual memory layout for this queue. */
			struct {
				unsigned int num;
				struct vring_packed_desc *desc;
				struct vring_packed_desc_event *driver;
				struct vring_packed_desc_event *device;
			} vring;

			/* Driver ring wrap counter. */
			bool avail_wrap_counter;

			/* Device ring wrap counter. */
			bool used_wrap_counter;

			/* Avail used flags. */
			u16 avail_used_flags;

			/* Index of the next avail descriptor. */
			u16 next_avail_idx;

			/*
			 * Last written value to driver->flags in
			 * guest byte order.
			 */
			u16 event_flags_shadow;

			/* Per-descriptor state. */
			struct vring_desc_state_packed *desc_state;
			struct vring_desc_extra *desc_extra;

			/* DMA address and size information */
			dma_addr_t ring_dma_addr;
			dma_addr_t driver_event_dma_addr;
			dma_addr_t device_event_dma_addr;
			size_t ring_size_in_bytes;
			size_t event_size_in_bytes;
		} packed;
	};

	/* How to notify other side. FIXME: commonalize hcalls! */
	bool (*notify)(struct virtqueue *vq);

	/* DMA, allocation, and size information */
	bool we_own_ring;

#ifdef DEBUG
	/* They're supposed to lock for us. */
	unsigned int in_use;

	/* Figure out if their kicks are too delayed. */
	bool last_add_time_valid;
	ktime_t last_add_time;
#endif
};


/*
 * Helpers.
 */

#define to_vvq(_vq) container_of(_vq, struct vring_virtqueue, vq)

static inline bool virtqueue_use_indirect(struct virtqueue *_vq,
					  unsigned int total_sg)
{
	struct vring_virtqueue *vq = to_vvq(_vq);

	/*
	 * If the host supports indirect descriptor tables, and we have multiple
	 * buffers, then go indirect. FIXME: tune this threshold
	 */
	return (vq->indirect && total_sg > 1 && vq->vq.num_free);
}

/*
 * Modern virtio devices have feature bits to specify whether they need a
 * quirk and bypass the IOMMU. If not there, just use the DMA API.
 *
 * If there, the interaction between virtio and DMA API is messy.
 *
 * On most systems with virtio, physical addresses match bus addresses,
 * and it doesn't particularly matter whether we use the DMA API.
 *
 * On some systems, including Xen and any system with a physical device
 * that speaks virtio behind a physical IOMMU, we must use the DMA API
 * for virtio DMA to work at all.
 *
 * On other systems, including SPARC and PPC64, virtio-pci devices are
 * enumerated as though they are behind an IOMMU, but the virtio host
 * ignores the IOMMU, so we must either pretend that the IOMMU isn't
 * there or somehow map everything as the identity.
 *
 * For the time being, we preserve historic behavior and bypass the DMA
 * API.
 *
 * TODO: install a per-device DMA ops structure that does the right thing
 * taking into account all the above quirks, and use the DMA API
 * unconditionally on data path.
 */

static bool vring_use_dma_api(struct virtio_device *vdev)
{
	if (!virtio_has_dma_quirk(vdev))
		return true;

	/* Otherwise, we are left to guess. */
	/*
	 * In theory, it's possible to have a buggy QEMU-supposed
	 * emulated Q35 IOMMU and Xen enabled at the same time.  On
	 * such a configuration, virtio has never worked and will
	 * not work without an even larger kludge.  Instead, enable
	 * the DMA API if we're a Xen guest, which at least allows
	 * all of the sensible Xen configurations to work correctly.
	 */
	if (xen_domain())
		return true;

	return false;
}

size_t virtio_max_dma_size(struct virtio_device *vdev)
{
	size_t max_segment_size = SIZE_MAX;

	if (vring_use_dma_api(vdev))
		max_segment_size = dma_max_mapping_size(vdev->dev.parent);

	return max_segment_size;
}
EXPORT_SYMBOL_GPL(virtio_max_dma_size);

static void *vring_alloc_queue(struct virtio_device *vdev, size_t size,
			      dma_addr_t *dma_handle, gfp_t flag)
{
	if (vring_use_dma_api(vdev)) {
		return dma_alloc_coherent(vdev->dev.parent, size,
					  dma_handle, flag);
	} else {
		void *queue = alloc_pages_exact(PAGE_ALIGN(size), flag);

		if (queue) {
			phys_addr_t phys_addr = virt_to_phys(queue);
			*dma_handle = (dma_addr_t)phys_addr;

			/*
			 * Sanity check: make sure we dind't truncate
			 * the address.  The only arches I can find that
			 * have 64-bit phys_addr_t but 32-bit dma_addr_t
			 * are certain non-highmem MIPS and x86
			 * configurations, but these configurations
			 * should never allocate physical pages above 32
			 * bits, so this is fine.  Just in case, throw a
			 * warning and abort if we end up with an
			 * unrepresentable address.
			 */
			if (WARN_ON_ONCE(*dma_handle != phys_addr)) {
				free_pages_exact(queue, PAGE_ALIGN(size));
				return NULL;
			}
		}
		return queue;
	}
}

static void vring_free_queue(struct virtio_device *vdev, size_t size,
			     void *queue, dma_addr_t dma_handle)
{
	if (vring_use_dma_api(vdev))
		dma_free_coherent(vdev->dev.parent, size, queue, dma_handle);
	else
		free_pages_exact(queue, PAGE_ALIGN(size));
}

/*
 * The DMA ops on various arches are rather gnarly right now, and
 * making all of the arch DMA ops work on the vring device itself
 * is a mess.  For now, we use the parent device for DMA ops.
 */
static inline struct device *vring_dma_dev(const struct vring_virtqueue *vq)
{
	return vq->vq.vdev->dev.parent;
}

/* Map one sg entry. */
static dma_addr_t vring_map_one_sg(const struct vring_virtqueue *vq,
				   struct scatterlist *sg,
				   enum dma_data_direction direction)
{
	if (!vq->use_dma_api)
		return (dma_addr_t)sg_phys(sg);

	/*
	 * We can't use dma_map_sg, because we don't use scatterlists in
	 * the way it expects (we don't guarantee that the scatterlist
	 * will exist for the lifetime of the mapping).
	 */
	return dma_map_page(vring_dma_dev(vq),
			    sg_page(sg), sg->offset, sg->length,
			    direction);
}

static dma_addr_t vring_map_single(const struct vring_virtqueue *vq,
				   void *cpu_addr, size_t size,
				   enum dma_data_direction direction)
{
	if (!vq->use_dma_api)
		return (dma_addr_t)virt_to_phys(cpu_addr);

	return dma_map_single(vring_dma_dev(vq),
			      cpu_addr, size, direction);
}

static int vring_mapping_error(const struct vring_virtqueue *vq,
			       dma_addr_t addr)
{
	if (!vq->use_dma_api)
		return 0;

	return dma_mapping_error(vring_dma_dev(vq), addr);
}


/*
 * Split ring specific functions - *_split().
 */

static void vring_unmap_one_split_indirect(const struct vring_virtqueue *vq,
					   struct vring_desc *desc)
{
	u16 flags;

	if (!vq->use_dma_api)
		return;

	flags = virtio16_to_cpu(vq->vq.vdev, desc->flags);

	if (flags & VRING_DESC_F_INDIRECT) {
		dma_unmap_single(vring_dma_dev(vq),
				 virtio64_to_cpu(vq->vq.vdev, desc->addr),
				 virtio32_to_cpu(vq->vq.vdev, desc->len),
				 (flags & VRING_DESC_F_WRITE) ?
				 DMA_FROM_DEVICE : DMA_TO_DEVICE);
	} else {
		dma_unmap_page(vring_dma_dev(vq),
			       virtio64_to_cpu(vq->vq.vdev, desc->addr),
			       virtio32_to_cpu(vq->vq.vdev, desc->len),
			       (flags & VRING_DESC_F_WRITE) ?
			       DMA_FROM_DEVICE : DMA_TO_DEVICE);
	}
}

static unsigned int vring_unmap_one_split(const struct vring_virtqueue *vq,
					  unsigned int i)
{
	struct vring_desc_extra *extra = vq->split.desc_extra;
	u16 flags;

	if (!vq->use_dma_api)
		goto out;

	flags = extra[i].flags;

	if (flags & VRING_DESC_F_INDIRECT) {
		dma_unmap_single(vring_dma_dev(vq),
				 extra[i].addr,
				 extra[i].len,
				 (flags & VRING_DESC_F_WRITE) ?
				 DMA_FROM_DEVICE : DMA_TO_DEVICE);
	} else {
		dma_unmap_page(vring_dma_dev(vq),
			       extra[i].addr,
			       extra[i].len,
			       (flags & VRING_DESC_F_WRITE) ?
			       DMA_FROM_DEVICE : DMA_TO_DEVICE);
	}

out:
	return extra[i].next;
}

static struct vring_desc *alloc_indirect_split(struct virtqueue *_vq,
					       unsigned int total_sg,
					       gfp_t gfp)
{
	struct vring_desc *desc;
	unsigned int i;

	/*
	 * We require lowmem mappings for the descriptors because
	 * otherwise virt_to_phys will give us bogus addresses in the
	 * virtqueue.
	 */
	gfp &= ~__GFP_HIGHMEM;

	desc = kmalloc_array(total_sg, sizeof(struct vring_desc), gfp);
	if (!desc)
		return NULL;

	for (i = 0; i < total_sg; i++)
		desc[i].next = cpu_to_virtio16(_vq->vdev, i + 1);
	return desc;
}

static inline unsigned int virtqueue_add_desc_split(struct virtqueue *vq,
						    struct vring_desc *desc,
						    unsigned int i,
						    dma_addr_t addr,
						    unsigned int len,
						    u16 flags,
						    bool indirect)
{
	struct vring_virtqueue *vring = to_vvq(vq);
	struct vring_desc_extra *extra = vring->split.desc_extra;
	u16 next;

	desc[i].flags = cpu_to_virtio16(vq->vdev, flags);
	desc[i].addr = cpu_to_virtio64(vq->vdev, addr);
	desc[i].len = cpu_to_virtio32(vq->vdev, len);

	if (!indirect) {
		next = extra[i].next;
		desc[i].next = cpu_to_virtio16(vq->vdev, next);

		extra[i].addr = addr;
		extra[i].len = len;
		extra[i].flags = flags;
	} else
		next = virtio16_to_cpu(vq->vdev, desc[i].next);

	return next;
}

static inline int virtqueue_add_split(struct virtqueue *_vq,
				      struct scatterlist *sgs[],
				      unsigned int total_sg,
				      unsigned int out_sgs,
				      unsigned int in_sgs,
				      void *data,
				      void *ctx,
				      gfp_t gfp)
{
	struct vring_virtqueue *vq = to_vvq(_vq);
	struct scatterlist *sg;
	struct vring_desc *desc;
	unsigned int i, n, avail, descs_used, prev, err_idx;
	int head;
	bool indirect;

	START_USE(vq);

	BUG_ON(data == NULL);
	BUG_ON(ctx && vq->indirect);

	if (unlikely(vq->broken)) {
		END_USE(vq);
		return -EIO;
	}

	LAST_ADD_TIME_UPDATE(vq);

	BUG_ON(total_sg == 0);

	head = vq->free_head;

	if (virtqueue_use_indirect(_vq, total_sg))
		desc = alloc_indirect_split(_vq, total_sg, gfp);
	else {
		desc = NULL;
		WARN_ON_ONCE(total_sg > vq->split.vring.num && !vq->indirect);
	}

	if (desc) {
		/* Use a single buffer which doesn't continue */
		indirect = true;
		/* Set up rest to use this indirect table. */
		i = 0;
		descs_used = 1;
	} else {
		indirect = false;
		desc = vq->split.vring.desc;
		i = head;
		descs_used = total_sg;
	}

	if (vq->vq.num_free < descs_used) {
		pr_debug("Can't add buf len %i - avail = %i\n",
			 descs_used, vq->vq.num_free);
		/* FIXME: for historical reasons, we force a notify here if
		 * there are outgoing parts to the buffer.  Presumably the
		 * host should service the ring ASAP. */
		if (out_sgs)
			vq->notify(&vq->vq);
		if (indirect)
			kfree(desc);
		END_USE(vq);
		return -ENOSPC;
	}

	for (n = 0; n < out_sgs; n++) {
		for (sg = sgs[n]; sg; sg = sg_next(sg)) {
			dma_addr_t addr = vring_map_one_sg(vq, sg, DMA_TO_DEVICE);
			if (vring_mapping_error(vq, addr))
				goto unmap_release;

			prev = i;
			/* Note that we trust indirect descriptor
			 * table since it use stream DMA mapping.
			 */
			i = virtqueue_add_desc_split(_vq, desc, i, addr, sg->length,
						     VRING_DESC_F_NEXT,
						     indirect);
		}
	}
	for (; n < (out_sgs + in_sgs); n++) {
		for (sg = sgs[n]; sg; sg = sg_next(sg)) {
			dma_addr_t addr = vring_map_one_sg(vq, sg, DMA_FROM_DEVICE);
			if (vring_mapping_error(vq, addr))
				goto unmap_release;

			prev = i;
			/* Note that we trust indirect descriptor
			 * table since it use stream DMA mapping.
			 */
			i = virtqueue_add_desc_split(_vq, desc, i, addr,
						     sg->length,
						     VRING_DESC_F_NEXT |
						     VRING_DESC_F_WRITE,
						     indirect);
		}
	}
	/* Last one doesn't continue. */
	desc[prev].flags &= cpu_to_virtio16(_vq->vdev, ~VRING_DESC_F_NEXT);
	if (!indirect && vq->use_dma_api)
		vq->split.desc_extra[prev & (vq->split.vring.num - 1)].flags &=
			~VRING_DESC_F_NEXT;

	if (indirect) {
		/* Now that the indirect table is filled in, map it. */
		dma_addr_t addr = vring_map_single(
			vq, desc, total_sg * sizeof(struct vring_desc),
			DMA_TO_DEVICE);
		if (vring_mapping_error(vq, addr))
			goto unmap_release;

		virtqueue_add_desc_split(_vq, vq->split.vring.desc,
					 head, addr,
					 total_sg * sizeof(struct vring_desc),
					 VRING_DESC_F_INDIRECT,
					 false);
	}

	/* We're using some buffers from the free list. */
	vq->vq.num_free -= descs_used;

	/* Update free pointer */
	if (indirect)
		vq->free_head = vq->split.desc_extra[head].next;
	else
		vq->free_head = i;

	/* Store token and indirect buffer state. */
	vq->split.desc_state[head].data = data;
	if (indirect)
		vq->split.desc_state[head].indir_desc = desc;
	else
		vq->split.desc_state[head].indir_desc = ctx;

	/* Put entry in available array (but don't update avail->idx until they
	 * do sync). */
	avail = vq->split.avail_idx_shadow & (vq->split.vring.num - 1);
	vq->split.vring.avail->ring[avail] = cpu_to_virtio16(_vq->vdev, head);

	/* Descriptors and available array need to be set before we expose the
	 * new available array entries. */
	virtio_wmb(vq->weak_barriers);
	vq->split.avail_idx_shadow++;
	vq->split.vring.avail->idx = cpu_to_virtio16(_vq->vdev,
						vq->split.avail_idx_shadow);
	vq->num_added++;

	pr_debug("Added buffer head %i to %p\n", head, vq);
	END_USE(vq);

	/* This is very unlikely, but theoretically possible.  Kick
	 * just in case. */
	if (unlikely(vq->num_added == (1 << 16) - 1))
		virtqueue_kick(_vq);

	return 0;

unmap_release:
	err_idx = i;

	if (indirect)
		i = 0;
	else
		i = head;

	for (n = 0; n < total_sg; n++) {
		if (i == err_idx)
			break;
		if (indirect) {
			vring_unmap_one_split_indirect(vq, &desc[i]);
			i = virtio16_to_cpu(_vq->vdev, desc[i].next);
		} else
			i = vring_unmap_one_split(vq, i);
	}

	if (indirect)
		kfree(desc);

	END_USE(vq);
	return -ENOMEM;
}

static bool virtqueue_kick_prepare_split(struct virtqueue *_vq)
{
	struct vring_virtqueue *vq = to_vvq(_vq);
	u16 new, old;
	bool needs_kick;

	START_USE(vq);
	/* We need to expose available array entries before checking avail
	 * event. */
	virtio_mb(vq->weak_barriers);

	old = vq->split.avail_idx_shadow - vq->num_added;
	new = vq->split.avail_idx_shadow;
	vq->num_added = 0;

	LAST_ADD_TIME_CHECK(vq);
	LAST_ADD_TIME_INVALID(vq);

	if (vq->event) {
		needs_kick = vring_need_event(virtio16_to_cpu(_vq->vdev,
					vring_avail_event(&vq->split.vring)),
					      new, old);
	} else {
		needs_kick = !(vq->split.vring.used->flags &
					cpu_to_virtio16(_vq->vdev,
						VRING_USED_F_NO_NOTIFY));
	}
	END_USE(vq);
	return needs_kick;
}

static void detach_buf_split(struct vring_virtqueue *vq, unsigned int head,
			     void **ctx)
{
	unsigned int i, j;
	__virtio16 nextflag = cpu_to_virtio16(vq->vq.vdev, VRING_DESC_F_NEXT);

	/* Clear data ptr. */
	vq->split.desc_state[head].data = NULL;

	/* Put back on free list: unmap first-level descriptors and find end */
	i = head;

	while (vq->split.vring.desc[i].flags & nextflag) {
		vring_unmap_one_split(vq, i);
		i = vq->split.desc_extra[i].next;
		vq->vq.num_free++;
	}

	vring_unmap_one_split(vq, i);
	vq->split.desc_extra[i].next = vq->free_head;
	vq->free_head = head;

	/* Plus final descriptor */
	vq->vq.num_free++;

	if (vq->indirect) {
		struct vring_desc *indir_desc =
				vq->split.desc_state[head].indir_desc;
		u32 len;

		/* Free the indirect table, if any, now that it's unmapped. */
		if (!indir_desc)
			return;

		len = vq->split.desc_extra[head].len;

		BUG_ON(!(vq->split.desc_extra[head].flags &
				VRING_DESC_F_INDIRECT));
		BUG_ON(len == 0 || len % sizeof(struct vring_desc));

		for (j = 0; j < len / sizeof(struct vring_desc); j++)
			vring_unmap_one_split_indirect(vq, &indir_desc[j]);

		kfree(indir_desc);
		vq->split.desc_state[head].indir_desc = NULL;
	} else if (ctx) {
		*ctx = vq->split.desc_state[head].indir_desc;
	}
}

static inline bool more_used_split(const struct vring_virtqueue *vq)
{
	return vq->last_used_idx != virtio16_to_cpu(vq->vq.vdev,
			vq->split.vring.used->idx);
}

static void *virtqueue_get_buf_ctx_split(struct virtqueue *_vq,
					 unsigned int *len,
					 void **ctx)
{
	struct vring_virtqueue *vq = to_vvq(_vq);
	void *ret;
	unsigned int i;
	u16 last_used;

	START_USE(vq);

	if (unlikely(vq->broken)) {
		END_USE(vq);
		return NULL;
	}

	if (!more_used_split(vq)) {
		pr_debug("No more buffers in queue\n");
		END_USE(vq);
		return NULL;
	}

	/* Only get used array entries after they have been exposed by host. */
	virtio_rmb(vq->weak_barriers);

	last_used = (vq->last_used_idx & (vq->split.vring.num - 1));
	i = virtio32_to_cpu(_vq->vdev,
			vq->split.vring.used->ring[last_used].id);
	*len = virtio32_to_cpu(_vq->vdev,
			vq->split.vring.used->ring[last_used].len);

	if (unlikely(i >= vq->split.vring.num)) {
		BAD_RING(vq, "id %u out of range\n", i);
		return NULL;
	}
	if (unlikely(!vq->split.desc_state[i].data)) {
		BAD_RING(vq, "id %u is not a head!\n", i);
		return NULL;
	}

	/* detach_buf_split clears data, so grab it now. */
	ret = vq->split.desc_state[i].data;
	detach_buf_split(vq, i, ctx);
	vq->last_used_idx++;
	/* If we expect an interrupt for the next entry, tell host
	 * by writing event index and flush out the write before
	 * the read in the next get_buf call. */
	if (!(vq->split.avail_flags_shadow & VRING_AVAIL_F_NO_INTERRUPT))
		virtio_store_mb(vq->weak_barriers,
				&vring_used_event(&vq->split.vring),
				cpu_to_virtio16(_vq->vdev, vq->last_used_idx));

	LAST_ADD_TIME_INVALID(vq);

	END_USE(vq);
	return ret;
}

static void virtqueue_disable_cb_split(struct virtqueue *_vq)
{
	struct vring_virtqueue *vq = to_vvq(_vq);

	if (!(vq->split.avail_flags_shadow & VRING_AVAIL_F_NO_INTERRUPT)) {
		vq->split.avail_flags_shadow |= VRING_AVAIL_F_NO_INTERRUPT;
		if (vq->event)
			/* TODO: this is a hack. Figure out a cleaner value to write. */
			vring_used_event(&vq->split.vring) = 0x0;
		else
			vq->split.vring.avail->flags =
				cpu_to_virtio16(_vq->vdev,
						vq->split.avail_flags_shadow);
	}
}

static unsigned virtqueue_enable_cb_prepare_split(struct virtqueue *_vq)
{
	struct vring_virtqueue *vq = to_vvq(_vq);
	u16 last_used_idx;

	START_USE(vq);

	/* We optimistically turn back on interrupts, then check if there was
	 * more to do. */
	/* Depending on the VIRTIO_RING_F_EVENT_IDX feature, we need to
	 * either clear the flags bit or point the event index at the next
	 * entry. Always do both to keep code simple. */
	if (vq->split.avail_flags_shadow & VRING_AVAIL_F_NO_INTERRUPT) {
		vq->split.avail_flags_shadow &= ~VRING_AVAIL_F_NO_INTERRUPT;
		if (!vq->event)
			vq->split.vring.avail->flags =
				cpu_to_virtio16(_vq->vdev,
						vq->split.avail_flags_shadow);
	}
	vring_used_event(&vq->split.vring) = cpu_to_virtio16(_vq->vdev,
			last_used_idx = vq->last_used_idx);
	END_USE(vq);
	return last_used_idx;
}

static bool virtqueue_poll_split(struct virtqueue *_vq, unsigned last_used_idx)
{
	struct vring_virtqueue *vq = to_vvq(_vq);

	return (u16)last_used_idx != virtio16_to_cpu(_vq->vdev,
			vq->split.vring.used->idx);
}

static bool virtqueue_enable_cb_delayed_split(struct virtqueue *_vq)
{
	struct vring_virtqueue *vq = to_vvq(_vq);
	u16 bufs;

	START_USE(vq);

	/* We optimistically turn back on interrupts, then check if there was
	 * more to do. */
	/* Depending on the VIRTIO_RING_F_USED_EVENT_IDX feature, we need to
	 * either clear the flags bit or point the event index at the next
	 * entry. Always update the event index to keep code simple. */
	if (vq->split.avail_flags_shadow & VRING_AVAIL_F_NO_INTERRUPT) {
		vq->split.avail_flags_shadow &= ~VRING_AVAIL_F_NO_INTERRUPT;
		if (!vq->event)
			vq->split.vring.avail->flags =
				cpu_to_virtio16(_vq->vdev,
						vq->split.avail_flags_shadow);
	}
	/* TODO: tune this threshold */
	bufs = (u16)(vq->split.avail_idx_shadow - vq->last_used_idx) * 3 / 4;

	virtio_store_mb(vq->weak_barriers,
			&vring_used_event(&vq->split.vring),
			cpu_to_virtio16(_vq->vdev, vq->last_used_idx + bufs));

	if (unlikely((u16)(virtio16_to_cpu(_vq->vdev, vq->split.vring.used->idx)
					- vq->last_used_idx) > bufs)) {
		END_USE(vq);
		return false;
	}

	END_USE(vq);
	return true;
}

static void *virtqueue_detach_unused_buf_split(struct virtqueue *_vq)
{
	struct vring_virtqueue *vq = to_vvq(_vq);
	unsigned int i;
	void *buf;

	START_USE(vq);

	for (i = 0; i < vq->split.vring.num; i++) {
		if (!vq->split.desc_state[i].data)
			continue;
		/* detach_buf_split clears data, so grab it now. */
		buf = vq->split.desc_state[i].data;
		detach_buf_split(vq, i, NULL);
		vq->split.avail_idx_shadow--;
		vq->split.vring.avail->idx = cpu_to_virtio16(_vq->vdev,
				vq->split.avail_idx_shadow);
		END_USE(vq);
		return buf;
	}
	/* That should have freed everything. */
	BUG_ON(vq->vq.num_free != vq->split.vring.num);

	END_USE(vq);
	return NULL;
}

static struct virtqueue *vring_create_virtqueue_split(
	unsigned int index,
	unsigned int num,
	unsigned int vring_align,
	struct virtio_device *vdev,
	bool weak_barriers,
	bool may_reduce_num,
	bool context,
	bool (*notify)(struct virtqueue *),
	void (*callback)(struct virtqueue *),
	const char *name)
{
	struct virtqueue *vq;
	void *queue = NULL;
	dma_addr_t dma_addr;
	size_t queue_size_in_bytes;
	struct vring vring;

	/* We assume num is a power of 2. */
	if (num & (num - 1)) {
		dev_warn(&vdev->dev, "Bad virtqueue length %u\n", num);
		return NULL;
	}

	/* TODO: allocate each queue chunk individually */
	for (; num && vring_size(num, vring_align) > PAGE_SIZE; num /= 2) {
		queue = vring_alloc_queue(vdev, vring_size(num, vring_align),
					  &dma_addr,
					  GFP_KERNEL|__GFP_NOWARN|__GFP_ZERO);
		if (queue)
			break;
		if (!may_reduce_num)
			return NULL;
	}

	if (!num)
		return NULL;

	if (!queue) {
		/* Try to get a single page. You are my only hope! */
		queue = vring_alloc_queue(vdev, vring_size(num, vring_align),
					  &dma_addr, GFP_KERNEL|__GFP_ZERO);
	}
	if (!queue)
		return NULL;

	queue_size_in_bytes = vring_size(num, vring_align);
	vring_init(&vring, num, queue, vring_align);

	vq = __vring_new_virtqueue(index, vring, vdev, weak_barriers, context,
				   notify, callback, name);
	if (!vq) {
		vring_free_queue(vdev, queue_size_in_bytes, queue,
				 dma_addr);
		return NULL;
	}

	to_vvq(vq)->split.queue_dma_addr = dma_addr;
	to_vvq(vq)->split.queue_size_in_bytes = queue_size_in_bytes;
	to_vvq(vq)->we_own_ring = true;

	return vq;
}


/*
 * Packed ring specific functions - *_packed().
 */

static void vring_unmap_state_packed(const struct vring_virtqueue *vq,
				     struct vring_desc_extra *state)
{
	u16 flags;

	if (!vq->use_dma_api)
		return;

	flags = state->flags;

	if (flags & VRING_DESC_F_INDIRECT) {
		dma_unmap_single(vring_dma_dev(vq),
				 state->addr, state->len,
				 (flags & VRING_DESC_F_WRITE) ?
				 DMA_FROM_DEVICE : DMA_TO_DEVICE);
	} else {
		dma_unmap_page(vring_dma_dev(vq),
			       state->addr, state->len,
			       (flags & VRING_DESC_F_WRITE) ?
			       DMA_FROM_DEVICE : DMA_TO_DEVICE);
	}
}

static void vring_unmap_desc_packed(const struct vring_virtqueue *vq,
				   struct vring_packed_desc *desc)
{
	u16 flags;

	if (!vq->use_dma_api)
		return;

	flags = le16_to_cpu(desc->flags);

	if (flags & VRING_DESC_F_INDIRECT) {
		dma_unmap_single(vring_dma_dev(vq),
				 le64_to_cpu(desc->addr),
				 le32_to_cpu(desc->len),
				 (flags & VRING_DESC_F_WRITE) ?
				 DMA_FROM_DEVICE : DMA_TO_DEVICE);
	} else {
		dma_unmap_page(vring_dma_dev(vq),
			       le64_to_cpu(desc->addr),
			       le32_to_cpu(desc->len),
			       (flags & VRING_DESC_F_WRITE) ?
			       DMA_FROM_DEVICE : DMA_TO_DEVICE);
	}
}

static struct vring_packed_desc *alloc_indirect_packed(unsigned int total_sg,
						       gfp_t gfp)
{
	struct vring_packed_desc *desc;

	/*
	 * We require lowmem mappings for the descriptors because
	 * otherwise virt_to_phys will give us bogus addresses in the
	 * virtqueue.
	 */
	gfp &= ~__GFP_HIGHMEM;

	desc = kmalloc_array(total_sg, sizeof(struct vring_packed_desc), gfp);

	return desc;
}

static int virtqueue_add_indirect_packed(struct vring_virtqueue *vq,
					 struct scatterlist *sgs[],
					 unsigned int total_sg,
					 unsigned int out_sgs,
					 unsigned int in_sgs,
					 void *data,
					 gfp_t gfp)
{
	struct vring_packed_desc *desc;
	struct scatterlist *sg;
	unsigned int i, n, err_idx;
	u16 head, id;
	dma_addr_t addr;

	head = vq->packed.next_avail_idx;
	desc = alloc_indirect_packed(total_sg, gfp);
	if (!desc)
		return -ENOMEM;

	if (unlikely(vq->vq.num_free < 1)) {
		pr_debug("Can't add buf len 1 - avail = 0\n");
		kfree(desc);
		END_USE(vq);
		return -ENOSPC;
	}

	i = 0;
	id = vq->free_head;
	BUG_ON(id == vq->packed.vring.num);

	for (n = 0; n < out_sgs + in_sgs; n++) {
		for (sg = sgs[n]; sg; sg = sg_next(sg)) {
			addr = vring_map_one_sg(vq, sg, n < out_sgs ?
					DMA_TO_DEVICE : DMA_FROM_DEVICE);
			if (vring_mapping_error(vq, addr))
				goto unmap_release;

			desc[i].flags = cpu_to_le16(n < out_sgs ?
						0 : VRING_DESC_F_WRITE);
			desc[i].addr = cpu_to_le64(addr);
			desc[i].len = cpu_to_le32(sg->length);
			i++;
		}
	}

	/* Now that the indirect table is filled in, map it. */
	addr = vring_map_single(vq, desc,
			total_sg * sizeof(struct vring_packed_desc),
			DMA_TO_DEVICE);
	if (vring_mapping_error(vq, addr))
		goto unmap_release;

	vq->packed.vring.desc[head].addr = cpu_to_le64(addr);
	vq->packed.vring.desc[head].len = cpu_to_le32(total_sg *
				sizeof(struct vring_packed_desc));
	vq->packed.vring.desc[head].id = cpu_to_le16(id);

	if (vq->use_dma_api) {
		vq->packed.desc_extra[id].addr = addr;
		vq->packed.desc_extra[id].len = total_sg *
				sizeof(struct vring_packed_desc);
		vq->packed.desc_extra[id].flags = VRING_DESC_F_INDIRECT |
						  vq->packed.avail_used_flags;
	}

	/*
	 * A driver MUST NOT make the first descriptor in the list
	 * available before all subsequent descriptors comprising
	 * the list are made available.
	 */
	virtio_wmb(vq->weak_barriers);
	vq->packed.vring.desc[head].flags = cpu_to_le16(VRING_DESC_F_INDIRECT |
						vq->packed.avail_used_flags);

	/* We're using some buffers from the free list. */
	vq->vq.num_free -= 1;

	/* Update free pointer */
	n = head + 1;
	if (n >= vq->packed.vring.num) {
		n = 0;
		vq->packed.avail_wrap_counter ^= 1;
		vq->packed.avail_used_flags ^=
				1 << VRING_PACKED_DESC_F_AVAIL |
				1 << VRING_PACKED_DESC_F_USED;
	}
	vq->packed.next_avail_idx = n;
	vq->free_head = vq->packed.desc_extra[id].next;

	/* Store token and indirect buffer state. */
	vq->packed.desc_state[id].num = 1;
	vq->packed.desc_state[id].data = data;
	vq->packed.desc_state[id].indir_desc = desc;
	vq->packed.desc_state[id].last = id;

	vq->num_added += 1;

	pr_debug("Added buffer head %i to %p\n", head, vq);
	END_USE(vq);

	return 0;

unmap_release:
	err_idx = i;

	for (i = 0; i < err_idx; i++)
		vring_unmap_desc_packed(vq, &desc[i]);

	kfree(desc);

	END_USE(vq);
	return -ENOMEM;
}

static inline int virtqueue_add_packed(struct virtqueue *_vq,
				       struct scatterlist *sgs[],
				       unsigned int total_sg,
				       unsigned int out_sgs,
				       unsigned int in_sgs,
				       void *data,
				       void *ctx,
				       gfp_t gfp)
{
	struct vring_virtqueue *vq = to_vvq(_vq);
	struct vring_packed_desc *desc;
	struct scatterlist *sg;
	unsigned int i, n, c, descs_used, err_idx;
	__le16 head_flags, flags;
	u16 head, id, prev, curr, avail_used_flags;
	int err;

	START_USE(vq);

	BUG_ON(data == NULL);
	BUG_ON(ctx && vq->indirect);

	if (unlikely(vq->broken)) {
		END_USE(vq);
		return -EIO;
	}

	LAST_ADD_TIME_UPDATE(vq);

	BUG_ON(total_sg == 0);

	if (virtqueue_use_indirect(_vq, total_sg)) {
		err = virtqueue_add_indirect_packed(vq, sgs, total_sg, out_sgs,
						    in_sgs, data, gfp);
<<<<<<< HEAD
		if (err != -ENOMEM)
			return err;
=======
		if (err != -ENOMEM) {
			END_USE(vq);
			return err;
		}
>>>>>>> 754e0b0e

		/* fall back on direct */
	}

	head = vq->packed.next_avail_idx;
	avail_used_flags = vq->packed.avail_used_flags;

	WARN_ON_ONCE(total_sg > vq->packed.vring.num && !vq->indirect);

	desc = vq->packed.vring.desc;
	i = head;
	descs_used = total_sg;

	if (unlikely(vq->vq.num_free < descs_used)) {
		pr_debug("Can't add buf len %i - avail = %i\n",
			 descs_used, vq->vq.num_free);
		END_USE(vq);
		return -ENOSPC;
	}

	id = vq->free_head;
	BUG_ON(id == vq->packed.vring.num);

	curr = id;
	c = 0;
	for (n = 0; n < out_sgs + in_sgs; n++) {
		for (sg = sgs[n]; sg; sg = sg_next(sg)) {
			dma_addr_t addr = vring_map_one_sg(vq, sg, n < out_sgs ?
					DMA_TO_DEVICE : DMA_FROM_DEVICE);
			if (vring_mapping_error(vq, addr))
				goto unmap_release;

			flags = cpu_to_le16(vq->packed.avail_used_flags |
				    (++c == total_sg ? 0 : VRING_DESC_F_NEXT) |
				    (n < out_sgs ? 0 : VRING_DESC_F_WRITE));
			if (i == head)
				head_flags = flags;
			else
				desc[i].flags = flags;

			desc[i].addr = cpu_to_le64(addr);
			desc[i].len = cpu_to_le32(sg->length);
			desc[i].id = cpu_to_le16(id);

			if (unlikely(vq->use_dma_api)) {
				vq->packed.desc_extra[curr].addr = addr;
				vq->packed.desc_extra[curr].len = sg->length;
				vq->packed.desc_extra[curr].flags =
					le16_to_cpu(flags);
			}
			prev = curr;
			curr = vq->packed.desc_extra[curr].next;

			if ((unlikely(++i >= vq->packed.vring.num))) {
				i = 0;
				vq->packed.avail_used_flags ^=
					1 << VRING_PACKED_DESC_F_AVAIL |
					1 << VRING_PACKED_DESC_F_USED;
			}
		}
	}

	if (i < head)
		vq->packed.avail_wrap_counter ^= 1;

	/* We're using some buffers from the free list. */
	vq->vq.num_free -= descs_used;

	/* Update free pointer */
	vq->packed.next_avail_idx = i;
	vq->free_head = curr;

	/* Store token. */
	vq->packed.desc_state[id].num = descs_used;
	vq->packed.desc_state[id].data = data;
	vq->packed.desc_state[id].indir_desc = ctx;
	vq->packed.desc_state[id].last = prev;

	/*
	 * A driver MUST NOT make the first descriptor in the list
	 * available before all subsequent descriptors comprising
	 * the list are made available.
	 */
	virtio_wmb(vq->weak_barriers);
	vq->packed.vring.desc[head].flags = head_flags;
	vq->num_added += descs_used;

	pr_debug("Added buffer head %i to %p\n", head, vq);
	END_USE(vq);

	return 0;

unmap_release:
	err_idx = i;
	i = head;
	curr = vq->free_head;

	vq->packed.avail_used_flags = avail_used_flags;

	for (n = 0; n < total_sg; n++) {
		if (i == err_idx)
			break;
		vring_unmap_state_packed(vq,
					 &vq->packed.desc_extra[curr]);
		curr = vq->packed.desc_extra[curr].next;
		i++;
		if (i >= vq->packed.vring.num)
			i = 0;
	}

	END_USE(vq);
	return -EIO;
}

static bool virtqueue_kick_prepare_packed(struct virtqueue *_vq)
{
	struct vring_virtqueue *vq = to_vvq(_vq);
	u16 new, old, off_wrap, flags, wrap_counter, event_idx;
	bool needs_kick;
	union {
		struct {
			__le16 off_wrap;
			__le16 flags;
		};
		u32 u32;
	} snapshot;

	START_USE(vq);

	/*
	 * We need to expose the new flags value before checking notification
	 * suppressions.
	 */
	virtio_mb(vq->weak_barriers);

	old = vq->packed.next_avail_idx - vq->num_added;
	new = vq->packed.next_avail_idx;
	vq->num_added = 0;

	snapshot.u32 = *(u32 *)vq->packed.vring.device;
	flags = le16_to_cpu(snapshot.flags);

	LAST_ADD_TIME_CHECK(vq);
	LAST_ADD_TIME_INVALID(vq);

	if (flags != VRING_PACKED_EVENT_FLAG_DESC) {
		needs_kick = (flags != VRING_PACKED_EVENT_FLAG_DISABLE);
		goto out;
	}

	off_wrap = le16_to_cpu(snapshot.off_wrap);

	wrap_counter = off_wrap >> VRING_PACKED_EVENT_F_WRAP_CTR;
	event_idx = off_wrap & ~(1 << VRING_PACKED_EVENT_F_WRAP_CTR);
	if (wrap_counter != vq->packed.avail_wrap_counter)
		event_idx -= vq->packed.vring.num;

	needs_kick = vring_need_event(event_idx, new, old);
out:
	END_USE(vq);
	return needs_kick;
}

static void detach_buf_packed(struct vring_virtqueue *vq,
			      unsigned int id, void **ctx)
{
	struct vring_desc_state_packed *state = NULL;
	struct vring_packed_desc *desc;
	unsigned int i, curr;

	state = &vq->packed.desc_state[id];

	/* Clear data ptr. */
	state->data = NULL;

	vq->packed.desc_extra[state->last].next = vq->free_head;
	vq->free_head = id;
	vq->vq.num_free += state->num;

	if (unlikely(vq->use_dma_api)) {
		curr = id;
		for (i = 0; i < state->num; i++) {
			vring_unmap_state_packed(vq,
				&vq->packed.desc_extra[curr]);
			curr = vq->packed.desc_extra[curr].next;
		}
	}

	if (vq->indirect) {
		u32 len;

		/* Free the indirect table, if any, now that it's unmapped. */
		desc = state->indir_desc;
		if (!desc)
			return;

		if (vq->use_dma_api) {
			len = vq->packed.desc_extra[id].len;
			for (i = 0; i < len / sizeof(struct vring_packed_desc);
					i++)
				vring_unmap_desc_packed(vq, &desc[i]);
		}
		kfree(desc);
		state->indir_desc = NULL;
	} else if (ctx) {
		*ctx = state->indir_desc;
	}
}

static inline bool is_used_desc_packed(const struct vring_virtqueue *vq,
				       u16 idx, bool used_wrap_counter)
{
	bool avail, used;
	u16 flags;

	flags = le16_to_cpu(vq->packed.vring.desc[idx].flags);
	avail = !!(flags & (1 << VRING_PACKED_DESC_F_AVAIL));
	used = !!(flags & (1 << VRING_PACKED_DESC_F_USED));

	return avail == used && used == used_wrap_counter;
}

static inline bool more_used_packed(const struct vring_virtqueue *vq)
{
	return is_used_desc_packed(vq, vq->last_used_idx,
			vq->packed.used_wrap_counter);
}

static void *virtqueue_get_buf_ctx_packed(struct virtqueue *_vq,
					  unsigned int *len,
					  void **ctx)
{
	struct vring_virtqueue *vq = to_vvq(_vq);
	u16 last_used, id;
	void *ret;

	START_USE(vq);

	if (unlikely(vq->broken)) {
		END_USE(vq);
		return NULL;
	}

	if (!more_used_packed(vq)) {
		pr_debug("No more buffers in queue\n");
		END_USE(vq);
		return NULL;
	}

	/* Only get used elements after they have been exposed by host. */
	virtio_rmb(vq->weak_barriers);

	last_used = vq->last_used_idx;
	id = le16_to_cpu(vq->packed.vring.desc[last_used].id);
	*len = le32_to_cpu(vq->packed.vring.desc[last_used].len);

	if (unlikely(id >= vq->packed.vring.num)) {
		BAD_RING(vq, "id %u out of range\n", id);
		return NULL;
	}
	if (unlikely(!vq->packed.desc_state[id].data)) {
		BAD_RING(vq, "id %u is not a head!\n", id);
		return NULL;
	}

	/* detach_buf_packed clears data, so grab it now. */
	ret = vq->packed.desc_state[id].data;
	detach_buf_packed(vq, id, ctx);

	vq->last_used_idx += vq->packed.desc_state[id].num;
	if (unlikely(vq->last_used_idx >= vq->packed.vring.num)) {
		vq->last_used_idx -= vq->packed.vring.num;
		vq->packed.used_wrap_counter ^= 1;
	}

	/*
	 * If we expect an interrupt for the next entry, tell host
	 * by writing event index and flush out the write before
	 * the read in the next get_buf call.
	 */
	if (vq->packed.event_flags_shadow == VRING_PACKED_EVENT_FLAG_DESC)
		virtio_store_mb(vq->weak_barriers,
				&vq->packed.vring.driver->off_wrap,
				cpu_to_le16(vq->last_used_idx |
					(vq->packed.used_wrap_counter <<
					 VRING_PACKED_EVENT_F_WRAP_CTR)));

	LAST_ADD_TIME_INVALID(vq);

	END_USE(vq);
	return ret;
}

static void virtqueue_disable_cb_packed(struct virtqueue *_vq)
{
	struct vring_virtqueue *vq = to_vvq(_vq);

	if (vq->packed.event_flags_shadow != VRING_PACKED_EVENT_FLAG_DISABLE) {
		vq->packed.event_flags_shadow = VRING_PACKED_EVENT_FLAG_DISABLE;
		vq->packed.vring.driver->flags =
			cpu_to_le16(vq->packed.event_flags_shadow);
	}
}

static unsigned virtqueue_enable_cb_prepare_packed(struct virtqueue *_vq)
{
	struct vring_virtqueue *vq = to_vvq(_vq);

	START_USE(vq);

	/*
	 * We optimistically turn back on interrupts, then check if there was
	 * more to do.
	 */

	if (vq->event) {
		vq->packed.vring.driver->off_wrap =
			cpu_to_le16(vq->last_used_idx |
				(vq->packed.used_wrap_counter <<
				 VRING_PACKED_EVENT_F_WRAP_CTR));
		/*
		 * We need to update event offset and event wrap
		 * counter first before updating event flags.
		 */
		virtio_wmb(vq->weak_barriers);
	}

	if (vq->packed.event_flags_shadow == VRING_PACKED_EVENT_FLAG_DISABLE) {
		vq->packed.event_flags_shadow = vq->event ?
				VRING_PACKED_EVENT_FLAG_DESC :
				VRING_PACKED_EVENT_FLAG_ENABLE;
		vq->packed.vring.driver->flags =
				cpu_to_le16(vq->packed.event_flags_shadow);
	}

	END_USE(vq);
	return vq->last_used_idx | ((u16)vq->packed.used_wrap_counter <<
			VRING_PACKED_EVENT_F_WRAP_CTR);
}

static bool virtqueue_poll_packed(struct virtqueue *_vq, u16 off_wrap)
{
	struct vring_virtqueue *vq = to_vvq(_vq);
	bool wrap_counter;
	u16 used_idx;

	wrap_counter = off_wrap >> VRING_PACKED_EVENT_F_WRAP_CTR;
	used_idx = off_wrap & ~(1 << VRING_PACKED_EVENT_F_WRAP_CTR);

	return is_used_desc_packed(vq, used_idx, wrap_counter);
}

static bool virtqueue_enable_cb_delayed_packed(struct virtqueue *_vq)
{
	struct vring_virtqueue *vq = to_vvq(_vq);
	u16 used_idx, wrap_counter;
	u16 bufs;

	START_USE(vq);

	/*
	 * We optimistically turn back on interrupts, then check if there was
	 * more to do.
	 */

	if (vq->event) {
		/* TODO: tune this threshold */
		bufs = (vq->packed.vring.num - vq->vq.num_free) * 3 / 4;
		wrap_counter = vq->packed.used_wrap_counter;

		used_idx = vq->last_used_idx + bufs;
		if (used_idx >= vq->packed.vring.num) {
			used_idx -= vq->packed.vring.num;
			wrap_counter ^= 1;
		}

		vq->packed.vring.driver->off_wrap = cpu_to_le16(used_idx |
			(wrap_counter << VRING_PACKED_EVENT_F_WRAP_CTR));

		/*
		 * We need to update event offset and event wrap
		 * counter first before updating event flags.
		 */
		virtio_wmb(vq->weak_barriers);
	}

	if (vq->packed.event_flags_shadow == VRING_PACKED_EVENT_FLAG_DISABLE) {
		vq->packed.event_flags_shadow = vq->event ?
				VRING_PACKED_EVENT_FLAG_DESC :
				VRING_PACKED_EVENT_FLAG_ENABLE;
		vq->packed.vring.driver->flags =
				cpu_to_le16(vq->packed.event_flags_shadow);
	}

	/*
	 * We need to update event suppression structure first
	 * before re-checking for more used buffers.
	 */
	virtio_mb(vq->weak_barriers);

	if (is_used_desc_packed(vq,
				vq->last_used_idx,
				vq->packed.used_wrap_counter)) {
		END_USE(vq);
		return false;
	}

	END_USE(vq);
	return true;
}

static void *virtqueue_detach_unused_buf_packed(struct virtqueue *_vq)
{
	struct vring_virtqueue *vq = to_vvq(_vq);
	unsigned int i;
	void *buf;

	START_USE(vq);

	for (i = 0; i < vq->packed.vring.num; i++) {
		if (!vq->packed.desc_state[i].data)
			continue;
		/* detach_buf clears data, so grab it now. */
		buf = vq->packed.desc_state[i].data;
		detach_buf_packed(vq, i, NULL);
		END_USE(vq);
		return buf;
	}
	/* That should have freed everything. */
	BUG_ON(vq->vq.num_free != vq->packed.vring.num);

	END_USE(vq);
	return NULL;
}

static struct vring_desc_extra *vring_alloc_desc_extra(struct vring_virtqueue *vq,
						       unsigned int num)
{
	struct vring_desc_extra *desc_extra;
	unsigned int i;

	desc_extra = kmalloc_array(num, sizeof(struct vring_desc_extra),
				   GFP_KERNEL);
	if (!desc_extra)
		return NULL;

	memset(desc_extra, 0, num * sizeof(struct vring_desc_extra));

	for (i = 0; i < num - 1; i++)
		desc_extra[i].next = i + 1;

	return desc_extra;
}

static struct virtqueue *vring_create_virtqueue_packed(
	unsigned int index,
	unsigned int num,
	unsigned int vring_align,
	struct virtio_device *vdev,
	bool weak_barriers,
	bool may_reduce_num,
	bool context,
	bool (*notify)(struct virtqueue *),
	void (*callback)(struct virtqueue *),
	const char *name)
{
	struct vring_virtqueue *vq;
	struct vring_packed_desc *ring;
	struct vring_packed_desc_event *driver, *device;
	dma_addr_t ring_dma_addr, driver_event_dma_addr, device_event_dma_addr;
	size_t ring_size_in_bytes, event_size_in_bytes;

	ring_size_in_bytes = num * sizeof(struct vring_packed_desc);

	ring = vring_alloc_queue(vdev, ring_size_in_bytes,
				 &ring_dma_addr,
				 GFP_KERNEL|__GFP_NOWARN|__GFP_ZERO);
	if (!ring)
		goto err_ring;

	event_size_in_bytes = sizeof(struct vring_packed_desc_event);

	driver = vring_alloc_queue(vdev, event_size_in_bytes,
				   &driver_event_dma_addr,
				   GFP_KERNEL|__GFP_NOWARN|__GFP_ZERO);
	if (!driver)
		goto err_driver;

	device = vring_alloc_queue(vdev, event_size_in_bytes,
				   &device_event_dma_addr,
				   GFP_KERNEL|__GFP_NOWARN|__GFP_ZERO);
	if (!device)
		goto err_device;

	vq = kmalloc(sizeof(*vq), GFP_KERNEL);
	if (!vq)
		goto err_vq;

	vq->vq.callback = callback;
	vq->vq.vdev = vdev;
	vq->vq.name = name;
	vq->vq.num_free = num;
	vq->vq.index = index;
	vq->we_own_ring = true;
	vq->notify = notify;
	vq->weak_barriers = weak_barriers;
	vq->broken = false;
	vq->last_used_idx = 0;
	vq->event_triggered = false;
	vq->num_added = 0;
	vq->packed_ring = true;
	vq->use_dma_api = vring_use_dma_api(vdev);
#ifdef DEBUG
	vq->in_use = false;
	vq->last_add_time_valid = false;
#endif

	vq->indirect = virtio_has_feature(vdev, VIRTIO_RING_F_INDIRECT_DESC) &&
		!context;
	vq->event = virtio_has_feature(vdev, VIRTIO_RING_F_EVENT_IDX);

	if (virtio_has_feature(vdev, VIRTIO_F_ORDER_PLATFORM))
		vq->weak_barriers = false;

	vq->packed.ring_dma_addr = ring_dma_addr;
	vq->packed.driver_event_dma_addr = driver_event_dma_addr;
	vq->packed.device_event_dma_addr = device_event_dma_addr;

	vq->packed.ring_size_in_bytes = ring_size_in_bytes;
	vq->packed.event_size_in_bytes = event_size_in_bytes;

	vq->packed.vring.num = num;
	vq->packed.vring.desc = ring;
	vq->packed.vring.driver = driver;
	vq->packed.vring.device = device;

	vq->packed.next_avail_idx = 0;
	vq->packed.avail_wrap_counter = 1;
	vq->packed.used_wrap_counter = 1;
	vq->packed.event_flags_shadow = 0;
	vq->packed.avail_used_flags = 1 << VRING_PACKED_DESC_F_AVAIL;

	vq->packed.desc_state = kmalloc_array(num,
			sizeof(struct vring_desc_state_packed),
			GFP_KERNEL);
	if (!vq->packed.desc_state)
		goto err_desc_state;

	memset(vq->packed.desc_state, 0,
		num * sizeof(struct vring_desc_state_packed));

	/* Put everything in free lists. */
	vq->free_head = 0;

	vq->packed.desc_extra = vring_alloc_desc_extra(vq, num);
	if (!vq->packed.desc_extra)
		goto err_desc_extra;

	/* No callback?  Tell other side not to bother us. */
	if (!callback) {
		vq->packed.event_flags_shadow = VRING_PACKED_EVENT_FLAG_DISABLE;
		vq->packed.vring.driver->flags =
			cpu_to_le16(vq->packed.event_flags_shadow);
	}

	spin_lock(&vdev->vqs_list_lock);
	list_add_tail(&vq->vq.list, &vdev->vqs);
	spin_unlock(&vdev->vqs_list_lock);
	return &vq->vq;

err_desc_extra:
	kfree(vq->packed.desc_state);
err_desc_state:
	kfree(vq);
err_vq:
	vring_free_queue(vdev, event_size_in_bytes, device, device_event_dma_addr);
err_device:
	vring_free_queue(vdev, event_size_in_bytes, driver, driver_event_dma_addr);
err_driver:
	vring_free_queue(vdev, ring_size_in_bytes, ring, ring_dma_addr);
err_ring:
	return NULL;
}


/*
 * Generic functions and exported symbols.
 */

static inline int virtqueue_add(struct virtqueue *_vq,
				struct scatterlist *sgs[],
				unsigned int total_sg,
				unsigned int out_sgs,
				unsigned int in_sgs,
				void *data,
				void *ctx,
				gfp_t gfp)
{
	struct vring_virtqueue *vq = to_vvq(_vq);

	return vq->packed_ring ? virtqueue_add_packed(_vq, sgs, total_sg,
					out_sgs, in_sgs, data, ctx, gfp) :
				 virtqueue_add_split(_vq, sgs, total_sg,
					out_sgs, in_sgs, data, ctx, gfp);
}

/**
 * virtqueue_add_sgs - expose buffers to other end
 * @_vq: the struct virtqueue we're talking about.
 * @sgs: array of terminated scatterlists.
 * @out_sgs: the number of scatterlists readable by other side
 * @in_sgs: the number of scatterlists which are writable (after readable ones)
 * @data: the token identifying the buffer.
 * @gfp: how to do memory allocations (if necessary).
 *
 * Caller must ensure we don't call this with other virtqueue operations
 * at the same time (except where noted).
 *
 * Returns zero or a negative error (ie. ENOSPC, ENOMEM, EIO).
 */
int virtqueue_add_sgs(struct virtqueue *_vq,
		      struct scatterlist *sgs[],
		      unsigned int out_sgs,
		      unsigned int in_sgs,
		      void *data,
		      gfp_t gfp)
{
	unsigned int i, total_sg = 0;

	/* Count them first. */
	for (i = 0; i < out_sgs + in_sgs; i++) {
		struct scatterlist *sg;

		for (sg = sgs[i]; sg; sg = sg_next(sg))
			total_sg++;
	}
	return virtqueue_add(_vq, sgs, total_sg, out_sgs, in_sgs,
			     data, NULL, gfp);
}
EXPORT_SYMBOL_GPL(virtqueue_add_sgs);

/**
 * virtqueue_add_outbuf - expose output buffers to other end
 * @vq: the struct virtqueue we're talking about.
 * @sg: scatterlist (must be well-formed and terminated!)
 * @num: the number of entries in @sg readable by other side
 * @data: the token identifying the buffer.
 * @gfp: how to do memory allocations (if necessary).
 *
 * Caller must ensure we don't call this with other virtqueue operations
 * at the same time (except where noted).
 *
 * Returns zero or a negative error (ie. ENOSPC, ENOMEM, EIO).
 */
int virtqueue_add_outbuf(struct virtqueue *vq,
			 struct scatterlist *sg, unsigned int num,
			 void *data,
			 gfp_t gfp)
{
	return virtqueue_add(vq, &sg, num, 1, 0, data, NULL, gfp);
}
EXPORT_SYMBOL_GPL(virtqueue_add_outbuf);

/**
 * virtqueue_add_inbuf - expose input buffers to other end
 * @vq: the struct virtqueue we're talking about.
 * @sg: scatterlist (must be well-formed and terminated!)
 * @num: the number of entries in @sg writable by other side
 * @data: the token identifying the buffer.
 * @gfp: how to do memory allocations (if necessary).
 *
 * Caller must ensure we don't call this with other virtqueue operations
 * at the same time (except where noted).
 *
 * Returns zero or a negative error (ie. ENOSPC, ENOMEM, EIO).
 */
int virtqueue_add_inbuf(struct virtqueue *vq,
			struct scatterlist *sg, unsigned int num,
			void *data,
			gfp_t gfp)
{
	return virtqueue_add(vq, &sg, num, 0, 1, data, NULL, gfp);
}
EXPORT_SYMBOL_GPL(virtqueue_add_inbuf);

/**
 * virtqueue_add_inbuf_ctx - expose input buffers to other end
 * @vq: the struct virtqueue we're talking about.
 * @sg: scatterlist (must be well-formed and terminated!)
 * @num: the number of entries in @sg writable by other side
 * @data: the token identifying the buffer.
 * @ctx: extra context for the token
 * @gfp: how to do memory allocations (if necessary).
 *
 * Caller must ensure we don't call this with other virtqueue operations
 * at the same time (except where noted).
 *
 * Returns zero or a negative error (ie. ENOSPC, ENOMEM, EIO).
 */
int virtqueue_add_inbuf_ctx(struct virtqueue *vq,
			struct scatterlist *sg, unsigned int num,
			void *data,
			void *ctx,
			gfp_t gfp)
{
	return virtqueue_add(vq, &sg, num, 0, 1, data, ctx, gfp);
}
EXPORT_SYMBOL_GPL(virtqueue_add_inbuf_ctx);

/**
 * virtqueue_kick_prepare - first half of split virtqueue_kick call.
 * @_vq: the struct virtqueue
 *
 * Instead of virtqueue_kick(), you can do:
 *	if (virtqueue_kick_prepare(vq))
 *		virtqueue_notify(vq);
 *
 * This is sometimes useful because the virtqueue_kick_prepare() needs
 * to be serialized, but the actual virtqueue_notify() call does not.
 */
bool virtqueue_kick_prepare(struct virtqueue *_vq)
{
	struct vring_virtqueue *vq = to_vvq(_vq);

	return vq->packed_ring ? virtqueue_kick_prepare_packed(_vq) :
				 virtqueue_kick_prepare_split(_vq);
}
EXPORT_SYMBOL_GPL(virtqueue_kick_prepare);

/**
 * virtqueue_notify - second half of split virtqueue_kick call.
 * @_vq: the struct virtqueue
 *
 * This does not need to be serialized.
 *
 * Returns false if host notify failed or queue is broken, otherwise true.
 */
bool virtqueue_notify(struct virtqueue *_vq)
{
	struct vring_virtqueue *vq = to_vvq(_vq);

	if (unlikely(vq->broken))
		return false;

	/* Prod other side to tell it about changes. */
	if (!vq->notify(_vq)) {
		vq->broken = true;
		return false;
	}
	return true;
}
EXPORT_SYMBOL_GPL(virtqueue_notify);

/**
 * virtqueue_kick - update after add_buf
 * @vq: the struct virtqueue
 *
 * After one or more virtqueue_add_* calls, invoke this to kick
 * the other side.
 *
 * Caller must ensure we don't call this with other virtqueue
 * operations at the same time (except where noted).
 *
 * Returns false if kick failed, otherwise true.
 */
bool virtqueue_kick(struct virtqueue *vq)
{
	if (virtqueue_kick_prepare(vq))
		return virtqueue_notify(vq);
	return true;
}
EXPORT_SYMBOL_GPL(virtqueue_kick);

/**
 * virtqueue_get_buf_ctx - get the next used buffer
 * @_vq: the struct virtqueue we're talking about.
 * @len: the length written into the buffer
 * @ctx: extra context for the token
 *
 * If the device wrote data into the buffer, @len will be set to the
 * amount written.  This means you don't need to clear the buffer
 * beforehand to ensure there's no data leakage in the case of short
 * writes.
 *
 * Caller must ensure we don't call this with other virtqueue
 * operations at the same time (except where noted).
 *
 * Returns NULL if there are no used buffers, or the "data" token
 * handed to virtqueue_add_*().
 */
void *virtqueue_get_buf_ctx(struct virtqueue *_vq, unsigned int *len,
			    void **ctx)
{
	struct vring_virtqueue *vq = to_vvq(_vq);

	return vq->packed_ring ? virtqueue_get_buf_ctx_packed(_vq, len, ctx) :
				 virtqueue_get_buf_ctx_split(_vq, len, ctx);
}
EXPORT_SYMBOL_GPL(virtqueue_get_buf_ctx);

void *virtqueue_get_buf(struct virtqueue *_vq, unsigned int *len)
{
	return virtqueue_get_buf_ctx(_vq, len, NULL);
}
EXPORT_SYMBOL_GPL(virtqueue_get_buf);
/**
 * virtqueue_disable_cb - disable callbacks
 * @_vq: the struct virtqueue we're talking about.
 *
 * Note that this is not necessarily synchronous, hence unreliable and only
 * useful as an optimization.
 *
 * Unlike other operations, this need not be serialized.
 */
void virtqueue_disable_cb(struct virtqueue *_vq)
{
	struct vring_virtqueue *vq = to_vvq(_vq);

	/* If device triggered an event already it won't trigger one again:
	 * no need to disable.
	 */
	if (vq->event_triggered)
		return;

	if (vq->packed_ring)
		virtqueue_disable_cb_packed(_vq);
	else
		virtqueue_disable_cb_split(_vq);
}
EXPORT_SYMBOL_GPL(virtqueue_disable_cb);

/**
 * virtqueue_enable_cb_prepare - restart callbacks after disable_cb
 * @_vq: the struct virtqueue we're talking about.
 *
 * This re-enables callbacks; it returns current queue state
 * in an opaque unsigned value. This value should be later tested by
 * virtqueue_poll, to detect a possible race between the driver checking for
 * more work, and enabling callbacks.
 *
 * Caller must ensure we don't call this with other virtqueue
 * operations at the same time (except where noted).
 */
unsigned virtqueue_enable_cb_prepare(struct virtqueue *_vq)
{
	struct vring_virtqueue *vq = to_vvq(_vq);

	if (vq->event_triggered)
		vq->event_triggered = false;

	return vq->packed_ring ? virtqueue_enable_cb_prepare_packed(_vq) :
				 virtqueue_enable_cb_prepare_split(_vq);
}
EXPORT_SYMBOL_GPL(virtqueue_enable_cb_prepare);

/**
 * virtqueue_poll - query pending used buffers
 * @_vq: the struct virtqueue we're talking about.
 * @last_used_idx: virtqueue state (from call to virtqueue_enable_cb_prepare).
 *
 * Returns "true" if there are pending used buffers in the queue.
 *
 * This does not need to be serialized.
 */
bool virtqueue_poll(struct virtqueue *_vq, unsigned last_used_idx)
{
	struct vring_virtqueue *vq = to_vvq(_vq);

	if (unlikely(vq->broken))
		return false;

	virtio_mb(vq->weak_barriers);
	return vq->packed_ring ? virtqueue_poll_packed(_vq, last_used_idx) :
				 virtqueue_poll_split(_vq, last_used_idx);
}
EXPORT_SYMBOL_GPL(virtqueue_poll);

/**
 * virtqueue_enable_cb - restart callbacks after disable_cb.
 * @_vq: the struct virtqueue we're talking about.
 *
 * This re-enables callbacks; it returns "false" if there are pending
 * buffers in the queue, to detect a possible race between the driver
 * checking for more work, and enabling callbacks.
 *
 * Caller must ensure we don't call this with other virtqueue
 * operations at the same time (except where noted).
 */
bool virtqueue_enable_cb(struct virtqueue *_vq)
{
	unsigned last_used_idx = virtqueue_enable_cb_prepare(_vq);

	return !virtqueue_poll(_vq, last_used_idx);
}
EXPORT_SYMBOL_GPL(virtqueue_enable_cb);

/**
 * virtqueue_enable_cb_delayed - restart callbacks after disable_cb.
 * @_vq: the struct virtqueue we're talking about.
 *
 * This re-enables callbacks but hints to the other side to delay
 * interrupts until most of the available buffers have been processed;
 * it returns "false" if there are many pending buffers in the queue,
 * to detect a possible race between the driver checking for more work,
 * and enabling callbacks.
 *
 * Caller must ensure we don't call this with other virtqueue
 * operations at the same time (except where noted).
 */
bool virtqueue_enable_cb_delayed(struct virtqueue *_vq)
{
	struct vring_virtqueue *vq = to_vvq(_vq);

	if (vq->event_triggered)
		vq->event_triggered = false;

	return vq->packed_ring ? virtqueue_enable_cb_delayed_packed(_vq) :
				 virtqueue_enable_cb_delayed_split(_vq);
}
EXPORT_SYMBOL_GPL(virtqueue_enable_cb_delayed);

/**
 * virtqueue_detach_unused_buf - detach first unused buffer
 * @_vq: the struct virtqueue we're talking about.
 *
 * Returns NULL or the "data" token handed to virtqueue_add_*().
 * This is not valid on an active queue; it is useful only for device
 * shutdown.
 */
void *virtqueue_detach_unused_buf(struct virtqueue *_vq)
{
	struct vring_virtqueue *vq = to_vvq(_vq);

	return vq->packed_ring ? virtqueue_detach_unused_buf_packed(_vq) :
				 virtqueue_detach_unused_buf_split(_vq);
}
EXPORT_SYMBOL_GPL(virtqueue_detach_unused_buf);

static inline bool more_used(const struct vring_virtqueue *vq)
{
	return vq->packed_ring ? more_used_packed(vq) : more_used_split(vq);
}

irqreturn_t vring_interrupt(int irq, void *_vq)
{
	struct vring_virtqueue *vq = to_vvq(_vq);

	if (!more_used(vq)) {
		pr_debug("virtqueue interrupt with no work for %p\n", vq);
		return IRQ_NONE;
	}

	if (unlikely(vq->broken))
		return IRQ_HANDLED;

	/* Just a hint for performance: so it's ok that this can be racy! */
	if (vq->event)
		vq->event_triggered = true;

	pr_debug("virtqueue callback for %p (%p)\n", vq, vq->vq.callback);
	if (vq->vq.callback)
		vq->vq.callback(&vq->vq);

	return IRQ_HANDLED;
}
EXPORT_SYMBOL_GPL(vring_interrupt);

/* Only available for split ring */
struct virtqueue *__vring_new_virtqueue(unsigned int index,
					struct vring vring,
					struct virtio_device *vdev,
					bool weak_barriers,
					bool context,
					bool (*notify)(struct virtqueue *),
					void (*callback)(struct virtqueue *),
					const char *name)
{
	struct vring_virtqueue *vq;

	if (virtio_has_feature(vdev, VIRTIO_F_RING_PACKED))
		return NULL;

	vq = kmalloc(sizeof(*vq), GFP_KERNEL);
	if (!vq)
		return NULL;

	vq->packed_ring = false;
	vq->vq.callback = callback;
	vq->vq.vdev = vdev;
	vq->vq.name = name;
	vq->vq.num_free = vring.num;
	vq->vq.index = index;
	vq->we_own_ring = false;
	vq->notify = notify;
	vq->weak_barriers = weak_barriers;
	vq->broken = false;
	vq->last_used_idx = 0;
	vq->event_triggered = false;
	vq->num_added = 0;
	vq->use_dma_api = vring_use_dma_api(vdev);
#ifdef DEBUG
	vq->in_use = false;
	vq->last_add_time_valid = false;
#endif

	vq->indirect = virtio_has_feature(vdev, VIRTIO_RING_F_INDIRECT_DESC) &&
		!context;
	vq->event = virtio_has_feature(vdev, VIRTIO_RING_F_EVENT_IDX);

	if (virtio_has_feature(vdev, VIRTIO_F_ORDER_PLATFORM))
		vq->weak_barriers = false;

	vq->split.queue_dma_addr = 0;
	vq->split.queue_size_in_bytes = 0;

	vq->split.vring = vring;
	vq->split.avail_flags_shadow = 0;
	vq->split.avail_idx_shadow = 0;

	/* No callback?  Tell other side not to bother us. */
	if (!callback) {
		vq->split.avail_flags_shadow |= VRING_AVAIL_F_NO_INTERRUPT;
		if (!vq->event)
			vq->split.vring.avail->flags = cpu_to_virtio16(vdev,
					vq->split.avail_flags_shadow);
	}

	vq->split.desc_state = kmalloc_array(vring.num,
			sizeof(struct vring_desc_state_split), GFP_KERNEL);
	if (!vq->split.desc_state)
		goto err_state;

	vq->split.desc_extra = vring_alloc_desc_extra(vq, vring.num);
	if (!vq->split.desc_extra)
		goto err_extra;

	/* Put everything in free lists. */
	vq->free_head = 0;
	memset(vq->split.desc_state, 0, vring.num *
			sizeof(struct vring_desc_state_split));

	spin_lock(&vdev->vqs_list_lock);
	list_add_tail(&vq->vq.list, &vdev->vqs);
	spin_unlock(&vdev->vqs_list_lock);
	return &vq->vq;

err_extra:
	kfree(vq->split.desc_state);
err_state:
	kfree(vq);
	return NULL;
}
EXPORT_SYMBOL_GPL(__vring_new_virtqueue);

struct virtqueue *vring_create_virtqueue(
	unsigned int index,
	unsigned int num,
	unsigned int vring_align,
	struct virtio_device *vdev,
	bool weak_barriers,
	bool may_reduce_num,
	bool context,
	bool (*notify)(struct virtqueue *),
	void (*callback)(struct virtqueue *),
	const char *name)
{

	if (virtio_has_feature(vdev, VIRTIO_F_RING_PACKED))
		return vring_create_virtqueue_packed(index, num, vring_align,
				vdev, weak_barriers, may_reduce_num,
				context, notify, callback, name);

	return vring_create_virtqueue_split(index, num, vring_align,
			vdev, weak_barriers, may_reduce_num,
			context, notify, callback, name);
}
EXPORT_SYMBOL_GPL(vring_create_virtqueue);

/* Only available for split ring */
struct virtqueue *vring_new_virtqueue(unsigned int index,
				      unsigned int num,
				      unsigned int vring_align,
				      struct virtio_device *vdev,
				      bool weak_barriers,
				      bool context,
				      void *pages,
				      bool (*notify)(struct virtqueue *vq),
				      void (*callback)(struct virtqueue *vq),
				      const char *name)
{
	struct vring vring;

	if (virtio_has_feature(vdev, VIRTIO_F_RING_PACKED))
		return NULL;

	vring_init(&vring, num, pages, vring_align);
	return __vring_new_virtqueue(index, vring, vdev, weak_barriers, context,
				     notify, callback, name);
}
EXPORT_SYMBOL_GPL(vring_new_virtqueue);

void vring_del_virtqueue(struct virtqueue *_vq)
{
	struct vring_virtqueue *vq = to_vvq(_vq);

	spin_lock(&vq->vq.vdev->vqs_list_lock);
	list_del(&_vq->list);
	spin_unlock(&vq->vq.vdev->vqs_list_lock);

	if (vq->we_own_ring) {
		if (vq->packed_ring) {
			vring_free_queue(vq->vq.vdev,
					 vq->packed.ring_size_in_bytes,
					 vq->packed.vring.desc,
					 vq->packed.ring_dma_addr);

			vring_free_queue(vq->vq.vdev,
					 vq->packed.event_size_in_bytes,
					 vq->packed.vring.driver,
					 vq->packed.driver_event_dma_addr);

			vring_free_queue(vq->vq.vdev,
					 vq->packed.event_size_in_bytes,
					 vq->packed.vring.device,
					 vq->packed.device_event_dma_addr);

			kfree(vq->packed.desc_state);
			kfree(vq->packed.desc_extra);
		} else {
			vring_free_queue(vq->vq.vdev,
					 vq->split.queue_size_in_bytes,
					 vq->split.vring.desc,
					 vq->split.queue_dma_addr);
		}
	}
	if (!vq->packed_ring) {
		kfree(vq->split.desc_state);
		kfree(vq->split.desc_extra);
	}
	kfree(vq);
}
EXPORT_SYMBOL_GPL(vring_del_virtqueue);

/* Manipulates transport-specific feature bits. */
void vring_transport_features(struct virtio_device *vdev)
{
	unsigned int i;

	for (i = VIRTIO_TRANSPORT_F_START; i < VIRTIO_TRANSPORT_F_END; i++) {
		switch (i) {
		case VIRTIO_RING_F_INDIRECT_DESC:
			break;
		case VIRTIO_RING_F_EVENT_IDX:
			break;
		case VIRTIO_F_VERSION_1:
			break;
		case VIRTIO_F_ACCESS_PLATFORM:
			break;
		case VIRTIO_F_RING_PACKED:
			break;
		case VIRTIO_F_ORDER_PLATFORM:
			break;
		default:
			/* We don't understand this bit. */
			__virtio_clear_bit(vdev, i);
		}
	}
}
EXPORT_SYMBOL_GPL(vring_transport_features);

/**
 * virtqueue_get_vring_size - return the size of the virtqueue's vring
 * @_vq: the struct virtqueue containing the vring of interest.
 *
 * Returns the size of the vring.  This is mainly used for boasting to
 * userspace.  Unlike other operations, this need not be serialized.
 */
unsigned int virtqueue_get_vring_size(struct virtqueue *_vq)
{

	struct vring_virtqueue *vq = to_vvq(_vq);

	return vq->packed_ring ? vq->packed.vring.num : vq->split.vring.num;
}
EXPORT_SYMBOL_GPL(virtqueue_get_vring_size);

bool virtqueue_is_broken(struct virtqueue *_vq)
{
	struct vring_virtqueue *vq = to_vvq(_vq);

	return READ_ONCE(vq->broken);
}
EXPORT_SYMBOL_GPL(virtqueue_is_broken);

/*
 * This should prevent the device from being used, allowing drivers to
 * recover.  You may need to grab appropriate locks to flush.
 */
void virtio_break_device(struct virtio_device *dev)
{
	struct virtqueue *_vq;

	spin_lock(&dev->vqs_list_lock);
	list_for_each_entry(_vq, &dev->vqs, list) {
		struct vring_virtqueue *vq = to_vvq(_vq);

		/* Pairs with READ_ONCE() in virtqueue_is_broken(). */
		WRITE_ONCE(vq->broken, true);
	}
	spin_unlock(&dev->vqs_list_lock);
}
EXPORT_SYMBOL_GPL(virtio_break_device);

dma_addr_t virtqueue_get_desc_addr(struct virtqueue *_vq)
{
	struct vring_virtqueue *vq = to_vvq(_vq);

	BUG_ON(!vq->we_own_ring);

	if (vq->packed_ring)
		return vq->packed.ring_dma_addr;

	return vq->split.queue_dma_addr;
}
EXPORT_SYMBOL_GPL(virtqueue_get_desc_addr);

dma_addr_t virtqueue_get_avail_addr(struct virtqueue *_vq)
{
	struct vring_virtqueue *vq = to_vvq(_vq);

	BUG_ON(!vq->we_own_ring);

	if (vq->packed_ring)
		return vq->packed.driver_event_dma_addr;

	return vq->split.queue_dma_addr +
		((char *)vq->split.vring.avail - (char *)vq->split.vring.desc);
}
EXPORT_SYMBOL_GPL(virtqueue_get_avail_addr);

dma_addr_t virtqueue_get_used_addr(struct virtqueue *_vq)
{
	struct vring_virtqueue *vq = to_vvq(_vq);

	BUG_ON(!vq->we_own_ring);

	if (vq->packed_ring)
		return vq->packed.device_event_dma_addr;

	return vq->split.queue_dma_addr +
		((char *)vq->split.vring.used - (char *)vq->split.vring.desc);
}
EXPORT_SYMBOL_GPL(virtqueue_get_used_addr);

/* Only available for split ring */
const struct vring *virtqueue_get_vring(struct virtqueue *vq)
{
	return &to_vvq(vq)->split.vring;
}
EXPORT_SYMBOL_GPL(virtqueue_get_vring);

MODULE_LICENSE("GPL");<|MERGE_RESOLUTION|>--- conflicted
+++ resolved
@@ -1197,15 +1197,10 @@
 	if (virtqueue_use_indirect(_vq, total_sg)) {
 		err = virtqueue_add_indirect_packed(vq, sgs, total_sg, out_sgs,
 						    in_sgs, data, gfp);
-<<<<<<< HEAD
-		if (err != -ENOMEM)
-			return err;
-=======
 		if (err != -ENOMEM) {
 			END_USE(vq);
 			return err;
 		}
->>>>>>> 754e0b0e
 
 		/* fall back on direct */
 	}
