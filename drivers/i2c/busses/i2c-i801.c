// SPDX-License-Identifier: GPL-2.0-or-later
/*
    Copyright (c) 1998 - 2002  Frodo Looijaard <frodol@dds.nl>,
    Philip Edelbrock <phil@netroedge.com>, and Mark D. Studebaker
    <mdsxyz123@yahoo.com>
    Copyright (C) 2007 - 2014  Jean Delvare <jdelvare@suse.de>
    Copyright (C) 2010         Intel Corporation,
                               David Woodhouse <dwmw2@infradead.org>

*/

/*
 * Supports the following Intel I/O Controller Hubs (ICH):
 *
 *					I/O			Block	I2C
 *					region	SMBus	Block	proc.	block
 * Chip name			PCI ID	size	PEC	buffer	call	read
 * ---------------------------------------------------------------------------
 * 82801AA (ICH)		0x2413	16	no	no	no	no
 * 82801AB (ICH0)		0x2423	16	no	no	no	no
 * 82801BA (ICH2)		0x2443	16	no	no	no	no
 * 82801CA (ICH3)		0x2483	32	soft	no	no	no
 * 82801DB (ICH4)		0x24c3	32	hard	yes	no	no
 * 82801E (ICH5)		0x24d3	32	hard	yes	yes	yes
 * 6300ESB			0x25a4	32	hard	yes	yes	yes
 * 82801F (ICH6)		0x266a	32	hard	yes	yes	yes
 * 6310ESB/6320ESB		0x269b	32	hard	yes	yes	yes
 * 82801G (ICH7)		0x27da	32	hard	yes	yes	yes
 * 82801H (ICH8)		0x283e	32	hard	yes	yes	yes
 * 82801I (ICH9)		0x2930	32	hard	yes	yes	yes
 * EP80579 (Tolapai)		0x5032	32	hard	yes	yes	yes
 * ICH10			0x3a30	32	hard	yes	yes	yes
 * ICH10			0x3a60	32	hard	yes	yes	yes
 * 5/3400 Series (PCH)		0x3b30	32	hard	yes	yes	yes
 * 6 Series (PCH)		0x1c22	32	hard	yes	yes	yes
 * Patsburg (PCH)		0x1d22	32	hard	yes	yes	yes
 * Patsburg (PCH) IDF		0x1d70	32	hard	yes	yes	yes
 * Patsburg (PCH) IDF		0x1d71	32	hard	yes	yes	yes
 * Patsburg (PCH) IDF		0x1d72	32	hard	yes	yes	yes
 * DH89xxCC (PCH)		0x2330	32	hard	yes	yes	yes
 * Panther Point (PCH)		0x1e22	32	hard	yes	yes	yes
 * Lynx Point (PCH)		0x8c22	32	hard	yes	yes	yes
 * Lynx Point-LP (PCH)		0x9c22	32	hard	yes	yes	yes
 * Avoton (SOC)			0x1f3c	32	hard	yes	yes	yes
 * Wellsburg (PCH)		0x8d22	32	hard	yes	yes	yes
 * Wellsburg (PCH) MS		0x8d7d	32	hard	yes	yes	yes
 * Wellsburg (PCH) MS		0x8d7e	32	hard	yes	yes	yes
 * Wellsburg (PCH) MS		0x8d7f	32	hard	yes	yes	yes
 * Coleto Creek (PCH)		0x23b0	32	hard	yes	yes	yes
 * Wildcat Point (PCH)		0x8ca2	32	hard	yes	yes	yes
 * Wildcat Point-LP (PCH)	0x9ca2	32	hard	yes	yes	yes
 * BayTrail (SOC)		0x0f12	32	hard	yes	yes	yes
 * Braswell (SOC)		0x2292	32	hard	yes	yes	yes
 * Sunrise Point-H (PCH) 	0xa123  32	hard	yes	yes	yes
 * Sunrise Point-LP (PCH)	0x9d23	32	hard	yes	yes	yes
 * DNV (SOC)			0x19df	32	hard	yes	yes	yes
 * Emmitsburg (PCH)		0x1bc9	32	hard	yes	yes	yes
 * Broxton (SOC)		0x5ad4	32	hard	yes	yes	yes
 * Lewisburg (PCH)		0xa1a3	32	hard	yes	yes	yes
 * Lewisburg Supersku (PCH)	0xa223	32	hard	yes	yes	yes
 * Kaby Lake PCH-H (PCH)	0xa2a3	32	hard	yes	yes	yes
 * Gemini Lake (SOC)		0x31d4	32	hard	yes	yes	yes
 * Cannon Lake-H (PCH)		0xa323	32	hard	yes	yes	yes
 * Cannon Lake-LP (PCH)		0x9da3	32	hard	yes	yes	yes
 * Cedar Fork (PCH)		0x18df	32	hard	yes	yes	yes
 * Ice Lake-LP (PCH)		0x34a3	32	hard	yes	yes	yes
 * Ice Lake-N (PCH)		0x38a3	32	hard	yes	yes	yes
 * Comet Lake (PCH)		0x02a3	32	hard	yes	yes	yes
 * Comet Lake-H (PCH)		0x06a3	32	hard	yes	yes	yes
 * Elkhart Lake (PCH)		0x4b23	32	hard	yes	yes	yes
 * Tiger Lake-LP (PCH)		0xa0a3	32	hard	yes	yes	yes
 * Tiger Lake-H (PCH)		0x43a3	32	hard	yes	yes	yes
 * Jasper Lake (SOC)		0x4da3	32	hard	yes	yes	yes
 * Comet Lake-V (PCH)		0xa3a3	32	hard	yes	yes	yes
 * Alder Lake-S (PCH)		0x7aa3	32	hard	yes	yes	yes
 * Alder Lake-P (PCH)		0x51a3	32	hard	yes	yes	yes
 * Alder Lake-M (PCH)		0x54a3	32	hard	yes	yes	yes
 *
 * Features supported by this driver:
 * Software PEC				no
 * Hardware PEC				yes
 * Block buffer				yes
 * Block process call transaction	yes
 * I2C block read transaction		yes (doesn't use the block buffer)
 * Slave mode				no
 * SMBus Host Notify			yes
 * Interrupt processing			yes
 *
 * See the file Documentation/i2c/busses/i2c-i801.rst for details.
 */

#define DRV_NAME	"i801_smbus"

#include <linux/interrupt.h>
#include <linux/module.h>
#include <linux/pci.h>
#include <linux/kernel.h>
#include <linux/stddef.h>
#include <linux/delay.h>
#include <linux/ioport.h>
#include <linux/init.h>
#include <linux/i2c.h>
#include <linux/i2c-smbus.h>
#include <linux/acpi.h>
#include <linux/io.h>
#include <linux/dmi.h>
#include <linux/slab.h>
#include <linux/string.h>
#include <linux/completion.h>
#include <linux/err.h>
#include <linux/platform_device.h>
#include <linux/platform_data/itco_wdt.h>
#include <linux/pm_runtime.h>
#include <linux/mutex.h>

#if IS_ENABLED(CONFIG_I2C_MUX_GPIO) && defined CONFIG_DMI
#include <linux/gpio/machine.h>
#include <linux/platform_data/i2c-mux-gpio.h>
#endif

/* I801 SMBus address offsets */
#define SMBHSTSTS(p)	(0 + (p)->smba)
#define SMBHSTCNT(p)	(2 + (p)->smba)
#define SMBHSTCMD(p)	(3 + (p)->smba)
#define SMBHSTADD(p)	(4 + (p)->smba)
#define SMBHSTDAT0(p)	(5 + (p)->smba)
#define SMBHSTDAT1(p)	(6 + (p)->smba)
#define SMBBLKDAT(p)	(7 + (p)->smba)
#define SMBPEC(p)	(8 + (p)->smba)		/* ICH3 and later */
#define SMBAUXSTS(p)	(12 + (p)->smba)	/* ICH4 and later */
#define SMBAUXCTL(p)	(13 + (p)->smba)	/* ICH4 and later */
#define SMBSLVSTS(p)	(16 + (p)->smba)	/* ICH3 and later */
#define SMBSLVCMD(p)	(17 + (p)->smba)	/* ICH3 and later */
#define SMBNTFDADD(p)	(20 + (p)->smba)	/* ICH3 and later */

/* PCI Address Constants */
#define SMBBAR		4
#define SMBHSTCFG	0x040
#define TCOBASE		0x050
#define TCOCTL		0x054

#define SBREG_BAR		0x10
#define SBREG_SMBCTRL		0xc6000c
#define SBREG_SMBCTRL_DNV	0xcf000c

/* Host configuration bits for SMBHSTCFG */
#define SMBHSTCFG_HST_EN	BIT(0)
#define SMBHSTCFG_SMB_SMI_EN	BIT(1)
#define SMBHSTCFG_I2C_EN	BIT(2)
#define SMBHSTCFG_SPD_WD	BIT(4)

/* TCO configuration bits for TCOCTL */
#define TCOCTL_EN		BIT(8)

/* Auxiliary status register bits, ICH4+ only */
#define SMBAUXSTS_CRCE		BIT(0)
#define SMBAUXSTS_STCO		BIT(1)

/* Auxiliary control register bits, ICH4+ only */
#define SMBAUXCTL_CRC		BIT(0)
#define SMBAUXCTL_E32B		BIT(1)

/* I801 command constants */
#define I801_QUICK		0x00
#define I801_BYTE		0x04
#define I801_BYTE_DATA		0x08
#define I801_WORD_DATA		0x0C
#define I801_PROC_CALL		0x10	/* unimplemented */
#define I801_BLOCK_DATA		0x14
#define I801_I2C_BLOCK_DATA	0x18	/* ICH5 and later */
#define I801_BLOCK_PROC_CALL	0x1C

/* I801 Host Control register bits */
#define SMBHSTCNT_INTREN	BIT(0)
#define SMBHSTCNT_KILL		BIT(1)
#define SMBHSTCNT_LAST_BYTE	BIT(5)
#define SMBHSTCNT_START		BIT(6)
#define SMBHSTCNT_PEC_EN	BIT(7)	/* ICH3 and later */

/* I801 Hosts Status register bits */
#define SMBHSTSTS_BYTE_DONE	BIT(7)
#define SMBHSTSTS_INUSE_STS	BIT(6)
#define SMBHSTSTS_SMBALERT_STS	BIT(5)
#define SMBHSTSTS_FAILED	BIT(4)
#define SMBHSTSTS_BUS_ERR	BIT(3)
#define SMBHSTSTS_DEV_ERR	BIT(2)
#define SMBHSTSTS_INTR		BIT(1)
#define SMBHSTSTS_HOST_BUSY	BIT(0)

/* Host Notify Status register bits */
#define SMBSLVSTS_HST_NTFY_STS	BIT(0)

/* Host Notify Command register bits */
#define SMBSLVCMD_SMBALERT_DISABLE	BIT(2)
#define SMBSLVCMD_HST_NTFY_INTREN	BIT(0)

#define STATUS_ERROR_FLAGS	(SMBHSTSTS_FAILED | SMBHSTSTS_BUS_ERR | \
				 SMBHSTSTS_DEV_ERR)

#define STATUS_FLAGS		(SMBHSTSTS_BYTE_DONE | SMBHSTSTS_INTR | \
				 STATUS_ERROR_FLAGS)

/* Older devices have their ID defined in <linux/pci_ids.h> */
#define PCI_DEVICE_ID_INTEL_COMETLAKE_SMBUS		0x02a3
#define PCI_DEVICE_ID_INTEL_COMETLAKE_H_SMBUS		0x06a3
#define PCI_DEVICE_ID_INTEL_BAYTRAIL_SMBUS		0x0f12
#define PCI_DEVICE_ID_INTEL_CDF_SMBUS			0x18df
#define PCI_DEVICE_ID_INTEL_DNV_SMBUS			0x19df
#define PCI_DEVICE_ID_INTEL_EBG_SMBUS			0x1bc9
#define PCI_DEVICE_ID_INTEL_COUGARPOINT_SMBUS		0x1c22
#define PCI_DEVICE_ID_INTEL_PATSBURG_SMBUS		0x1d22
/* Patsburg also has three 'Integrated Device Function' SMBus controllers */
#define PCI_DEVICE_ID_INTEL_PATSBURG_SMBUS_IDF0		0x1d70
#define PCI_DEVICE_ID_INTEL_PATSBURG_SMBUS_IDF1		0x1d71
#define PCI_DEVICE_ID_INTEL_PATSBURG_SMBUS_IDF2		0x1d72
#define PCI_DEVICE_ID_INTEL_PANTHERPOINT_SMBUS		0x1e22
#define PCI_DEVICE_ID_INTEL_AVOTON_SMBUS		0x1f3c
#define PCI_DEVICE_ID_INTEL_BRASWELL_SMBUS		0x2292
#define PCI_DEVICE_ID_INTEL_DH89XXCC_SMBUS		0x2330
#define PCI_DEVICE_ID_INTEL_COLETOCREEK_SMBUS		0x23b0
#define PCI_DEVICE_ID_INTEL_GEMINILAKE_SMBUS		0x31d4
#define PCI_DEVICE_ID_INTEL_ICELAKE_LP_SMBUS		0x34a3
#define PCI_DEVICE_ID_INTEL_ICELAKE_N_SMBUS		0x38a3
#define PCI_DEVICE_ID_INTEL_5_3400_SERIES_SMBUS		0x3b30
#define PCI_DEVICE_ID_INTEL_TIGERLAKE_H_SMBUS		0x43a3
#define PCI_DEVICE_ID_INTEL_ELKHART_LAKE_SMBUS		0x4b23
#define PCI_DEVICE_ID_INTEL_JASPER_LAKE_SMBUS		0x4da3
#define PCI_DEVICE_ID_INTEL_ALDER_LAKE_P_SMBUS		0x51a3
#define PCI_DEVICE_ID_INTEL_ALDER_LAKE_M_SMBUS		0x54a3
#define PCI_DEVICE_ID_INTEL_BROXTON_SMBUS		0x5ad4
#define PCI_DEVICE_ID_INTEL_ALDER_LAKE_S_SMBUS		0x7aa3
#define PCI_DEVICE_ID_INTEL_LYNXPOINT_SMBUS		0x8c22
#define PCI_DEVICE_ID_INTEL_WILDCATPOINT_SMBUS		0x8ca2
#define PCI_DEVICE_ID_INTEL_WELLSBURG_SMBUS		0x8d22
#define PCI_DEVICE_ID_INTEL_WELLSBURG_SMBUS_MS0		0x8d7d
#define PCI_DEVICE_ID_INTEL_WELLSBURG_SMBUS_MS1		0x8d7e
#define PCI_DEVICE_ID_INTEL_WELLSBURG_SMBUS_MS2		0x8d7f
#define PCI_DEVICE_ID_INTEL_LYNXPOINT_LP_SMBUS		0x9c22
#define PCI_DEVICE_ID_INTEL_WILDCATPOINT_LP_SMBUS	0x9ca2
#define PCI_DEVICE_ID_INTEL_SUNRISEPOINT_LP_SMBUS	0x9d23
#define PCI_DEVICE_ID_INTEL_CANNONLAKE_LP_SMBUS		0x9da3
#define PCI_DEVICE_ID_INTEL_TIGERLAKE_LP_SMBUS		0xa0a3
#define PCI_DEVICE_ID_INTEL_SUNRISEPOINT_H_SMBUS	0xa123
#define PCI_DEVICE_ID_INTEL_LEWISBURG_SMBUS		0xa1a3
#define PCI_DEVICE_ID_INTEL_LEWISBURG_SSKU_SMBUS	0xa223
#define PCI_DEVICE_ID_INTEL_KABYLAKE_PCH_H_SMBUS	0xa2a3
#define PCI_DEVICE_ID_INTEL_CANNONLAKE_H_SMBUS		0xa323
#define PCI_DEVICE_ID_INTEL_COMETLAKE_V_SMBUS		0xa3a3

struct i801_mux_config {
	char *gpio_chip;
	unsigned values[3];
	int n_values;
	unsigned classes[3];
	unsigned gpios[2];		/* Relative to gpio_chip->base */
	int n_gpios;
};

struct i801_priv {
	struct i2c_adapter adapter;
	unsigned long smba;
	unsigned char original_hstcfg;
	unsigned char original_hstcnt;
	unsigned char original_slvcmd;
	struct pci_dev *pci_dev;
	unsigned int features;

	/* isr processing */
	struct completion done;
	u8 status;

	/* Command state used by isr for byte-by-byte block transactions */
	u8 cmd;
	bool is_read;
	int count;
	int len;
	u8 *data;

#if IS_ENABLED(CONFIG_I2C_MUX_GPIO) && defined CONFIG_DMI
	const struct i801_mux_config *mux_drvdata;
	struct platform_device *mux_pdev;
	struct gpiod_lookup_table *lookup;
#endif
	struct platform_device *tco_pdev;

	/*
	 * If set to true the host controller registers are reserved for
	 * ACPI AML use. Protected by acpi_lock.
	 */
	bool acpi_reserved;
	struct mutex acpi_lock;
};

#define FEATURE_SMBUS_PEC	BIT(0)
#define FEATURE_BLOCK_BUFFER	BIT(1)
#define FEATURE_BLOCK_PROC	BIT(2)
#define FEATURE_I2C_BLOCK_READ	BIT(3)
#define FEATURE_IRQ		BIT(4)
#define FEATURE_HOST_NOTIFY	BIT(5)
/* Not really a feature, but it's convenient to handle it as such */
#define FEATURE_IDF		BIT(15)
#define FEATURE_TCO_SPT		BIT(16)
#define FEATURE_TCO_CNL		BIT(17)

static const char *i801_feature_names[] = {
	"SMBus PEC",
	"Block buffer",
	"Block process call",
	"I2C block read",
	"Interrupt",
	"SMBus Host Notify",
};

static unsigned int disable_features;
module_param(disable_features, uint, S_IRUGO | S_IWUSR);
MODULE_PARM_DESC(disable_features, "Disable selected driver features:\n"
	"\t\t  0x01  disable SMBus PEC\n"
	"\t\t  0x02  disable the block buffer\n"
	"\t\t  0x08  disable the I2C block read functionality\n"
	"\t\t  0x10  don't use interrupts\n"
	"\t\t  0x20  disable SMBus Host Notify ");

/* Make sure the SMBus host is ready to start transmitting.
   Return 0 if it is, -EBUSY if it is not. */
static int i801_check_pre(struct i801_priv *priv)
{
	int status;

	status = inb_p(SMBHSTSTS(priv));
	if (status & SMBHSTSTS_HOST_BUSY) {
		dev_err(&priv->pci_dev->dev, "SMBus is busy, can't use it!\n");
		return -EBUSY;
	}

	status &= STATUS_FLAGS;
	if (status) {
		dev_dbg(&priv->pci_dev->dev, "Clearing status flags (%02x)\n",
			status);
		outb_p(status, SMBHSTSTS(priv));
		status = inb_p(SMBHSTSTS(priv)) & STATUS_FLAGS;
		if (status) {
			dev_err(&priv->pci_dev->dev,
				"Failed clearing status flags (%02x)\n",
				status);
			return -EBUSY;
		}
	}

	/*
	 * Clear CRC status if needed.
	 * During normal operation, i801_check_post() takes care
	 * of it after every operation.  We do it here only in case
	 * the hardware was already in this state when the driver
	 * started.
	 */
	if (priv->features & FEATURE_SMBUS_PEC) {
		status = inb_p(SMBAUXSTS(priv)) & SMBAUXSTS_CRCE;
		if (status) {
			dev_dbg(&priv->pci_dev->dev,
				"Clearing aux status flags (%02x)\n", status);
			outb_p(status, SMBAUXSTS(priv));
			status = inb_p(SMBAUXSTS(priv)) & SMBAUXSTS_CRCE;
			if (status) {
				dev_err(&priv->pci_dev->dev,
					"Failed clearing aux status flags (%02x)\n",
					status);
				return -EBUSY;
			}
		}
	}

	return 0;
}

/*
 * Convert the status register to an error code, and clear it.
 * Note that status only contains the bits we want to clear, not the
 * actual register value.
 */
static int i801_check_post(struct i801_priv *priv, int status)
{
	int result = 0;

	/*
	 * If the SMBus is still busy, we give up
	 * Note: This timeout condition only happens when using polling
	 * transactions.  For interrupt operation, NAK/timeout is indicated by
	 * DEV_ERR.
	 */
	if (unlikely(status < 0)) {
		dev_err(&priv->pci_dev->dev, "Transaction timeout\n");
		/* try to stop the current command */
		dev_dbg(&priv->pci_dev->dev, "Terminating the current operation\n");
		outb_p(SMBHSTCNT_KILL, SMBHSTCNT(priv));
		usleep_range(1000, 2000);
		outb_p(0, SMBHSTCNT(priv));

		/* Check if it worked */
		status = inb_p(SMBHSTSTS(priv));
		if ((status & SMBHSTSTS_HOST_BUSY) ||
		    !(status & SMBHSTSTS_FAILED))
			dev_err(&priv->pci_dev->dev,
				"Failed terminating the transaction\n");
		outb_p(STATUS_FLAGS, SMBHSTSTS(priv));
		return -ETIMEDOUT;
	}

	if (status & SMBHSTSTS_FAILED) {
		result = -EIO;
		dev_err(&priv->pci_dev->dev, "Transaction failed\n");
	}
	if (status & SMBHSTSTS_DEV_ERR) {
		/*
		 * This may be a PEC error, check and clear it.
		 *
		 * AUXSTS is handled differently from HSTSTS.
		 * For HSTSTS, i801_isr() or i801_wait_intr()
		 * has already cleared the error bits in hardware,
		 * and we are passed a copy of the original value
		 * in "status".
		 * For AUXSTS, the hardware register is left
		 * for us to handle here.
		 * This is asymmetric, slightly iffy, but safe,
		 * since all this code is serialized and the CRCE
		 * bit is harmless as long as it's cleared before
		 * the next operation.
		 */
		if ((priv->features & FEATURE_SMBUS_PEC) &&
		    (inb_p(SMBAUXSTS(priv)) & SMBAUXSTS_CRCE)) {
			outb_p(SMBAUXSTS_CRCE, SMBAUXSTS(priv));
			result = -EBADMSG;
			dev_dbg(&priv->pci_dev->dev, "PEC error\n");
		} else {
			result = -ENXIO;
			dev_dbg(&priv->pci_dev->dev, "No response\n");
		}
	}
	if (status & SMBHSTSTS_BUS_ERR) {
		result = -EAGAIN;
		dev_dbg(&priv->pci_dev->dev, "Lost arbitration\n");
	}

	/* Clear status flags except BYTE_DONE, to be cleared by caller */
	outb_p(status, SMBHSTSTS(priv));

	return result;
}

/* Wait for BUSY being cleared and either INTR or an error flag being set */
static int i801_wait_intr(struct i801_priv *priv)
{
	unsigned long timeout = jiffies + priv->adapter.timeout;
	int status, busy;

	do {
		usleep_range(250, 500);
		status = inb_p(SMBHSTSTS(priv));
		busy = status & SMBHSTSTS_HOST_BUSY;
		status &= STATUS_ERROR_FLAGS | SMBHSTSTS_INTR;
		if (!busy && status)
			return status;
	} while (time_is_after_eq_jiffies(timeout));

	return -ETIMEDOUT;
}

/* Wait for either BYTE_DONE or an error flag being set */
static int i801_wait_byte_done(struct i801_priv *priv)
{
	unsigned long timeout = jiffies + priv->adapter.timeout;
	int status;

	do {
		usleep_range(250, 500);
		status = inb_p(SMBHSTSTS(priv));
		if (status & (STATUS_ERROR_FLAGS | SMBHSTSTS_BYTE_DONE))
			return status & STATUS_ERROR_FLAGS;
	} while (time_is_after_eq_jiffies(timeout));

	return -ETIMEDOUT;
}

static int i801_transaction(struct i801_priv *priv, int xact)
{
	int status;
	unsigned long result;
	const struct i2c_adapter *adap = &priv->adapter;

	status = i801_check_pre(priv);
	if (status < 0)
		return status;

	if (priv->features & FEATURE_IRQ) {
		reinit_completion(&priv->done);
		outb_p(xact | SMBHSTCNT_INTREN | SMBHSTCNT_START,
		       SMBHSTCNT(priv));
		result = wait_for_completion_timeout(&priv->done, adap->timeout);
		return i801_check_post(priv, result ? priv->status : -ETIMEDOUT);
	}

	/* the current contents of SMBHSTCNT can be overwritten, since PEC,
	 * SMBSCMD are passed in xact */
	outb_p(xact | SMBHSTCNT_START, SMBHSTCNT(priv));

	status = i801_wait_intr(priv);
	return i801_check_post(priv, status);
}

static int i801_block_transaction_by_block(struct i801_priv *priv,
					   union i2c_smbus_data *data,
					   char read_write, int command)
{
	int i, len, status, xact;

	switch (command) {
	case I2C_SMBUS_BLOCK_PROC_CALL:
		xact = I801_BLOCK_PROC_CALL;
		break;
	case I2C_SMBUS_BLOCK_DATA:
		xact = I801_BLOCK_DATA;
		break;
	default:
		return -EOPNOTSUPP;
	}

	inb_p(SMBHSTCNT(priv)); /* reset the data buffer index */

	/* Use 32-byte buffer to process this transaction */
	if (read_write == I2C_SMBUS_WRITE) {
		len = data->block[0];
		outb_p(len, SMBHSTDAT0(priv));
		for (i = 0; i < len; i++)
			outb_p(data->block[i+1], SMBBLKDAT(priv));
	}

	status = i801_transaction(priv, xact);
	if (status)
		return status;

	if (read_write == I2C_SMBUS_READ ||
	    command == I2C_SMBUS_BLOCK_PROC_CALL) {
		len = inb_p(SMBHSTDAT0(priv));
		if (len < 1 || len > I2C_SMBUS_BLOCK_MAX)
			return -EPROTO;

		data->block[0] = len;
		for (i = 0; i < len; i++)
			data->block[i + 1] = inb_p(SMBBLKDAT(priv));
	}
	return 0;
}

static void i801_isr_byte_done(struct i801_priv *priv)
{
	if (priv->is_read) {
		/* For SMBus block reads, length is received with first byte */
		if (((priv->cmd & 0x1c) == I801_BLOCK_DATA) &&
		    (priv->count == 0)) {
			priv->len = inb_p(SMBHSTDAT0(priv));
			if (priv->len < 1 || priv->len > I2C_SMBUS_BLOCK_MAX) {
				dev_err(&priv->pci_dev->dev,
					"Illegal SMBus block read size %d\n",
					priv->len);
				/* FIXME: Recover */
				priv->len = I2C_SMBUS_BLOCK_MAX;
			}
			priv->data[-1] = priv->len;
		}

		/* Read next byte */
		if (priv->count < priv->len)
			priv->data[priv->count++] = inb(SMBBLKDAT(priv));
		else
			dev_dbg(&priv->pci_dev->dev,
				"Discarding extra byte on block read\n");

		/* Set LAST_BYTE for last byte of read transaction */
		if (priv->count == priv->len - 1)
			outb_p(priv->cmd | SMBHSTCNT_LAST_BYTE,
			       SMBHSTCNT(priv));
	} else if (priv->count < priv->len - 1) {
		/* Write next byte, except for IRQ after last byte */
		outb_p(priv->data[++priv->count], SMBBLKDAT(priv));
	}

	/* Clear BYTE_DONE to continue with next byte */
	outb_p(SMBHSTSTS_BYTE_DONE, SMBHSTSTS(priv));
}

static irqreturn_t i801_host_notify_isr(struct i801_priv *priv)
{
	unsigned short addr;

	addr = inb_p(SMBNTFDADD(priv)) >> 1;

	/*
	 * With the tested platforms, reading SMBNTFDDAT (22 + (p)->smba)
	 * always returns 0. Our current implementation doesn't provide
	 * data, so we just ignore it.
	 */
	i2c_handle_smbus_host_notify(&priv->adapter, addr);

	/* clear Host Notify bit and return */
	outb_p(SMBSLVSTS_HST_NTFY_STS, SMBSLVSTS(priv));
	return IRQ_HANDLED;
}

/*
 * There are three kinds of interrupts:
 *
 * 1) i801 signals transaction completion with one of these interrupts:
 *      INTR - Success
 *      DEV_ERR - Invalid command, NAK or communication timeout
 *      BUS_ERR - SMI# transaction collision
 *      FAILED - transaction was canceled due to a KILL request
 *    When any of these occur, update ->status and signal completion.
 *    ->status must be cleared before kicking off the next transaction.
 *
 * 2) For byte-by-byte (I2C read/write) transactions, one BYTE_DONE interrupt
 *    occurs for each byte of a byte-by-byte to prepare the next byte.
 *
 * 3) Host Notify interrupts
 */
static irqreturn_t i801_isr(int irq, void *dev_id)
{
	struct i801_priv *priv = dev_id;
	u16 pcists;
	u8 status;

	/* Confirm this is our interrupt */
	pci_read_config_word(priv->pci_dev, PCI_STATUS, &pcists);
	if (!(pcists & PCI_STATUS_INTERRUPT))
		return IRQ_NONE;

	if (priv->features & FEATURE_HOST_NOTIFY) {
		status = inb_p(SMBSLVSTS(priv));
		if (status & SMBSLVSTS_HST_NTFY_STS)
			return i801_host_notify_isr(priv);
	}

	status = inb_p(SMBHSTSTS(priv));
	if (status & SMBHSTSTS_BYTE_DONE)
		i801_isr_byte_done(priv);

	/*
	 * Clear remaining IRQ sources: Completion of last command, errors
	 * and the SMB_ALERT signal. SMB_ALERT status is set after signal
	 * assertion independently of the interrupt generation being blocked
	 * or not so clear it always when the status is set.
	 */
	status &= SMBHSTSTS_INTR | STATUS_ERROR_FLAGS | SMBHSTSTS_SMBALERT_STS;
	if (status)
		outb_p(status, SMBHSTSTS(priv));
	status &= ~SMBHSTSTS_SMBALERT_STS; /* SMB_ALERT not reported */
	/*
	 * Report transaction result.
	 * ->status must be cleared before the next transaction is started.
	 */
	if (status) {
		priv->status = status;
		complete(&priv->done);
	}

	return IRQ_HANDLED;
}

/*
 * For "byte-by-byte" block transactions:
 *   I2C write uses cmd=I801_BLOCK_DATA, I2C_EN=1
 *   I2C read uses cmd=I801_I2C_BLOCK_DATA
 */
static int i801_block_transaction_byte_by_byte(struct i801_priv *priv,
					       union i2c_smbus_data *data,
					       char read_write, int command)
{
	int i, len;
	int smbcmd;
	int status;
	unsigned long result;
	const struct i2c_adapter *adap = &priv->adapter;

	if (command == I2C_SMBUS_BLOCK_PROC_CALL)
		return -EOPNOTSUPP;

	status = i801_check_pre(priv);
	if (status < 0)
		return status;

	len = data->block[0];

	if (read_write == I2C_SMBUS_WRITE) {
		outb_p(len, SMBHSTDAT0(priv));
		outb_p(data->block[1], SMBBLKDAT(priv));
	}

	if (command == I2C_SMBUS_I2C_BLOCK_DATA &&
	    read_write == I2C_SMBUS_READ)
		smbcmd = I801_I2C_BLOCK_DATA;
	else
		smbcmd = I801_BLOCK_DATA;

	if (priv->features & FEATURE_IRQ) {
		priv->is_read = (read_write == I2C_SMBUS_READ);
		if (len == 1 && priv->is_read)
			smbcmd |= SMBHSTCNT_LAST_BYTE;
		priv->cmd = smbcmd | SMBHSTCNT_INTREN;
		priv->len = len;
		priv->count = 0;
		priv->data = &data->block[1];

		reinit_completion(&priv->done);
		outb_p(priv->cmd | SMBHSTCNT_START, SMBHSTCNT(priv));
		result = wait_for_completion_timeout(&priv->done, adap->timeout);
		return i801_check_post(priv, result ? priv->status : -ETIMEDOUT);
	}

	for (i = 1; i <= len; i++) {
		if (i == len && read_write == I2C_SMBUS_READ)
			smbcmd |= SMBHSTCNT_LAST_BYTE;
		outb_p(smbcmd, SMBHSTCNT(priv));

		if (i == 1)
			outb_p(inb(SMBHSTCNT(priv)) | SMBHSTCNT_START,
			       SMBHSTCNT(priv));

		status = i801_wait_byte_done(priv);
		if (status)
			goto exit;

		if (i == 1 && read_write == I2C_SMBUS_READ
		 && command != I2C_SMBUS_I2C_BLOCK_DATA) {
			len = inb_p(SMBHSTDAT0(priv));
			if (len < 1 || len > I2C_SMBUS_BLOCK_MAX) {
				dev_err(&priv->pci_dev->dev,
					"Illegal SMBus block read size %d\n",
					len);
				/* Recover */
				while (inb_p(SMBHSTSTS(priv)) &
				       SMBHSTSTS_HOST_BUSY)
					outb_p(SMBHSTSTS_BYTE_DONE,
					       SMBHSTSTS(priv));
				outb_p(SMBHSTSTS_INTR, SMBHSTSTS(priv));
				return -EPROTO;
			}
			data->block[0] = len;
		}

		/* Retrieve/store value in SMBBLKDAT */
		if (read_write == I2C_SMBUS_READ)
			data->block[i] = inb_p(SMBBLKDAT(priv));
		if (read_write == I2C_SMBUS_WRITE && i+1 <= len)
			outb_p(data->block[i+1], SMBBLKDAT(priv));

		/* signals SMBBLKDAT ready */
		outb_p(SMBHSTSTS_BYTE_DONE, SMBHSTSTS(priv));
	}

	status = i801_wait_intr(priv);
exit:
	return i801_check_post(priv, status);
}

static int i801_set_block_buffer_mode(struct i801_priv *priv)
{
	outb_p(inb_p(SMBAUXCTL(priv)) | SMBAUXCTL_E32B, SMBAUXCTL(priv));
	if ((inb_p(SMBAUXCTL(priv)) & SMBAUXCTL_E32B) == 0)
		return -EIO;
	return 0;
}

/* Block transaction function */
static int i801_block_transaction(struct i801_priv *priv, union i2c_smbus_data *data,
				  char read_write, int command)
{
	int result = 0;
	unsigned char hostc;

	if (command == I2C_SMBUS_I2C_BLOCK_DATA) {
		if (read_write == I2C_SMBUS_WRITE) {
			/* set I2C_EN bit in configuration register */
			pci_read_config_byte(priv->pci_dev, SMBHSTCFG, &hostc);
			pci_write_config_byte(priv->pci_dev, SMBHSTCFG,
					      hostc | SMBHSTCFG_I2C_EN);
		} else if (!(priv->features & FEATURE_I2C_BLOCK_READ)) {
			dev_err(&priv->pci_dev->dev,
				"I2C block read is unsupported!\n");
			return -EOPNOTSUPP;
		}
	}

	if (read_write == I2C_SMBUS_WRITE
	 || command == I2C_SMBUS_I2C_BLOCK_DATA) {
		if (data->block[0] < 1)
			data->block[0] = 1;
		if (data->block[0] > I2C_SMBUS_BLOCK_MAX)
			data->block[0] = I2C_SMBUS_BLOCK_MAX;
	} else {
		data->block[0] = 32;	/* max for SMBus block reads */
	}

	/* Experience has shown that the block buffer can only be used for
	   SMBus (not I2C) block transactions, even though the datasheet
	   doesn't mention this limitation. */
	if ((priv->features & FEATURE_BLOCK_BUFFER)
	 && command != I2C_SMBUS_I2C_BLOCK_DATA
	 && i801_set_block_buffer_mode(priv) == 0)
		result = i801_block_transaction_by_block(priv, data,
							 read_write,
							 command);
	else
		result = i801_block_transaction_byte_by_byte(priv, data,
							     read_write,
							     command);

	if (command == I2C_SMBUS_I2C_BLOCK_DATA
	 && read_write == I2C_SMBUS_WRITE) {
		/* restore saved configuration register value */
		pci_write_config_byte(priv->pci_dev, SMBHSTCFG, hostc);
	}
	return result;
}

/* Return negative errno on error. */
static s32 i801_access(struct i2c_adapter *adap, u16 addr,
		       unsigned short flags, char read_write, u8 command,
		       int size, union i2c_smbus_data *data)
{
	int hwpec;
	int block = 0;
	int ret = 0, xact = 0;
	struct i801_priv *priv = i2c_get_adapdata(adap);

	mutex_lock(&priv->acpi_lock);
	if (priv->acpi_reserved) {
		mutex_unlock(&priv->acpi_lock);
		return -EBUSY;
	}

	pm_runtime_get_sync(&priv->pci_dev->dev);

	hwpec = (priv->features & FEATURE_SMBUS_PEC) && (flags & I2C_CLIENT_PEC)
		&& size != I2C_SMBUS_QUICK
		&& size != I2C_SMBUS_I2C_BLOCK_DATA;

	switch (size) {
	case I2C_SMBUS_QUICK:
		outb_p(((addr & 0x7f) << 1) | (read_write & 0x01),
		       SMBHSTADD(priv));
		xact = I801_QUICK;
		break;
	case I2C_SMBUS_BYTE:
		outb_p(((addr & 0x7f) << 1) | (read_write & 0x01),
		       SMBHSTADD(priv));
		if (read_write == I2C_SMBUS_WRITE)
			outb_p(command, SMBHSTCMD(priv));
		xact = I801_BYTE;
		break;
	case I2C_SMBUS_BYTE_DATA:
		outb_p(((addr & 0x7f) << 1) | (read_write & 0x01),
		       SMBHSTADD(priv));
		outb_p(command, SMBHSTCMD(priv));
		if (read_write == I2C_SMBUS_WRITE)
			outb_p(data->byte, SMBHSTDAT0(priv));
		xact = I801_BYTE_DATA;
		break;
	case I2C_SMBUS_WORD_DATA:
		outb_p(((addr & 0x7f) << 1) | (read_write & 0x01),
		       SMBHSTADD(priv));
		outb_p(command, SMBHSTCMD(priv));
		if (read_write == I2C_SMBUS_WRITE) {
			outb_p(data->word & 0xff, SMBHSTDAT0(priv));
			outb_p((data->word & 0xff00) >> 8, SMBHSTDAT1(priv));
		}
		xact = I801_WORD_DATA;
		break;
	case I2C_SMBUS_BLOCK_DATA:
		outb_p(((addr & 0x7f) << 1) | (read_write & 0x01),
		       SMBHSTADD(priv));
		outb_p(command, SMBHSTCMD(priv));
		block = 1;
		break;
	case I2C_SMBUS_I2C_BLOCK_DATA:
		/*
		 * NB: page 240 of ICH5 datasheet shows that the R/#W
		 * bit should be cleared here, even when reading.
		 * However if SPD Write Disable is set (Lynx Point and later),
		 * the read will fail if we don't set the R/#W bit.
		 */
		outb_p(((addr & 0x7f) << 1) |
		       ((priv->original_hstcfg & SMBHSTCFG_SPD_WD) ?
			(read_write & 0x01) : 0),
		       SMBHSTADD(priv));
		if (read_write == I2C_SMBUS_READ) {
			/* NB: page 240 of ICH5 datasheet also shows
			 * that DATA1 is the cmd field when reading */
			outb_p(command, SMBHSTDAT1(priv));
		} else
			outb_p(command, SMBHSTCMD(priv));
		block = 1;
		break;
	case I2C_SMBUS_BLOCK_PROC_CALL:
		/*
		 * Bit 0 of the slave address register always indicate a write
		 * command.
		 */
		outb_p((addr & 0x7f) << 1, SMBHSTADD(priv));
		outb_p(command, SMBHSTCMD(priv));
		block = 1;
		break;
	default:
		dev_err(&priv->pci_dev->dev, "Unsupported transaction %d\n",
			size);
		ret = -EOPNOTSUPP;
		goto out;
	}

	if (hwpec)	/* enable/disable hardware PEC */
		outb_p(inb_p(SMBAUXCTL(priv)) | SMBAUXCTL_CRC, SMBAUXCTL(priv));
	else
		outb_p(inb_p(SMBAUXCTL(priv)) & (~SMBAUXCTL_CRC),
		       SMBAUXCTL(priv));

	if (block)
		ret = i801_block_transaction(priv, data, read_write, size);
	else
		ret = i801_transaction(priv, xact);

	/* Some BIOSes don't like it when PEC is enabled at reboot or resume
	   time, so we forcibly disable it after every transaction. Turn off
	   E32B for the same reason. */
	if (hwpec || block)
		outb_p(inb_p(SMBAUXCTL(priv)) &
		       ~(SMBAUXCTL_CRC | SMBAUXCTL_E32B), SMBAUXCTL(priv));

	if (block)
		goto out;
	if (ret)
		goto out;
	if ((read_write == I2C_SMBUS_WRITE) || (xact == I801_QUICK))
		goto out;

	switch (xact & 0x7f) {
	case I801_BYTE:	/* Result put in SMBHSTDAT0 */
	case I801_BYTE_DATA:
		data->byte = inb_p(SMBHSTDAT0(priv));
		break;
	case I801_WORD_DATA:
		data->word = inb_p(SMBHSTDAT0(priv)) +
			     (inb_p(SMBHSTDAT1(priv)) << 8);
		break;
	}

out:
	/* Unlock the SMBus device for use by BIOS/ACPI */
	outb_p(SMBHSTSTS_INUSE_STS, SMBHSTSTS(priv));

	pm_runtime_mark_last_busy(&priv->pci_dev->dev);
	pm_runtime_put_autosuspend(&priv->pci_dev->dev);
	mutex_unlock(&priv->acpi_lock);
	return ret;
}


static u32 i801_func(struct i2c_adapter *adapter)
{
	struct i801_priv *priv = i2c_get_adapdata(adapter);

	return I2C_FUNC_SMBUS_QUICK | I2C_FUNC_SMBUS_BYTE |
	       I2C_FUNC_SMBUS_BYTE_DATA | I2C_FUNC_SMBUS_WORD_DATA |
	       I2C_FUNC_SMBUS_BLOCK_DATA | I2C_FUNC_SMBUS_WRITE_I2C_BLOCK |
	       ((priv->features & FEATURE_SMBUS_PEC) ? I2C_FUNC_SMBUS_PEC : 0) |
	       ((priv->features & FEATURE_BLOCK_PROC) ?
		I2C_FUNC_SMBUS_BLOCK_PROC_CALL : 0) |
	       ((priv->features & FEATURE_I2C_BLOCK_READ) ?
		I2C_FUNC_SMBUS_READ_I2C_BLOCK : 0) |
	       ((priv->features & FEATURE_HOST_NOTIFY) ?
		I2C_FUNC_SMBUS_HOST_NOTIFY : 0);
}

static void i801_enable_host_notify(struct i2c_adapter *adapter)
{
	struct i801_priv *priv = i2c_get_adapdata(adapter);

	if (!(priv->features & FEATURE_HOST_NOTIFY))
		return;

	/*
	 * Enable host notify interrupt and block the generation of interrupt
	 * from the SMB_ALERT signal because the driver does not support
	 * SMBus Alert.
	 */
	outb_p(SMBSLVCMD_HST_NTFY_INTREN | SMBSLVCMD_SMBALERT_DISABLE |
	       priv->original_slvcmd, SMBSLVCMD(priv));

	/* clear Host Notify bit to allow a new notification */
	outb_p(SMBSLVSTS_HST_NTFY_STS, SMBSLVSTS(priv));
}

static void i801_disable_host_notify(struct i801_priv *priv)
{
	if (!(priv->features & FEATURE_HOST_NOTIFY))
		return;

	outb_p(priv->original_slvcmd, SMBSLVCMD(priv));
}

static const struct i2c_algorithm smbus_algorithm = {
	.smbus_xfer	= i801_access,
	.functionality	= i801_func,
};

static const struct pci_device_id i801_ids[] = {
	{ PCI_DEVICE(PCI_VENDOR_ID_INTEL, PCI_DEVICE_ID_INTEL_82801AA_3) },
	{ PCI_DEVICE(PCI_VENDOR_ID_INTEL, PCI_DEVICE_ID_INTEL_82801AB_3) },
	{ PCI_DEVICE(PCI_VENDOR_ID_INTEL, PCI_DEVICE_ID_INTEL_82801BA_2) },
	{ PCI_DEVICE(PCI_VENDOR_ID_INTEL, PCI_DEVICE_ID_INTEL_82801CA_3) },
	{ PCI_DEVICE(PCI_VENDOR_ID_INTEL, PCI_DEVICE_ID_INTEL_82801DB_3) },
	{ PCI_DEVICE(PCI_VENDOR_ID_INTEL, PCI_DEVICE_ID_INTEL_82801EB_3) },
	{ PCI_DEVICE(PCI_VENDOR_ID_INTEL, PCI_DEVICE_ID_INTEL_ESB_4) },
	{ PCI_DEVICE(PCI_VENDOR_ID_INTEL, PCI_DEVICE_ID_INTEL_ICH6_16) },
	{ PCI_DEVICE(PCI_VENDOR_ID_INTEL, PCI_DEVICE_ID_INTEL_ICH7_17) },
	{ PCI_DEVICE(PCI_VENDOR_ID_INTEL, PCI_DEVICE_ID_INTEL_ESB2_17) },
	{ PCI_DEVICE(PCI_VENDOR_ID_INTEL, PCI_DEVICE_ID_INTEL_ICH8_5) },
	{ PCI_DEVICE(PCI_VENDOR_ID_INTEL, PCI_DEVICE_ID_INTEL_ICH9_6) },
	{ PCI_DEVICE(PCI_VENDOR_ID_INTEL, PCI_DEVICE_ID_INTEL_EP80579_1) },
	{ PCI_DEVICE(PCI_VENDOR_ID_INTEL, PCI_DEVICE_ID_INTEL_ICH10_4) },
	{ PCI_DEVICE(PCI_VENDOR_ID_INTEL, PCI_DEVICE_ID_INTEL_ICH10_5) },
	{ PCI_DEVICE(PCI_VENDOR_ID_INTEL, PCI_DEVICE_ID_INTEL_5_3400_SERIES_SMBUS) },
	{ PCI_DEVICE(PCI_VENDOR_ID_INTEL, PCI_DEVICE_ID_INTEL_COUGARPOINT_SMBUS) },
	{ PCI_DEVICE(PCI_VENDOR_ID_INTEL, PCI_DEVICE_ID_INTEL_PATSBURG_SMBUS) },
	{ PCI_DEVICE(PCI_VENDOR_ID_INTEL, PCI_DEVICE_ID_INTEL_PATSBURG_SMBUS_IDF0) },
	{ PCI_DEVICE(PCI_VENDOR_ID_INTEL, PCI_DEVICE_ID_INTEL_PATSBURG_SMBUS_IDF1) },
	{ PCI_DEVICE(PCI_VENDOR_ID_INTEL, PCI_DEVICE_ID_INTEL_PATSBURG_SMBUS_IDF2) },
	{ PCI_DEVICE(PCI_VENDOR_ID_INTEL, PCI_DEVICE_ID_INTEL_DH89XXCC_SMBUS) },
	{ PCI_DEVICE(PCI_VENDOR_ID_INTEL, PCI_DEVICE_ID_INTEL_PANTHERPOINT_SMBUS) },
	{ PCI_DEVICE(PCI_VENDOR_ID_INTEL, PCI_DEVICE_ID_INTEL_LYNXPOINT_SMBUS) },
	{ PCI_DEVICE(PCI_VENDOR_ID_INTEL, PCI_DEVICE_ID_INTEL_LYNXPOINT_LP_SMBUS) },
	{ PCI_DEVICE(PCI_VENDOR_ID_INTEL, PCI_DEVICE_ID_INTEL_AVOTON_SMBUS) },
	{ PCI_DEVICE(PCI_VENDOR_ID_INTEL, PCI_DEVICE_ID_INTEL_WELLSBURG_SMBUS) },
	{ PCI_DEVICE(PCI_VENDOR_ID_INTEL, PCI_DEVICE_ID_INTEL_WELLSBURG_SMBUS_MS0) },
	{ PCI_DEVICE(PCI_VENDOR_ID_INTEL, PCI_DEVICE_ID_INTEL_WELLSBURG_SMBUS_MS1) },
	{ PCI_DEVICE(PCI_VENDOR_ID_INTEL, PCI_DEVICE_ID_INTEL_WELLSBURG_SMBUS_MS2) },
	{ PCI_DEVICE(PCI_VENDOR_ID_INTEL, PCI_DEVICE_ID_INTEL_COLETOCREEK_SMBUS) },
	{ PCI_DEVICE(PCI_VENDOR_ID_INTEL, PCI_DEVICE_ID_INTEL_GEMINILAKE_SMBUS) },
	{ PCI_DEVICE(PCI_VENDOR_ID_INTEL, PCI_DEVICE_ID_INTEL_WILDCATPOINT_SMBUS) },
	{ PCI_DEVICE(PCI_VENDOR_ID_INTEL, PCI_DEVICE_ID_INTEL_WILDCATPOINT_LP_SMBUS) },
	{ PCI_DEVICE(PCI_VENDOR_ID_INTEL, PCI_DEVICE_ID_INTEL_BAYTRAIL_SMBUS) },
	{ PCI_DEVICE(PCI_VENDOR_ID_INTEL, PCI_DEVICE_ID_INTEL_BRASWELL_SMBUS) },
	{ PCI_DEVICE(PCI_VENDOR_ID_INTEL, PCI_DEVICE_ID_INTEL_SUNRISEPOINT_H_SMBUS) },
	{ PCI_DEVICE(PCI_VENDOR_ID_INTEL, PCI_DEVICE_ID_INTEL_SUNRISEPOINT_LP_SMBUS) },
	{ PCI_DEVICE(PCI_VENDOR_ID_INTEL, PCI_DEVICE_ID_INTEL_CDF_SMBUS) },
	{ PCI_DEVICE(PCI_VENDOR_ID_INTEL, PCI_DEVICE_ID_INTEL_DNV_SMBUS) },
	{ PCI_DEVICE(PCI_VENDOR_ID_INTEL, PCI_DEVICE_ID_INTEL_EBG_SMBUS) },
	{ PCI_DEVICE(PCI_VENDOR_ID_INTEL, PCI_DEVICE_ID_INTEL_BROXTON_SMBUS) },
	{ PCI_DEVICE(PCI_VENDOR_ID_INTEL, PCI_DEVICE_ID_INTEL_LEWISBURG_SMBUS) },
	{ PCI_DEVICE(PCI_VENDOR_ID_INTEL, PCI_DEVICE_ID_INTEL_LEWISBURG_SSKU_SMBUS) },
	{ PCI_DEVICE(PCI_VENDOR_ID_INTEL, PCI_DEVICE_ID_INTEL_KABYLAKE_PCH_H_SMBUS) },
	{ PCI_DEVICE(PCI_VENDOR_ID_INTEL, PCI_DEVICE_ID_INTEL_CANNONLAKE_H_SMBUS) },
	{ PCI_DEVICE(PCI_VENDOR_ID_INTEL, PCI_DEVICE_ID_INTEL_CANNONLAKE_LP_SMBUS) },
	{ PCI_DEVICE(PCI_VENDOR_ID_INTEL, PCI_DEVICE_ID_INTEL_ICELAKE_LP_SMBUS) },
	{ PCI_DEVICE(PCI_VENDOR_ID_INTEL, PCI_DEVICE_ID_INTEL_ICELAKE_N_SMBUS) },
	{ PCI_DEVICE(PCI_VENDOR_ID_INTEL, PCI_DEVICE_ID_INTEL_COMETLAKE_SMBUS) },
	{ PCI_DEVICE(PCI_VENDOR_ID_INTEL, PCI_DEVICE_ID_INTEL_COMETLAKE_H_SMBUS) },
	{ PCI_DEVICE(PCI_VENDOR_ID_INTEL, PCI_DEVICE_ID_INTEL_COMETLAKE_V_SMBUS) },
	{ PCI_DEVICE(PCI_VENDOR_ID_INTEL, PCI_DEVICE_ID_INTEL_ELKHART_LAKE_SMBUS) },
	{ PCI_DEVICE(PCI_VENDOR_ID_INTEL, PCI_DEVICE_ID_INTEL_TIGERLAKE_LP_SMBUS) },
	{ PCI_DEVICE(PCI_VENDOR_ID_INTEL, PCI_DEVICE_ID_INTEL_TIGERLAKE_H_SMBUS) },
	{ PCI_DEVICE(PCI_VENDOR_ID_INTEL, PCI_DEVICE_ID_INTEL_JASPER_LAKE_SMBUS) },
	{ PCI_DEVICE(PCI_VENDOR_ID_INTEL, PCI_DEVICE_ID_INTEL_ALDER_LAKE_S_SMBUS) },
	{ PCI_DEVICE(PCI_VENDOR_ID_INTEL, PCI_DEVICE_ID_INTEL_ALDER_LAKE_P_SMBUS) },
	{ PCI_DEVICE(PCI_VENDOR_ID_INTEL, PCI_DEVICE_ID_INTEL_ALDER_LAKE_M_SMBUS) },
	{ 0, }
};

MODULE_DEVICE_TABLE(pci, i801_ids);

#if defined CONFIG_X86 && defined CONFIG_DMI
static unsigned char apanel_addr;

/* Scan the system ROM for the signature "FJKEYINF" */
static __init const void __iomem *bios_signature(const void __iomem *bios)
{
	ssize_t offset;
	const unsigned char signature[] = "FJKEYINF";

	for (offset = 0; offset < 0x10000; offset += 0x10) {
		if (check_signature(bios + offset, signature,
				    sizeof(signature)-1))
			return bios + offset;
	}
	return NULL;
}

static void __init input_apanel_init(void)
{
	void __iomem *bios;
	const void __iomem *p;

	bios = ioremap(0xF0000, 0x10000); /* Can't fail */
	p = bios_signature(bios);
	if (p) {
		/* just use the first address */
		apanel_addr = readb(p + 8 + 3) >> 1;
	}
	iounmap(bios);
}

struct dmi_onboard_device_info {
	const char *name;
	u8 type;
	unsigned short i2c_addr;
	const char *i2c_type;
};

static const struct dmi_onboard_device_info dmi_devices[] = {
	{ "Syleus", DMI_DEV_TYPE_OTHER, 0x73, "fscsyl" },
	{ "Hermes", DMI_DEV_TYPE_OTHER, 0x73, "fscher" },
	{ "Hades",  DMI_DEV_TYPE_OTHER, 0x73, "fschds" },
};

static void dmi_check_onboard_device(u8 type, const char *name,
				     struct i2c_adapter *adap)
{
	int i;
	struct i2c_board_info info;

	for (i = 0; i < ARRAY_SIZE(dmi_devices); i++) {
		/* & ~0x80, ignore enabled/disabled bit */
		if ((type & ~0x80) != dmi_devices[i].type)
			continue;
		if (strcasecmp(name, dmi_devices[i].name))
			continue;

		memset(&info, 0, sizeof(struct i2c_board_info));
		info.addr = dmi_devices[i].i2c_addr;
		strlcpy(info.type, dmi_devices[i].i2c_type, I2C_NAME_SIZE);
		i2c_new_client_device(adap, &info);
		break;
	}
}

/* We use our own function to check for onboard devices instead of
   dmi_find_device() as some buggy BIOS's have the devices we are interested
   in marked as disabled */
static void dmi_check_onboard_devices(const struct dmi_header *dm, void *adap)
{
	int i, count;

	if (dm->type != 10)
		return;

	count = (dm->length - sizeof(struct dmi_header)) / 2;
	for (i = 0; i < count; i++) {
		const u8 *d = (char *)(dm + 1) + (i * 2);
		const char *name = ((char *) dm) + dm->length;
		u8 type = d[0];
		u8 s = d[1];

		if (!s)
			continue;
		s--;
		while (s > 0 && name[0]) {
			name += strlen(name) + 1;
			s--;
		}
		if (name[0] == 0) /* Bogus string reference */
			continue;

		dmi_check_onboard_device(type, name, adap);
	}
}

/* NOTE: Keep this list in sync with drivers/platform/x86/dell-smo8800.c */
static const char *const acpi_smo8800_ids[] = {
	"SMO8800",
	"SMO8801",
	"SMO8810",
	"SMO8811",
	"SMO8820",
	"SMO8821",
	"SMO8830",
	"SMO8831",
};

static acpi_status check_acpi_smo88xx_device(acpi_handle obj_handle,
					     u32 nesting_level,
					     void *context,
					     void **return_value)
{
	struct acpi_device_info *info;
	acpi_status status;
	char *hid;
	int i;

	status = acpi_get_object_info(obj_handle, &info);
	if (ACPI_FAILURE(status))
		return AE_OK;

	if (!(info->valid & ACPI_VALID_HID))
		goto smo88xx_not_found;

	hid = info->hardware_id.string;
	if (!hid)
		goto smo88xx_not_found;

	i = match_string(acpi_smo8800_ids, ARRAY_SIZE(acpi_smo8800_ids), hid);
	if (i < 0)
		goto smo88xx_not_found;

	kfree(info);

	*return_value = NULL;
	return AE_CTRL_TERMINATE;

smo88xx_not_found:
	kfree(info);
	return AE_OK;
}

static bool is_dell_system_with_lis3lv02d(void)
{
	void *err = ERR_PTR(-ENOENT);

	if (!dmi_match(DMI_SYS_VENDOR, "Dell Inc."))
		return false;

	/*
	 * Check that ACPI device SMO88xx is present and is functioning.
	 * Function acpi_get_devices() already filters all ACPI devices
	 * which are not present or are not functioning.
	 * ACPI device SMO88xx represents our ST microelectronics lis3lv02d
	 * accelerometer but unfortunately ACPI does not provide any other
	 * information (like I2C address).
	 */
	acpi_get_devices(NULL, check_acpi_smo88xx_device, NULL, &err);

	return !IS_ERR(err);
}

/*
 * Accelerometer's I2C address is not specified in DMI nor ACPI,
 * so it is needed to define mapping table based on DMI product names.
 */
static const struct {
	const char *dmi_product_name;
	unsigned short i2c_addr;
} dell_lis3lv02d_devices[] = {
	/*
	 * Dell platform team told us that these Latitude devices have
	 * ST microelectronics accelerometer at I2C address 0x29.
	 */
	{ "Latitude E5250",     0x29 },
	{ "Latitude E5450",     0x29 },
	{ "Latitude E5550",     0x29 },
	{ "Latitude E6440",     0x29 },
	{ "Latitude E6440 ATG", 0x29 },
	{ "Latitude E6540",     0x29 },
	/*
	 * Additional individual entries were added after verification.
	 */
	{ "Latitude 5480",      0x29 },
	{ "Vostro V131",        0x1d },
};

static void register_dell_lis3lv02d_i2c_device(struct i801_priv *priv)
{
	struct i2c_board_info info;
	const char *dmi_product_name;
	int i;

	dmi_product_name = dmi_get_system_info(DMI_PRODUCT_NAME);
	for (i = 0; i < ARRAY_SIZE(dell_lis3lv02d_devices); ++i) {
		if (strcmp(dmi_product_name,
			   dell_lis3lv02d_devices[i].dmi_product_name) == 0)
			break;
	}

	if (i == ARRAY_SIZE(dell_lis3lv02d_devices)) {
		dev_warn(&priv->pci_dev->dev,
			 "Accelerometer lis3lv02d is present on SMBus but its"
			 " address is unknown, skipping registration\n");
		return;
	}

	memset(&info, 0, sizeof(struct i2c_board_info));
	info.addr = dell_lis3lv02d_devices[i].i2c_addr;
	strlcpy(info.type, "lis3lv02d", I2C_NAME_SIZE);
	i2c_new_client_device(&priv->adapter, &info);
}

/* Register optional slaves */
static void i801_probe_optional_slaves(struct i801_priv *priv)
{
	/* Only register slaves on main SMBus channel */
	if (priv->features & FEATURE_IDF)
		return;

	if (apanel_addr) {
		struct i2c_board_info info = {
			.addr = apanel_addr,
			.type = "fujitsu_apanel",
		};

		i2c_new_client_device(&priv->adapter, &info);
	}

	if (dmi_name_in_vendors("FUJITSU"))
		dmi_walk(dmi_check_onboard_devices, &priv->adapter);

	if (is_dell_system_with_lis3lv02d())
		register_dell_lis3lv02d_i2c_device(priv);

	/* Instantiate SPD EEPROMs unless the SMBus is multiplexed */
#if IS_ENABLED(CONFIG_I2C_MUX_GPIO)
	if (!priv->mux_drvdata)
#endif
		i2c_register_spd(&priv->adapter);
}
#else
static void __init input_apanel_init(void) {}
static void i801_probe_optional_slaves(struct i801_priv *priv) {}
#endif	/* CONFIG_X86 && CONFIG_DMI */

#if IS_ENABLED(CONFIG_I2C_MUX_GPIO) && defined CONFIG_DMI
static struct i801_mux_config i801_mux_config_asus_z8_d12 = {
	.gpio_chip = "gpio_ich",
	.values = { 0x02, 0x03 },
	.n_values = 2,
	.classes = { I2C_CLASS_SPD, I2C_CLASS_SPD },
	.gpios = { 52, 53 },
	.n_gpios = 2,
};

static struct i801_mux_config i801_mux_config_asus_z8_d18 = {
	.gpio_chip = "gpio_ich",
	.values = { 0x02, 0x03, 0x01 },
	.n_values = 3,
	.classes = { I2C_CLASS_SPD, I2C_CLASS_SPD, I2C_CLASS_SPD },
	.gpios = { 52, 53 },
	.n_gpios = 2,
};

static const struct dmi_system_id mux_dmi_table[] = {
	{
		.matches = {
			DMI_MATCH(DMI_BOARD_VENDOR, "ASUSTeK Computer INC."),
			DMI_MATCH(DMI_BOARD_NAME, "Z8NA-D6(C)"),
		},
		.driver_data = &i801_mux_config_asus_z8_d12,
	},
	{
		.matches = {
			DMI_MATCH(DMI_BOARD_VENDOR, "ASUSTeK Computer INC."),
			DMI_MATCH(DMI_BOARD_NAME, "Z8P(N)E-D12(X)"),
		},
		.driver_data = &i801_mux_config_asus_z8_d12,
	},
	{
		.matches = {
			DMI_MATCH(DMI_BOARD_VENDOR, "ASUSTeK Computer INC."),
			DMI_MATCH(DMI_BOARD_NAME, "Z8NH-D12"),
		},
		.driver_data = &i801_mux_config_asus_z8_d12,
	},
	{
		.matches = {
			DMI_MATCH(DMI_BOARD_VENDOR, "ASUSTeK Computer INC."),
			DMI_MATCH(DMI_BOARD_NAME, "Z8PH-D12/IFB"),
		},
		.driver_data = &i801_mux_config_asus_z8_d12,
	},
	{
		.matches = {
			DMI_MATCH(DMI_BOARD_VENDOR, "ASUSTeK Computer INC."),
			DMI_MATCH(DMI_BOARD_NAME, "Z8NR-D12"),
		},
		.driver_data = &i801_mux_config_asus_z8_d12,
	},
	{
		.matches = {
			DMI_MATCH(DMI_BOARD_VENDOR, "ASUSTeK Computer INC."),
			DMI_MATCH(DMI_BOARD_NAME, "Z8P(N)H-D12"),
		},
		.driver_data = &i801_mux_config_asus_z8_d12,
	},
	{
		.matches = {
			DMI_MATCH(DMI_BOARD_VENDOR, "ASUSTeK Computer INC."),
			DMI_MATCH(DMI_BOARD_NAME, "Z8PG-D18"),
		},
		.driver_data = &i801_mux_config_asus_z8_d18,
	},
	{
		.matches = {
			DMI_MATCH(DMI_BOARD_VENDOR, "ASUSTeK Computer INC."),
			DMI_MATCH(DMI_BOARD_NAME, "Z8PE-D18"),
		},
		.driver_data = &i801_mux_config_asus_z8_d18,
	},
	{
		.matches = {
			DMI_MATCH(DMI_BOARD_VENDOR, "ASUSTeK Computer INC."),
			DMI_MATCH(DMI_BOARD_NAME, "Z8PS-D12"),
		},
		.driver_data = &i801_mux_config_asus_z8_d12,
	},
	{ }
};

/* Setup multiplexing if needed */
static void i801_add_mux(struct i801_priv *priv)
{
	struct device *dev = &priv->adapter.dev;
	const struct i801_mux_config *mux_config;
	struct i2c_mux_gpio_platform_data gpio_data;
	struct gpiod_lookup_table *lookup;
	int i;

	if (!priv->mux_drvdata)
		return;
	mux_config = priv->mux_drvdata;

	/* Prepare the platform data */
	memset(&gpio_data, 0, sizeof(struct i2c_mux_gpio_platform_data));
	gpio_data.parent = priv->adapter.nr;
	gpio_data.values = mux_config->values;
	gpio_data.n_values = mux_config->n_values;
	gpio_data.classes = mux_config->classes;
	gpio_data.idle = I2C_MUX_GPIO_NO_IDLE;

	/* Register GPIO descriptor lookup table */
	lookup = devm_kzalloc(dev,
			      struct_size(lookup, table, mux_config->n_gpios + 1),
			      GFP_KERNEL);
	if (!lookup)
		return;
	lookup->dev_id = "i2c-mux-gpio";
	for (i = 0; i < mux_config->n_gpios; i++)
		lookup->table[i] = GPIO_LOOKUP(mux_config->gpio_chip,
					       mux_config->gpios[i], "mux", 0);
	gpiod_add_lookup_table(lookup);
	priv->lookup = lookup;

	/*
	 * Register the mux device, we use PLATFORM_DEVID_NONE here
	 * because since we are referring to the GPIO chip by name we are
	 * anyways in deep trouble if there is more than one of these
	 * devices, and there should likely only be one platform controller
	 * hub.
	 */
	priv->mux_pdev = platform_device_register_data(dev, "i2c-mux-gpio",
				PLATFORM_DEVID_NONE, &gpio_data,
				sizeof(struct i2c_mux_gpio_platform_data));
	if (IS_ERR(priv->mux_pdev)) {
		gpiod_remove_lookup_table(lookup);
		dev_err(dev, "Failed to register i2c-mux-gpio device\n");
	}
}

static void i801_del_mux(struct i801_priv *priv)
{
	platform_device_unregister(priv->mux_pdev);
	gpiod_remove_lookup_table(priv->lookup);
}

static unsigned int i801_get_adapter_class(struct i801_priv *priv)
{
	const struct dmi_system_id *id;
	const struct i801_mux_config *mux_config;
	unsigned int class = I2C_CLASS_HWMON | I2C_CLASS_SPD;
	int i;

	id = dmi_first_match(mux_dmi_table);
	if (id) {
		/* Remove branch classes from trunk */
		mux_config = id->driver_data;
		for (i = 0; i < mux_config->n_values; i++)
			class &= ~mux_config->classes[i];

		/* Remember for later */
		priv->mux_drvdata = mux_config;
	}

	return class;
}
#else
static inline void i801_add_mux(struct i801_priv *priv) { }
static inline void i801_del_mux(struct i801_priv *priv) { }

static inline unsigned int i801_get_adapter_class(struct i801_priv *priv)
{
	return I2C_CLASS_HWMON | I2C_CLASS_SPD;
}
#endif

static const struct itco_wdt_platform_data spt_tco_platform_data = {
	.name = "Intel PCH",
	.version = 4,
};

static struct platform_device *
i801_add_tco_spt(struct i801_priv *priv, struct pci_dev *pci_dev,
		 struct resource *tco_res)
{
	static DEFINE_MUTEX(p2sb_mutex);
	struct resource *res;
	unsigned int devfn;
	u64 base64_addr;
	u32 base_addr;
	u8 hidden;

	/*
	 * We must access the NO_REBOOT bit over the Primary to Sideband
	 * bridge (P2SB). The BIOS prevents the P2SB device from being
	 * enumerated by the PCI subsystem, so we need to unhide/hide it
	 * to lookup the P2SB BAR.
	 */
<<<<<<< HEAD
	mutex_lock(&p2sb_mutex);
=======
	pci_lock_rescan_remove();
>>>>>>> df0cc57e

	devfn = PCI_DEVFN(PCI_SLOT(pci_dev->devfn), 1);

	/* Unhide the P2SB device, if it is hidden */
	pci_bus_read_config_byte(pci_dev->bus, devfn, 0xe1, &hidden);
	if (hidden)
		pci_bus_write_config_byte(pci_dev->bus, devfn, 0xe1, 0x0);

	pci_bus_read_config_dword(pci_dev->bus, devfn, SBREG_BAR, &base_addr);
	base64_addr = base_addr & 0xfffffff0;

	pci_bus_read_config_dword(pci_dev->bus, devfn, SBREG_BAR + 0x4, &base_addr);
	base64_addr |= (u64)base_addr << 32;

	/* Hide the P2SB device, if it was hidden before */
	if (hidden)
		pci_bus_write_config_byte(pci_dev->bus, devfn, 0xe1, hidden);
<<<<<<< HEAD
	mutex_unlock(&p2sb_mutex);
=======
	pci_unlock_rescan_remove();
>>>>>>> df0cc57e

	res = &tco_res[1];
	if (pci_dev->device == PCI_DEVICE_ID_INTEL_DNV_SMBUS)
		res->start = (resource_size_t)base64_addr + SBREG_SMBCTRL_DNV;
	else
		res->start = (resource_size_t)base64_addr + SBREG_SMBCTRL;

	res->end = res->start + 3;
	res->flags = IORESOURCE_MEM;

	return platform_device_register_resndata(&pci_dev->dev, "iTCO_wdt", -1,
					tco_res, 2, &spt_tco_platform_data,
					sizeof(spt_tco_platform_data));
}

static const struct itco_wdt_platform_data cnl_tco_platform_data = {
	.name = "Intel PCH",
	.version = 6,
};

static struct platform_device *
i801_add_tco_cnl(struct i801_priv *priv, struct pci_dev *pci_dev,
		 struct resource *tco_res)
{
	return platform_device_register_resndata(&pci_dev->dev,
			"iTCO_wdt", -1, tco_res, 1, &cnl_tco_platform_data,
			sizeof(cnl_tco_platform_data));
}

static void i801_add_tco(struct i801_priv *priv)
{
	struct pci_dev *pci_dev = priv->pci_dev;
	struct resource tco_res[2], *res;
	u32 tco_base, tco_ctl;

	/* If we have ACPI based watchdog use that instead */
	if (acpi_has_watchdog())
		return;

	if (!(priv->features & (FEATURE_TCO_SPT | FEATURE_TCO_CNL)))
		return;

	pci_read_config_dword(pci_dev, TCOBASE, &tco_base);
	pci_read_config_dword(pci_dev, TCOCTL, &tco_ctl);
	if (!(tco_ctl & TCOCTL_EN))
		return;

	memset(tco_res, 0, sizeof(tco_res));
	/*
	 * Always populate the main iTCO IO resource here. The second entry
	 * for NO_REBOOT MMIO is filled by the SPT specific function.
	 */
	res = &tco_res[0];
	res->start = tco_base & ~1;
	res->end = res->start + 32 - 1;
	res->flags = IORESOURCE_IO;

	if (priv->features & FEATURE_TCO_CNL)
		priv->tco_pdev = i801_add_tco_cnl(priv, pci_dev, tco_res);
	else
		priv->tco_pdev = i801_add_tco_spt(priv, pci_dev, tco_res);

	if (IS_ERR(priv->tco_pdev))
		dev_warn(&pci_dev->dev, "failed to create iTCO device\n");
}

#ifdef CONFIG_ACPI
static bool i801_acpi_is_smbus_ioport(const struct i801_priv *priv,
				      acpi_physical_address address)
{
	return address >= priv->smba &&
	       address <= pci_resource_end(priv->pci_dev, SMBBAR);
}

static acpi_status
i801_acpi_io_handler(u32 function, acpi_physical_address address, u32 bits,
		     u64 *value, void *handler_context, void *region_context)
{
	struct i801_priv *priv = handler_context;
	struct pci_dev *pdev = priv->pci_dev;
	acpi_status status;

	/*
	 * Once BIOS AML code touches the OpRegion we warn and inhibit any
	 * further access from the driver itself. This device is now owned
	 * by the system firmware.
	 */
	mutex_lock(&priv->acpi_lock);

	if (!priv->acpi_reserved && i801_acpi_is_smbus_ioport(priv, address)) {
		priv->acpi_reserved = true;

		dev_warn(&pdev->dev, "BIOS is accessing SMBus registers\n");
		dev_warn(&pdev->dev, "Driver SMBus register access inhibited\n");

		/*
		 * BIOS is accessing the host controller so prevent it from
		 * suspending automatically from now on.
		 */
		pm_runtime_set_autosuspend_delay(&pdev->dev, -1);
	}

	if ((function & ACPI_IO_MASK) == ACPI_READ)
		status = acpi_os_read_port(address, (u32 *)value, bits);
	else
		status = acpi_os_write_port(address, (u32)*value, bits);

	mutex_unlock(&priv->acpi_lock);

	return status;
}

static int i801_acpi_probe(struct i801_priv *priv)
{
	acpi_handle ah = ACPI_HANDLE(&priv->pci_dev->dev);
	acpi_status status;

	status = acpi_install_address_space_handler(ah, ACPI_ADR_SPACE_SYSTEM_IO,
						    i801_acpi_io_handler, NULL, priv);
	if (ACPI_SUCCESS(status))
		return 0;

	return acpi_check_resource_conflict(&priv->pci_dev->resource[SMBBAR]);
}

static void i801_acpi_remove(struct i801_priv *priv)
{
	acpi_handle ah = ACPI_HANDLE(&priv->pci_dev->dev);

<<<<<<< HEAD
	adev = ACPI_COMPANION(&priv->pci_dev->dev);
	if (!adev)
		return;

	acpi_remove_address_space_handler(adev->handle,
		ACPI_ADR_SPACE_SYSTEM_IO, i801_acpi_io_handler);
=======
	acpi_remove_address_space_handler(ah, ACPI_ADR_SPACE_SYSTEM_IO, i801_acpi_io_handler);
>>>>>>> df0cc57e
}
#else
static inline int i801_acpi_probe(struct i801_priv *priv) { return 0; }
static inline void i801_acpi_remove(struct i801_priv *priv) { }
#endif

static void i801_setup_hstcfg(struct i801_priv *priv)
{
	unsigned char hstcfg = priv->original_hstcfg;

	hstcfg &= ~SMBHSTCFG_I2C_EN;	/* SMBus timing */
	hstcfg &= ~SMBHSTCNT_PEC_EN;	/* Disable software PEC */
	hstcfg |= SMBHSTCFG_HST_EN;
	pci_write_config_byte(priv->pci_dev, SMBHSTCFG, hstcfg);
}

static int i801_probe(struct pci_dev *dev, const struct pci_device_id *id)
{
	int err, i;
	struct i801_priv *priv;

	priv = devm_kzalloc(&dev->dev, sizeof(*priv), GFP_KERNEL);
	if (!priv)
		return -ENOMEM;

	i2c_set_adapdata(&priv->adapter, priv);
	priv->adapter.owner = THIS_MODULE;
	priv->adapter.class = i801_get_adapter_class(priv);
	priv->adapter.algo = &smbus_algorithm;
	priv->adapter.dev.parent = &dev->dev;
	ACPI_COMPANION_SET(&priv->adapter.dev, ACPI_COMPANION(&dev->dev));
	priv->adapter.retries = 3;
	mutex_init(&priv->acpi_lock);

	priv->pci_dev = dev;
	switch (dev->device) {
	case PCI_DEVICE_ID_INTEL_SUNRISEPOINT_H_SMBUS:
	case PCI_DEVICE_ID_INTEL_SUNRISEPOINT_LP_SMBUS:
	case PCI_DEVICE_ID_INTEL_LEWISBURG_SMBUS:
	case PCI_DEVICE_ID_INTEL_LEWISBURG_SSKU_SMBUS:
	case PCI_DEVICE_ID_INTEL_DNV_SMBUS:
	case PCI_DEVICE_ID_INTEL_KABYLAKE_PCH_H_SMBUS:
	case PCI_DEVICE_ID_INTEL_COMETLAKE_V_SMBUS:
		priv->features |= FEATURE_BLOCK_PROC;
		priv->features |= FEATURE_I2C_BLOCK_READ;
		priv->features |= FEATURE_IRQ;
		priv->features |= FEATURE_SMBUS_PEC;
		priv->features |= FEATURE_BLOCK_BUFFER;
		priv->features |= FEATURE_TCO_SPT;
		priv->features |= FEATURE_HOST_NOTIFY;
		break;

	case PCI_DEVICE_ID_INTEL_CANNONLAKE_H_SMBUS:
	case PCI_DEVICE_ID_INTEL_CANNONLAKE_LP_SMBUS:
	case PCI_DEVICE_ID_INTEL_CDF_SMBUS:
	case PCI_DEVICE_ID_INTEL_ICELAKE_LP_SMBUS:
	case PCI_DEVICE_ID_INTEL_ICELAKE_N_SMBUS:
	case PCI_DEVICE_ID_INTEL_COMETLAKE_SMBUS:
	case PCI_DEVICE_ID_INTEL_COMETLAKE_H_SMBUS:
	case PCI_DEVICE_ID_INTEL_ELKHART_LAKE_SMBUS:
	case PCI_DEVICE_ID_INTEL_TIGERLAKE_LP_SMBUS:
	case PCI_DEVICE_ID_INTEL_TIGERLAKE_H_SMBUS:
	case PCI_DEVICE_ID_INTEL_JASPER_LAKE_SMBUS:
	case PCI_DEVICE_ID_INTEL_EBG_SMBUS:
	case PCI_DEVICE_ID_INTEL_ALDER_LAKE_S_SMBUS:
	case PCI_DEVICE_ID_INTEL_ALDER_LAKE_P_SMBUS:
	case PCI_DEVICE_ID_INTEL_ALDER_LAKE_M_SMBUS:
		priv->features |= FEATURE_BLOCK_PROC;
		priv->features |= FEATURE_I2C_BLOCK_READ;
		priv->features |= FEATURE_IRQ;
		priv->features |= FEATURE_SMBUS_PEC;
		priv->features |= FEATURE_BLOCK_BUFFER;
		priv->features |= FEATURE_TCO_CNL;
		priv->features |= FEATURE_HOST_NOTIFY;
		break;

	case PCI_DEVICE_ID_INTEL_PATSBURG_SMBUS_IDF0:
	case PCI_DEVICE_ID_INTEL_PATSBURG_SMBUS_IDF1:
	case PCI_DEVICE_ID_INTEL_PATSBURG_SMBUS_IDF2:
	case PCI_DEVICE_ID_INTEL_WELLSBURG_SMBUS_MS0:
	case PCI_DEVICE_ID_INTEL_WELLSBURG_SMBUS_MS1:
	case PCI_DEVICE_ID_INTEL_WELLSBURG_SMBUS_MS2:
		priv->features |= FEATURE_IDF;
		fallthrough;
	default:
		priv->features |= FEATURE_BLOCK_PROC;
		priv->features |= FEATURE_I2C_BLOCK_READ;
		priv->features |= FEATURE_IRQ;
		fallthrough;
	case PCI_DEVICE_ID_INTEL_82801DB_3:
		priv->features |= FEATURE_SMBUS_PEC;
		priv->features |= FEATURE_BLOCK_BUFFER;
		fallthrough;
	case PCI_DEVICE_ID_INTEL_82801CA_3:
		priv->features |= FEATURE_HOST_NOTIFY;
		fallthrough;
	case PCI_DEVICE_ID_INTEL_82801BA_2:
	case PCI_DEVICE_ID_INTEL_82801AB_3:
	case PCI_DEVICE_ID_INTEL_82801AA_3:
		break;
	}

	/* Disable features on user request */
	for (i = 0; i < ARRAY_SIZE(i801_feature_names); i++) {
		if (priv->features & disable_features & (1 << i))
			dev_notice(&dev->dev, "%s disabled by user\n",
				   i801_feature_names[i]);
	}
	priv->features &= ~disable_features;

	err = pcim_enable_device(dev);
	if (err) {
		dev_err(&dev->dev, "Failed to enable SMBus PCI device (%d)\n",
			err);
		return err;
	}
	pcim_pin_device(dev);

	/* Determine the address of the SMBus area */
	priv->smba = pci_resource_start(dev, SMBBAR);
	if (!priv->smba) {
		dev_err(&dev->dev,
			"SMBus base address uninitialized, upgrade BIOS\n");
		return -ENODEV;
	}

	if (i801_acpi_probe(priv))
		return -ENODEV;

	err = pcim_iomap_regions(dev, 1 << SMBBAR, DRV_NAME);
	if (err) {
		dev_err(&dev->dev,
			"Failed to request SMBus region 0x%lx-0x%Lx\n",
			priv->smba,
			(unsigned long long)pci_resource_end(dev, SMBBAR));
		i801_acpi_remove(priv);
		return err;
	}

	pci_read_config_byte(priv->pci_dev, SMBHSTCFG, &priv->original_hstcfg);
	i801_setup_hstcfg(priv);
	if (!(priv->original_hstcfg & SMBHSTCFG_HST_EN))
		dev_info(&dev->dev, "Enabling SMBus device\n");

	if (priv->original_hstcfg & SMBHSTCFG_SMB_SMI_EN) {
		dev_dbg(&dev->dev, "SMBus using interrupt SMI#\n");
		/* Disable SMBus interrupt feature if SMBus using SMI# */
		priv->features &= ~FEATURE_IRQ;
	}
	if (priv->original_hstcfg & SMBHSTCFG_SPD_WD)
		dev_info(&dev->dev, "SPD Write Disable is set\n");

	/* Clear special mode bits */
	if (priv->features & (FEATURE_SMBUS_PEC | FEATURE_BLOCK_BUFFER))
		outb_p(inb_p(SMBAUXCTL(priv)) &
		       ~(SMBAUXCTL_CRC | SMBAUXCTL_E32B), SMBAUXCTL(priv));

	/* Remember original Interrupt and Host Notify settings */
	priv->original_hstcnt = inb_p(SMBHSTCNT(priv)) & ~SMBHSTCNT_KILL;
	if (priv->features & FEATURE_HOST_NOTIFY)
		priv->original_slvcmd = inb_p(SMBSLVCMD(priv));

	/* Default timeout in interrupt mode: 200 ms */
	priv->adapter.timeout = HZ / 5;

	if (dev->irq == IRQ_NOTCONNECTED)
		priv->features &= ~FEATURE_IRQ;

	if (priv->features & FEATURE_IRQ) {
		u16 pcists;

		/* Complain if an interrupt is already pending */
		pci_read_config_word(priv->pci_dev, PCI_STATUS, &pcists);
		if (pcists & PCI_STATUS_INTERRUPT)
			dev_warn(&dev->dev, "An interrupt is pending!\n");
<<<<<<< HEAD

		/* Check if interrupts have been disabled */
		pci_read_config_word(priv->pci_dev, PCI_COMMAND, &pcictl);
		if (pcictl & PCI_COMMAND_INTX_DISABLE) {
			dev_info(&dev->dev, "Interrupts are disabled\n");
			priv->features &= ~FEATURE_IRQ;
		}
=======
>>>>>>> df0cc57e
	}

	if (priv->features & FEATURE_IRQ) {
		init_completion(&priv->done);

		err = devm_request_irq(&dev->dev, dev->irq, i801_isr,
				       IRQF_SHARED, DRV_NAME, priv);
		if (err) {
			dev_err(&dev->dev, "Failed to allocate irq %d: %d\n",
				dev->irq, err);
			priv->features &= ~FEATURE_IRQ;
		}
	}
	dev_info(&dev->dev, "SMBus using %s\n",
		 priv->features & FEATURE_IRQ ? "PCI interrupt" : "polling");

	i801_add_tco(priv);

	snprintf(priv->adapter.name, sizeof(priv->adapter.name),
		"SMBus I801 adapter at %04lx", priv->smba);
	err = i2c_add_adapter(&priv->adapter);
	if (err) {
		i801_acpi_remove(priv);
		return err;
	}

	i801_enable_host_notify(&priv->adapter);

	i801_probe_optional_slaves(priv);
	/* We ignore errors - multiplexing is optional */
	i801_add_mux(priv);

	pci_set_drvdata(dev, priv);

	dev_pm_set_driver_flags(&dev->dev, DPM_FLAG_NO_DIRECT_COMPLETE);
	pm_runtime_set_autosuspend_delay(&dev->dev, 1000);
	pm_runtime_use_autosuspend(&dev->dev);
	pm_runtime_put_autosuspend(&dev->dev);
	pm_runtime_allow(&dev->dev);

	return 0;
}

static void i801_remove(struct pci_dev *dev)
{
	struct i801_priv *priv = pci_get_drvdata(dev);

	outb_p(priv->original_hstcnt, SMBHSTCNT(priv));
	i801_disable_host_notify(priv);
	i801_del_mux(priv);
	i2c_del_adapter(&priv->adapter);
	i801_acpi_remove(priv);
	pci_write_config_byte(dev, SMBHSTCFG, priv->original_hstcfg);

	platform_device_unregister(priv->tco_pdev);

	/* if acpi_reserved is set then usage_count is incremented already */
	if (!priv->acpi_reserved)
		pm_runtime_get_noresume(&dev->dev);

	/*
	 * do not call pci_disable_device(dev) since it can cause hard hangs on
	 * some systems during power-off (eg. Fujitsu-Siemens Lifebook E8010)
	 */
}

static void i801_shutdown(struct pci_dev *dev)
{
	struct i801_priv *priv = pci_get_drvdata(dev);

	/* Restore config registers to avoid hard hang on some systems */
	outb_p(priv->original_hstcnt, SMBHSTCNT(priv));
	i801_disable_host_notify(priv);
	pci_write_config_byte(dev, SMBHSTCFG, priv->original_hstcfg);
}

#ifdef CONFIG_PM_SLEEP
static int i801_suspend(struct device *dev)
{
	struct i801_priv *priv = dev_get_drvdata(dev);

	outb_p(priv->original_hstcnt, SMBHSTCNT(priv));
	pci_write_config_byte(priv->pci_dev, SMBHSTCFG, priv->original_hstcfg);
	return 0;
}

static int i801_resume(struct device *dev)
{
	struct i801_priv *priv = dev_get_drvdata(dev);

	i801_setup_hstcfg(priv);
	i801_enable_host_notify(&priv->adapter);

	return 0;
}
#endif

static SIMPLE_DEV_PM_OPS(i801_pm_ops, i801_suspend, i801_resume);

static struct pci_driver i801_driver = {
	.name		= DRV_NAME,
	.id_table	= i801_ids,
	.probe		= i801_probe,
	.remove		= i801_remove,
	.shutdown	= i801_shutdown,
	.driver		= {
		.pm	= &i801_pm_ops,
	},
};

static int __init i2c_i801_init(void)
{
	if (dmi_name_in_vendors("FUJITSU"))
		input_apanel_init();
	return pci_register_driver(&i801_driver);
}

static void __exit i2c_i801_exit(void)
{
	pci_unregister_driver(&i801_driver);
}

MODULE_AUTHOR("Mark D. Studebaker <mdsxyz123@yahoo.com>");
MODULE_AUTHOR("Jean Delvare <jdelvare@suse.de>");
MODULE_DESCRIPTION("I801 SMBus driver");
MODULE_LICENSE("GPL");

module_init(i2c_i801_init);
module_exit(i2c_i801_exit);<|MERGE_RESOLUTION|>--- conflicted
+++ resolved
@@ -1502,7 +1502,6 @@
 i801_add_tco_spt(struct i801_priv *priv, struct pci_dev *pci_dev,
 		 struct resource *tco_res)
 {
-	static DEFINE_MUTEX(p2sb_mutex);
 	struct resource *res;
 	unsigned int devfn;
 	u64 base64_addr;
@@ -1515,11 +1514,7 @@
 	 * enumerated by the PCI subsystem, so we need to unhide/hide it
 	 * to lookup the P2SB BAR.
 	 */
-<<<<<<< HEAD
-	mutex_lock(&p2sb_mutex);
-=======
 	pci_lock_rescan_remove();
->>>>>>> df0cc57e
 
 	devfn = PCI_DEVFN(PCI_SLOT(pci_dev->devfn), 1);
 
@@ -1537,11 +1532,7 @@
 	/* Hide the P2SB device, if it was hidden before */
 	if (hidden)
 		pci_bus_write_config_byte(pci_dev->bus, devfn, 0xe1, hidden);
-<<<<<<< HEAD
-	mutex_unlock(&p2sb_mutex);
-=======
 	pci_unlock_rescan_remove();
->>>>>>> df0cc57e
 
 	res = &tco_res[1];
 	if (pci_dev->device == PCI_DEVICE_ID_INTEL_DNV_SMBUS)
@@ -1641,7 +1632,7 @@
 		 * BIOS is accessing the host controller so prevent it from
 		 * suspending automatically from now on.
 		 */
-		pm_runtime_set_autosuspend_delay(&pdev->dev, -1);
+		pm_runtime_get_sync(&pdev->dev);
 	}
 
 	if ((function & ACPI_IO_MASK) == ACPI_READ)
@@ -1671,16 +1662,7 @@
 {
 	acpi_handle ah = ACPI_HANDLE(&priv->pci_dev->dev);
 
-<<<<<<< HEAD
-	adev = ACPI_COMPANION(&priv->pci_dev->dev);
-	if (!adev)
-		return;
-
-	acpi_remove_address_space_handler(adev->handle,
-		ACPI_ADR_SPACE_SYSTEM_IO, i801_acpi_io_handler);
-=======
 	acpi_remove_address_space_handler(ah, ACPI_ADR_SPACE_SYSTEM_IO, i801_acpi_io_handler);
->>>>>>> df0cc57e
 }
 #else
 static inline int i801_acpi_probe(struct i801_priv *priv) { return 0; }
@@ -1692,7 +1674,6 @@
 	unsigned char hstcfg = priv->original_hstcfg;
 
 	hstcfg &= ~SMBHSTCFG_I2C_EN;	/* SMBus timing */
-	hstcfg &= ~SMBHSTCNT_PEC_EN;	/* Disable software PEC */
 	hstcfg |= SMBHSTCFG_HST_EN;
 	pci_write_config_byte(priv->pci_dev, SMBHSTCFG, hstcfg);
 }
@@ -1856,16 +1837,6 @@
 		pci_read_config_word(priv->pci_dev, PCI_STATUS, &pcists);
 		if (pcists & PCI_STATUS_INTERRUPT)
 			dev_warn(&dev->dev, "An interrupt is pending!\n");
-<<<<<<< HEAD
-
-		/* Check if interrupts have been disabled */
-		pci_read_config_word(priv->pci_dev, PCI_COMMAND, &pcictl);
-		if (pcictl & PCI_COMMAND_INTX_DISABLE) {
-			dev_info(&dev->dev, "Interrupts are disabled\n");
-			priv->features &= ~FEATURE_IRQ;
-		}
-=======
->>>>>>> df0cc57e
 	}
 
 	if (priv->features & FEATURE_IRQ) {
