--- conflicted
+++ resolved
@@ -208,11 +208,7 @@
 	return false;
 }
 
-<<<<<<< HEAD
-bool is_synaptics_cascaded_panamera(struct dc_link *link, struct drm_dp_mst_port *port)
-=======
 static bool is_synaptics_cascaded_panamera(struct dc_link *link, struct drm_dp_mst_port *port)
->>>>>>> 289af455
 {
 	u8 branch_vendor_data[4] = { 0 }; // Vendor data 0x50C ~ 0x50F
 
