--- conflicted
+++ resolved
@@ -629,10 +629,7 @@
 			AMD_CG_SUPPORT_JPEG_MGCG;
 		adev->pg_flags =
 			AMD_PG_SUPPORT_GFX_PG |
-<<<<<<< HEAD
-=======
 			AMD_PG_SUPPORT_VCN |
->>>>>>> 9abf2313
 			AMD_PG_SUPPORT_VCN_DPG |
 			AMD_PG_SUPPORT_JPEG;
 		adev->external_rev_id = adev->rev_id + 0x1;
