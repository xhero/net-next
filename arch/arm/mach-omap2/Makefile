#
# Makefile for the linux kernel.
#

# Common support
obj-y := id.o io.o control.o mux.o devices.o serial.o gpmc.o timer.o pm.o \
	 common.o gpio.o dma.o wd_timer.o display.o i2c.o hdq1w.o

omap-2-3-common				= irq.o
hwmod-common				= omap_hwmod.o \
					  omap_hwmod_common_data.o
clock-common				= clock.o clock_common_data.o \
					  clkt_dpll.o clkt_clksel.o
secure-common				= omap-smc.o omap-secure.o

obj-$(CONFIG_ARCH_OMAP2) += $(omap-2-3-common) $(hwmod-common)
obj-$(CONFIG_ARCH_OMAP3) += $(omap-2-3-common) $(hwmod-common) $(secure-common)
obj-$(CONFIG_ARCH_OMAP4) += prm44xx.o $(hwmod-common) $(secure-common)
obj-$(CONFIG_SOC_AM33XX) += irq.o $(hwmod-common)
obj-$(CONFIG_SOC_OMAP5)	 += prm44xx.o $(hwmod-common) $(secure-common)

ifneq ($(CONFIG_SND_OMAP_SOC_MCBSP),)
obj-y += mcbsp.o
endif

obj-$(CONFIG_TWL4030_CORE) += omap_twl.o
obj-$(CONFIG_SOC_HAS_OMAP2_SDRC)	+= sdrc.o

# SMP support ONLY available for OMAP4

obj-$(CONFIG_SMP)			+= omap-smp.o omap-headsmp.o
obj-$(CONFIG_HOTPLUG_CPU)		+= omap-hotplug.o
omap-4-5-common				=  omap4-common.o omap-wakeupgen.o \
					   sleep44xx.o
obj-$(CONFIG_ARCH_OMAP4)		+= $(omap-4-5-common)
obj-$(CONFIG_SOC_OMAP5)			+= $(omap-4-5-common)

plus_sec := $(call as-instr,.arch_extension sec,+sec)
AFLAGS_omap-headsmp.o			:=-Wa,-march=armv7-a$(plus_sec)
AFLAGS_omap-smc.o			:=-Wa,-march=armv7-a$(plus_sec)
AFLAGS_sleep44xx.o			:=-Wa,-march=armv7-a$(plus_sec)

# Functions loaded to SRAM
obj-$(CONFIG_SOC_OMAP2420)		+= sram242x.o
obj-$(CONFIG_SOC_OMAP2430)		+= sram243x.o
obj-$(CONFIG_ARCH_OMAP3)		+= sram34xx.o

AFLAGS_sram242x.o			:=-Wa,-march=armv6
AFLAGS_sram243x.o			:=-Wa,-march=armv6
AFLAGS_sram34xx.o			:=-Wa,-march=armv7-a

# Pin multiplexing
obj-$(CONFIG_SOC_OMAP2420)		+= mux2420.o
obj-$(CONFIG_SOC_OMAP2430)		+= mux2430.o
obj-$(CONFIG_ARCH_OMAP3)		+= mux34xx.o
obj-$(CONFIG_ARCH_OMAP4)		+= mux44xx.o

# SMS/SDRC
obj-$(CONFIG_ARCH_OMAP2)		+= sdrc2xxx.o
# obj-$(CONFIG_ARCH_OMAP3)		+= sdrc3xxx.o

# OPP table initialization
ifeq ($(CONFIG_PM_OPP),y)
obj-y					+= opp.o
obj-$(CONFIG_ARCH_OMAP3)		+= opp3xxx_data.o
obj-$(CONFIG_ARCH_OMAP4)		+= opp4xxx_data.o
endif

# Power Management
ifeq ($(CONFIG_PM),y)
obj-$(CONFIG_ARCH_OMAP2)		+= pm24xx.o
obj-$(CONFIG_ARCH_OMAP2)		+= sleep24xx.o
obj-$(CONFIG_ARCH_OMAP3)		+= pm34xx.o sleep34xx.o
obj-$(CONFIG_ARCH_OMAP4)		+= pm44xx.o omap-mpuss-lowpower.o
<<<<<<< HEAD
=======
obj-$(CONFIG_SOC_OMAP5)			+= omap-mpuss-lowpower.o
obj-$(CONFIG_ARCH_OMAP4)		+= cpuidle44xx.o
>>>>>>> 66314223
obj-$(CONFIG_PM_DEBUG)			+= pm-debug.o
obj-$(CONFIG_OMAP_SMARTREFLEX)          += sr_device.o smartreflex.o
obj-$(CONFIG_OMAP_SMARTREFLEX_CLASS3)	+= smartreflex-class3.o

AFLAGS_sleep24xx.o			:=-Wa,-march=armv6
AFLAGS_sleep34xx.o			:=-Wa,-march=armv7-a$(plus_sec)

ifeq ($(CONFIG_PM_VERBOSE),y)
CFLAGS_pm_bus.o				+= -DDEBUG
endif

endif

ifeq ($(CONFIG_CPU_IDLE),y)
obj-$(CONFIG_ARCH_OMAP3)                += cpuidle34xx.o
obj-$(CONFIG_ARCH_OMAP4)                += cpuidle44xx.o
endif

# PRCM
omap-prcm-4-5-common			=  prcm.o cminst44xx.o cm44xx.o \
					   prcm_mpu44xx.o prminst44xx.o \
					   vc44xx_data.o vp44xx_data.o
obj-y					+= prm_common.o
obj-$(CONFIG_ARCH_OMAP2)		+= prcm.o cm2xxx_3xxx.o prm2xxx_3xxx.o
obj-$(CONFIG_ARCH_OMAP3)		+= prcm.o cm2xxx_3xxx.o prm2xxx_3xxx.o
obj-$(CONFIG_ARCH_OMAP3)		+= vc3xxx_data.o vp3xxx_data.o
obj-$(CONFIG_SOC_AM33XX)		+= prcm.o prm33xx.o cm33xx.o
obj-$(CONFIG_ARCH_OMAP4)		+= $(omap-prcm-4-5-common) prm44xx.o
obj-$(CONFIG_SOC_OMAP5)			+= $(omap-prcm-4-5-common)

# OMAP voltage domains
voltagedomain-common			:= voltage.o vc.o vp.o
obj-$(CONFIG_ARCH_OMAP2)		+= $(voltagedomain-common)
obj-$(CONFIG_ARCH_OMAP2)		+= voltagedomains2xxx_data.o
obj-$(CONFIG_ARCH_OMAP3)		+= $(voltagedomain-common)
obj-$(CONFIG_ARCH_OMAP3)		+= voltagedomains3xxx_data.o
obj-$(CONFIG_ARCH_OMAP4)		+= $(voltagedomain-common)
obj-$(CONFIG_ARCH_OMAP4)		+= voltagedomains44xx_data.o
obj-$(CONFIG_SOC_AM33XX)		+= $(voltagedomain-common)
obj-$(CONFIG_SOC_AM33XX)                += voltagedomains33xx_data.o
obj-$(CONFIG_SOC_OMAP5)			+= $(voltagedomain-common)

# OMAP powerdomain framework
powerdomain-common			+= powerdomain.o powerdomain-common.o
obj-$(CONFIG_ARCH_OMAP2)		+= $(powerdomain-common)
obj-$(CONFIG_ARCH_OMAP2)		+= powerdomains2xxx_data.o
obj-$(CONFIG_ARCH_OMAP2)		+= powerdomain2xxx_3xxx.o
obj-$(CONFIG_ARCH_OMAP2)		+= powerdomains2xxx_3xxx_data.o
obj-$(CONFIG_ARCH_OMAP3)		+= $(powerdomain-common)
obj-$(CONFIG_ARCH_OMAP3)		+= powerdomain2xxx_3xxx.o
obj-$(CONFIG_ARCH_OMAP3)		+= powerdomains3xxx_data.o
obj-$(CONFIG_ARCH_OMAP3)		+= powerdomains2xxx_3xxx_data.o
obj-$(CONFIG_ARCH_OMAP4)		+= $(powerdomain-common)
obj-$(CONFIG_ARCH_OMAP4)		+= powerdomain44xx.o
obj-$(CONFIG_ARCH_OMAP4)		+= powerdomains44xx_data.o
obj-$(CONFIG_SOC_AM33XX)		+= $(powerdomain-common)
obj-$(CONFIG_SOC_AM33XX)		+= powerdomain33xx.o
obj-$(CONFIG_SOC_AM33XX)		+= powerdomains33xx_data.o
obj-$(CONFIG_SOC_OMAP5)			+= $(powerdomain-common)
obj-$(CONFIG_SOC_OMAP5)			+= powerdomain44xx.o

# PRCM clockdomain control
clockdomain-common			+= clockdomain.o
obj-$(CONFIG_ARCH_OMAP2)		+= $(clockdomain-common)
obj-$(CONFIG_ARCH_OMAP2)		+= clockdomain2xxx_3xxx.o
obj-$(CONFIG_ARCH_OMAP2)		+= clockdomains2xxx_3xxx_data.o
obj-$(CONFIG_SOC_OMAP2420)		+= clockdomains2420_data.o
obj-$(CONFIG_SOC_OMAP2430)		+= clockdomains2430_data.o
obj-$(CONFIG_ARCH_OMAP3)		+= $(clockdomain-common)
obj-$(CONFIG_ARCH_OMAP3)		+= clockdomain2xxx_3xxx.o
obj-$(CONFIG_ARCH_OMAP3)		+= clockdomains2xxx_3xxx_data.o
obj-$(CONFIG_ARCH_OMAP3)		+= clockdomains3xxx_data.o
obj-$(CONFIG_ARCH_OMAP4)		+= $(clockdomain-common)
obj-$(CONFIG_ARCH_OMAP4)		+= clockdomain44xx.o
obj-$(CONFIG_ARCH_OMAP4)		+= clockdomains44xx_data.o
obj-$(CONFIG_SOC_AM33XX)		+= $(clockdomain-common)
obj-$(CONFIG_SOC_AM33XX)		+= clockdomain33xx.o
obj-$(CONFIG_SOC_AM33XX)		+= clockdomains33xx_data.o
obj-$(CONFIG_SOC_OMAP5)			+= $(clockdomain-common)
obj-$(CONFIG_SOC_OMAP5)			+= clockdomain44xx.o

# Clock framework
obj-$(CONFIG_ARCH_OMAP2)		+= $(clock-common) clock2xxx.o
obj-$(CONFIG_ARCH_OMAP2)		+= clkt2xxx_sys.o
obj-$(CONFIG_ARCH_OMAP2)		+= clkt2xxx_dpllcore.o
obj-$(CONFIG_ARCH_OMAP2)		+= clkt2xxx_virt_prcm_set.o
obj-$(CONFIG_ARCH_OMAP2)		+= clkt2xxx_apll.o clkt2xxx_osc.o
obj-$(CONFIG_ARCH_OMAP2)		+= clkt2xxx_dpll.o clkt_iclk.o
obj-$(CONFIG_SOC_OMAP2420)		+= clock2420_data.o
obj-$(CONFIG_SOC_OMAP2430)		+= clock2430.o clock2430_data.o
obj-$(CONFIG_ARCH_OMAP3)		+= $(clock-common) clock3xxx.o
obj-$(CONFIG_ARCH_OMAP3)		+= clock34xx.o clkt34xx_dpll3m2.o
obj-$(CONFIG_ARCH_OMAP3)		+= clock3517.o clock36xx.o
obj-$(CONFIG_ARCH_OMAP3)		+= dpll3xxx.o clock3xxx_data.o
obj-$(CONFIG_ARCH_OMAP3)		+= clkt_iclk.o
obj-$(CONFIG_ARCH_OMAP4)		+= $(clock-common) clock44xx_data.o
obj-$(CONFIG_ARCH_OMAP4)		+= dpll3xxx.o dpll44xx.o
obj-$(CONFIG_SOC_AM33XX)		+= $(clock-common) dpll3xxx.o
obj-$(CONFIG_SOC_OMAP5)			+= $(clock-common)
obj-$(CONFIG_SOC_OMAP5)			+= dpll3xxx.o dpll44xx.o

# OMAP2 clock rate set data (old "OPP" data)
obj-$(CONFIG_SOC_OMAP2420)		+= opp2420_data.o
obj-$(CONFIG_SOC_OMAP2430)		+= opp2430_data.o

# hwmod data
obj-$(CONFIG_SOC_OMAP2420)		+= omap_hwmod_2xxx_ipblock_data.o
obj-$(CONFIG_SOC_OMAP2420)		+= omap_hwmod_2xxx_3xxx_ipblock_data.o
obj-$(CONFIG_SOC_OMAP2420)		+= omap_hwmod_2xxx_interconnect_data.o
obj-$(CONFIG_SOC_OMAP2420)		+= omap_hwmod_2xxx_3xxx_interconnect_data.o
obj-$(CONFIG_SOC_OMAP2420)		+= omap_hwmod_2420_data.o
obj-$(CONFIG_SOC_OMAP2430)		+= omap_hwmod_2xxx_ipblock_data.o
obj-$(CONFIG_SOC_OMAP2430)		+= omap_hwmod_2xxx_3xxx_ipblock_data.o
obj-$(CONFIG_SOC_OMAP2430)		+= omap_hwmod_2xxx_interconnect_data.o
obj-$(CONFIG_SOC_OMAP2430)		+= omap_hwmod_2xxx_3xxx_interconnect_data.o
obj-$(CONFIG_SOC_OMAP2430)		+= omap_hwmod_2430_data.o
obj-$(CONFIG_ARCH_OMAP3)		+= omap_hwmod_2xxx_3xxx_ipblock_data.o
obj-$(CONFIG_ARCH_OMAP3)		+= omap_hwmod_2xxx_3xxx_interconnect_data.o
obj-$(CONFIG_ARCH_OMAP3)		+= omap_hwmod_3xxx_data.o
obj-$(CONFIG_ARCH_OMAP4)		+= omap_hwmod_44xx_data.o

# EMU peripherals
obj-$(CONFIG_OMAP3_EMU)			+= emu.o

# L3 interconnect
obj-$(CONFIG_ARCH_OMAP3)		+= omap_l3_smx.o
obj-$(CONFIG_ARCH_OMAP4)		+= omap_l3_noc.o
obj-$(CONFIG_SOC_OMAP5)			+= omap_l3_noc.o

obj-$(CONFIG_OMAP_MBOX_FWK)		+= mailbox_mach.o
mailbox_mach-objs			:= mailbox.o

obj-$(CONFIG_OMAP_IOMMU)		+= iommu2.o

iommu-$(CONFIG_OMAP_IOMMU)		:= omap-iommu.o
obj-y					+= $(iommu-m) $(iommu-y)

ifneq ($(CONFIG_TIDSPBRIDGE),)
obj-y					+= dsp.o
endif

# OMAP2420 MSDI controller integration support ("MMC")
obj-$(CONFIG_SOC_OMAP2420)		+= msdi.o

# Specific board support
obj-$(CONFIG_MACH_OMAP_GENERIC)		+= board-generic.o
obj-$(CONFIG_MACH_OMAP_H4)		+= board-h4.o
obj-$(CONFIG_MACH_OMAP_2430SDP)		+= board-2430sdp.o
obj-$(CONFIG_MACH_OMAP_APOLLON)		+= board-apollon.o
obj-$(CONFIG_MACH_OMAP3_BEAGLE)		+= board-omap3beagle.o
obj-$(CONFIG_MACH_DEVKIT8000)     	+= board-devkit8000.o
obj-$(CONFIG_MACH_OMAP_LDP)		+= board-ldp.o
obj-$(CONFIG_MACH_OMAP3530_LV_SOM)      += board-omap3logic.o
obj-$(CONFIG_MACH_OMAP3_TORPEDO)        += board-omap3logic.o
obj-$(CONFIG_MACH_ENCORE)		+= board-omap3encore.o
obj-$(CONFIG_MACH_OVERO)		+= board-overo.o
obj-$(CONFIG_MACH_OMAP3EVM)		+= board-omap3evm.o
obj-$(CONFIG_MACH_OMAP3_PANDORA)	+= board-omap3pandora.o
obj-$(CONFIG_MACH_OMAP_3430SDP)		+= board-3430sdp.o
obj-$(CONFIG_MACH_NOKIA_N8X0)		+= board-n8x0.o
obj-$(CONFIG_MACH_NOKIA_RM680)		+= board-rm680.o sdram-nokia.o
obj-$(CONFIG_MACH_NOKIA_RX51)		+= board-rx51.o sdram-nokia.o
obj-$(CONFIG_MACH_NOKIA_RX51)		+= board-rx51-peripherals.o
obj-$(CONFIG_MACH_NOKIA_RX51)		+= board-rx51-video.o
obj-$(CONFIG_MACH_OMAP_ZOOM2)		+= board-zoom.o board-zoom-peripherals.o
obj-$(CONFIG_MACH_OMAP_ZOOM2)		+= board-zoom-display.o
obj-$(CONFIG_MACH_OMAP_ZOOM2)		+= board-zoom-debugboard.o
obj-$(CONFIG_MACH_OMAP_ZOOM3)		+= board-zoom.o board-zoom-peripherals.o
obj-$(CONFIG_MACH_OMAP_ZOOM3)		+= board-zoom-display.o
obj-$(CONFIG_MACH_OMAP_ZOOM3)		+= board-zoom-debugboard.o
obj-$(CONFIG_MACH_OMAP_3630SDP)		+= board-3630sdp.o
obj-$(CONFIG_MACH_OMAP_3630SDP)		+= board-zoom-peripherals.o
obj-$(CONFIG_MACH_OMAP_3630SDP)		+= board-zoom-display.o
obj-$(CONFIG_MACH_CM_T35)		+= board-cm-t35.o
obj-$(CONFIG_MACH_CM_T3517)		+= board-cm-t3517.o
obj-$(CONFIG_MACH_IGEP0020)		+= board-igep0020.o
obj-$(CONFIG_MACH_OMAP3_TOUCHBOOK)	+= board-omap3touchbook.o
obj-$(CONFIG_MACH_OMAP_4430SDP)		+= board-4430sdp.o
obj-$(CONFIG_MACH_OMAP4_PANDA)		+= board-omap4panda.o

obj-$(CONFIG_MACH_PCM049)		+= board-omap4pcm049.o

obj-$(CONFIG_MACH_OMAP3517EVM)		+= board-am3517evm.o

obj-$(CONFIG_MACH_CRANEBOARD)		+= board-am3517crane.o

obj-$(CONFIG_MACH_SBC3530)		+= board-omap3stalker.o
obj-$(CONFIG_MACH_TI8168EVM)		+= board-ti8168evm.o
obj-$(CONFIG_MACH_TI8148EVM)		+= board-ti8168evm.o

# Platform specific device init code

omap-flash-$(CONFIG_MTD_NAND_OMAP2)	:= board-flash.o
omap-flash-$(CONFIG_MTD_ONENAND_OMAP2)	:= board-flash.o
obj-y					+= $(omap-flash-y) $(omap-flash-m)

omap-hsmmc-$(CONFIG_MMC_OMAP_HS)	:= hsmmc.o
obj-y					+= $(omap-hsmmc-m) $(omap-hsmmc-y)

obj-y					+= usb-musb.o
obj-y					+= omap_phy_internal.o

obj-$(CONFIG_MACH_OMAP2_TUSB6010)	+= usb-tusb6010.o
obj-y					+= usb-host.o

onenand-$(CONFIG_MTD_ONENAND_OMAP2)	:= gpmc-onenand.o
obj-y					+= $(onenand-m) $(onenand-y)

nand-$(CONFIG_MTD_NAND_OMAP2)		:= gpmc-nand.o
obj-y					+= $(nand-m) $(nand-y)

smc91x-$(CONFIG_SMC91X)			:= gpmc-smc91x.o
obj-y					+= $(smc91x-m) $(smc91x-y)

smsc911x-$(CONFIG_SMSC911X)		:= gpmc-smsc911x.o
obj-y					+= $(smsc911x-m) $(smsc911x-y)
ifneq ($(CONFIG_HWSPINLOCK_OMAP),)
obj-y					+= hwspinlock.o
endif

emac-$(CONFIG_TI_DAVINCI_EMAC)		:= am35xx-emac.o
obj-y					+= $(emac-m) $(emac-y)

obj-y					+= common-board-devices.o twl-common.o<|MERGE_RESOLUTION|>--- conflicted
+++ resolved
@@ -72,11 +72,7 @@
 obj-$(CONFIG_ARCH_OMAP2)		+= sleep24xx.o
 obj-$(CONFIG_ARCH_OMAP3)		+= pm34xx.o sleep34xx.o
 obj-$(CONFIG_ARCH_OMAP4)		+= pm44xx.o omap-mpuss-lowpower.o
-<<<<<<< HEAD
-=======
 obj-$(CONFIG_SOC_OMAP5)			+= omap-mpuss-lowpower.o
-obj-$(CONFIG_ARCH_OMAP4)		+= cpuidle44xx.o
->>>>>>> 66314223
 obj-$(CONFIG_PM_DEBUG)			+= pm-debug.o
 obj-$(CONFIG_OMAP_SMARTREFLEX)          += sr_device.o smartreflex.o
 obj-$(CONFIG_OMAP_SMARTREFLEX_CLASS3)	+= smartreflex-class3.o
