/*
 * SAMSUNG EXYNOS Flattened Device Tree enabled machine
 *
 * Copyright (c) 2010-2014 Samsung Electronics Co., Ltd.
 *		http://www.samsung.com
 *
 * This program is free software; you can redistribute it and/or modify
 * it under the terms of the GNU General Public License version 2 as
 * published by the Free Software Foundation.
 */

#include <linux/init.h>
#include <linux/io.h>
#include <linux/of.h>
#include <linux/of_address.h>
#include <linux/of_fdt.h>
#include <linux/of_platform.h>
#include <linux/platform_device.h>
#include <linux/irqchip.h>
#include <linux/soc/samsung/exynos-regs-pmu.h>

#include <asm/cacheflush.h>
#include <asm/hardware/cache-l2x0.h>
#include <asm/mach/arch.h>
#include <asm/mach/map.h>

#include <mach/map.h>

#include "common.h"
#include "mfc.h"

static struct map_desc exynos4_iodesc[] __initdata = {
	{
		.virtual	= (unsigned long)S5P_VA_SROMC,
		.pfn		= __phys_to_pfn(EXYNOS4_PA_SROMC),
		.length		= SZ_4K,
		.type		= MT_DEVICE,
	}, {
		.virtual	= (unsigned long)S5P_VA_CMU,
		.pfn		= __phys_to_pfn(EXYNOS4_PA_CMU),
		.length		= SZ_128K,
		.type		= MT_DEVICE,
	}, {
		.virtual	= (unsigned long)S5P_VA_COREPERI_BASE,
		.pfn		= __phys_to_pfn(EXYNOS4_PA_COREPERI),
		.length		= SZ_8K,
		.type		= MT_DEVICE,
	}, {
		.virtual	= (unsigned long)S5P_VA_DMC0,
		.pfn		= __phys_to_pfn(EXYNOS4_PA_DMC0),
		.length		= SZ_64K,
		.type		= MT_DEVICE,
	}, {
		.virtual	= (unsigned long)S5P_VA_DMC1,
		.pfn		= __phys_to_pfn(EXYNOS4_PA_DMC1),
		.length		= SZ_64K,
		.type		= MT_DEVICE,
	},
};

static struct map_desc exynos5_iodesc[] __initdata = {
	{
		.virtual	= (unsigned long)S5P_VA_SROMC,
		.pfn		= __phys_to_pfn(EXYNOS5_PA_SROMC),
		.length		= SZ_4K,
		.type		= MT_DEVICE,
	},
};

static struct platform_device exynos_cpuidle = {
	.name              = "exynos_cpuidle",
#ifdef CONFIG_ARM_EXYNOS_CPUIDLE
	.dev.platform_data = exynos_enter_aftr,
#endif
	.id                = -1,
};

void __iomem *sysram_base_addr;
void __iomem *sysram_ns_base_addr;

void __init exynos_sysram_init(void)
{
	struct device_node *node;

	for_each_compatible_node(node, NULL, "samsung,exynos4210-sysram") {
		if (!of_device_is_available(node))
			continue;
		sysram_base_addr = of_iomap(node, 0);
		break;
	}

	for_each_compatible_node(node, NULL, "samsung,exynos4210-sysram-ns") {
		if (!of_device_is_available(node))
			continue;
		sysram_ns_base_addr = of_iomap(node, 0);
		break;
	}
}

static void __init exynos_init_late(void)
{
	if (of_machine_is_compatible("samsung,exynos5440"))
		/* to be supported later */
		return;

	exynos_pm_init();
}

static int __init exynos_fdt_map_chipid(unsigned long node, const char *uname,
					int depth, void *data)
{
	struct map_desc iodesc;
	const __be32 *reg;
	int len;

	if (!of_flat_dt_is_compatible(node, "samsung,exynos4210-chipid") &&
		!of_flat_dt_is_compatible(node, "samsung,exynos5440-clock"))
		return 0;

	reg = of_get_flat_dt_prop(node, "reg", &len);
	if (reg == NULL || len != (sizeof(unsigned long) * 2))
		return 0;

	iodesc.pfn = __phys_to_pfn(be32_to_cpu(reg[0]));
	iodesc.length = be32_to_cpu(reg[1]) - 1;
	iodesc.virtual = (unsigned long)S5P_VA_CHIPID;
	iodesc.type = MT_DEVICE;
	iotable_init(&iodesc, 1);
	return 1;
}

/*
 * exynos_map_io
 *
 * register the standard cpu IO areas
 */
static void __init exynos_map_io(void)
{
	if (soc_is_exynos4())
		iotable_init(exynos4_iodesc, ARRAY_SIZE(exynos4_iodesc));

	if (soc_is_exynos5())
		iotable_init(exynos5_iodesc, ARRAY_SIZE(exynos5_iodesc));
}

static void __init exynos_init_io(void)
{
	debug_ll_io_init();

	of_scan_flat_dt(exynos_fdt_map_chipid, NULL);

	/* detect cpu id and rev. */
	s5p_init_cpu(S5P_VA_CHIPID);

	exynos_map_io();
}

/*
 * Set or clear the USE_DELAYED_RESET_ASSERTION option. Used by smp code
 * and suspend.
 *
 * This is necessary only on Exynos4 SoCs. When system is running
 * USE_DELAYED_RESET_ASSERTION should be set so the ARM CLK clock down
 * feature could properly detect global idle state when secondary CPU is
 * powered down.
 *
 * However this should not be set when such system is going into suspend.
 */
void exynos_set_delayed_reset_assertion(bool enable)
{
	if (of_machine_is_compatible("samsung,exynos4")) {
		unsigned int tmp, core_id;

		for (core_id = 0; core_id < num_possible_cpus(); core_id++) {
			tmp = pmu_raw_readl(EXYNOS_ARM_CORE_OPTION(core_id));
			if (enable)
				tmp |= S5P_USE_DELAYED_RESET_ASSERTION;
			else
				tmp &= ~(S5P_USE_DELAYED_RESET_ASSERTION);
			pmu_raw_writel(tmp, EXYNOS_ARM_CORE_OPTION(core_id));
		}
	}
}

/*
 * Apparently, these SoCs are not able to wake-up from suspend using
 * the PMU. Too bad. Should they suddenly become capable of such a
 * feat, the matches below should be moved to suspend.c.
 */
static const struct of_device_id exynos_dt_pmu_match[] = {
	{ .compatible = "samsung,exynos5260-pmu" },
	{ .compatible = "samsung,exynos5410-pmu" },
	{ /*sentinel*/ },
};

static void exynos_map_pmu(void)
{
	struct device_node *np;

	np = of_find_matching_node(NULL, exynos_dt_pmu_match);
	if (np)
		pmu_base_addr = of_iomap(np, 0);
}

static void __init exynos_init_irq(void)
{
	irqchip_init();
	/*
	 * Since platsmp.c needs pmu base address by the time
	 * DT is not unflatten so we can't use DT APIs before
	 * init_irq
	 */
	exynos_map_pmu();
}

<<<<<<< HEAD
static const struct of_device_id exynos_cpufreq_matches[] = {
	{ .compatible = "samsung,exynos3250", .data = "cpufreq-dt" },
	{ .compatible = "samsung,exynos4210", .data = "cpufreq-dt" },
	{ .compatible = "samsung,exynos4212", .data = "cpufreq-dt" },
	{ .compatible = "samsung,exynos4412", .data = "cpufreq-dt" },
	{ .compatible = "samsung,exynos5250", .data = "cpufreq-dt" },
#ifndef CONFIG_BL_SWITCHER
	{ .compatible = "samsung,exynos5420", .data = "cpufreq-dt" },
	{ .compatible = "samsung,exynos5800", .data = "cpufreq-dt" },
#endif
	{ /* sentinel */ }
};

static void __init exynos_cpufreq_init(void)
{
	struct device_node *root = of_find_node_by_path("/");
	const struct of_device_id *match;

	match = of_match_node(exynos_cpufreq_matches, root);
	if (!match) {
		platform_device_register_simple("exynos-cpufreq", -1, NULL, 0);
		return;
	}

	platform_device_register_simple(match->data, -1, NULL, 0);
}

=======
>>>>>>> b4f4b4b3
static void __init exynos_dt_machine_init(void)
{
	/*
	 * This is called from smp_prepare_cpus if we've built for SMP, but
	 * we still need to set it up for PM and firmware ops if not.
	 */
	if (!IS_ENABLED(CONFIG_SMP))
		exynos_sysram_init();

#if defined(CONFIG_SMP) && defined(CONFIG_ARM_EXYNOS_CPUIDLE)
	if (of_machine_is_compatible("samsung,exynos4210") ||
	    of_machine_is_compatible("samsung,exynos3250"))
		exynos_cpuidle.dev.platform_data = &cpuidle_coupled_exynos_data;
#endif
	if (of_machine_is_compatible("samsung,exynos4210") ||
	    of_machine_is_compatible("samsung,exynos4212") ||
	    (of_machine_is_compatible("samsung,exynos4412") &&
	     of_machine_is_compatible("samsung,trats2")) ||
	    of_machine_is_compatible("samsung,exynos3250") ||
	    of_machine_is_compatible("samsung,exynos5250"))
		platform_device_register(&exynos_cpuidle);

	of_platform_populate(NULL, of_default_bus_match_table, NULL, NULL);
}

static char const *const exynos_dt_compat[] __initconst = {
	"samsung,exynos3",
	"samsung,exynos3250",
	"samsung,exynos4",
	"samsung,exynos4210",
	"samsung,exynos4212",
	"samsung,exynos4412",
	"samsung,exynos4415",
	"samsung,exynos5",
	"samsung,exynos5250",
	"samsung,exynos5260",
	"samsung,exynos5420",
	"samsung,exynos5440",
	NULL
};

static void __init exynos_reserve(void)
{
#ifdef CONFIG_S5P_DEV_MFC
	int i;
	char *mfc_mem[] = {
		"samsung,mfc-v5",
		"samsung,mfc-v6",
		"samsung,mfc-v7",
		"samsung,mfc-v8",
	};

	for (i = 0; i < ARRAY_SIZE(mfc_mem); i++)
		if (of_scan_flat_dt(s5p_fdt_alloc_mfc_mem, mfc_mem[i]))
			break;
#endif
}

static void __init exynos_dt_fixup(void)
{
	/*
	 * Some versions of uboot pass garbage entries in the memory node,
	 * use the old CONFIG_ARM_NR_BANKS
	 */
	of_fdt_limit_memory(8);
}

DT_MACHINE_START(EXYNOS_DT, "SAMSUNG EXYNOS (Flattened Device Tree)")
	/* Maintainer: Thomas Abraham <thomas.abraham@linaro.org> */
	/* Maintainer: Kukjin Kim <kgene.kim@samsung.com> */
	.l2c_aux_val	= 0x3c400001,
	.l2c_aux_mask	= 0xc20fffff,
	.smp		= smp_ops(exynos_smp_ops),
	.map_io		= exynos_init_io,
	.init_early	= exynos_firmware_init,
	.init_irq	= exynos_init_irq,
	.init_machine	= exynos_dt_machine_init,
	.init_late	= exynos_init_late,
	.dt_compat	= exynos_dt_compat,
	.reserve	= exynos_reserve,
	.dt_fixup	= exynos_dt_fixup,
MACHINE_END<|MERGE_RESOLUTION|>--- conflicted
+++ resolved
@@ -213,36 +213,6 @@
 	exynos_map_pmu();
 }
 
-<<<<<<< HEAD
-static const struct of_device_id exynos_cpufreq_matches[] = {
-	{ .compatible = "samsung,exynos3250", .data = "cpufreq-dt" },
-	{ .compatible = "samsung,exynos4210", .data = "cpufreq-dt" },
-	{ .compatible = "samsung,exynos4212", .data = "cpufreq-dt" },
-	{ .compatible = "samsung,exynos4412", .data = "cpufreq-dt" },
-	{ .compatible = "samsung,exynos5250", .data = "cpufreq-dt" },
-#ifndef CONFIG_BL_SWITCHER
-	{ .compatible = "samsung,exynos5420", .data = "cpufreq-dt" },
-	{ .compatible = "samsung,exynos5800", .data = "cpufreq-dt" },
-#endif
-	{ /* sentinel */ }
-};
-
-static void __init exynos_cpufreq_init(void)
-{
-	struct device_node *root = of_find_node_by_path("/");
-	const struct of_device_id *match;
-
-	match = of_match_node(exynos_cpufreq_matches, root);
-	if (!match) {
-		platform_device_register_simple("exynos-cpufreq", -1, NULL, 0);
-		return;
-	}
-
-	platform_device_register_simple(match->data, -1, NULL, 0);
-}
-
-=======
->>>>>>> b4f4b4b3
 static void __init exynos_dt_machine_init(void)
 {
 	/*
