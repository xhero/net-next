/* SPDX-License-Identifier: GPL-2.0-only */
/*
 * Based on arch/arm/include/asm/assembler.h, arch/arm/mm/proc-macros.S
 *
 * Copyright (C) 1996-2000 Russell King
 * Copyright (C) 2012 ARM Ltd.
 */
#ifndef __ASSEMBLY__
#error "Only include this from assembly code"
#endif

#ifndef __ASM_ASSEMBLER_H
#define __ASM_ASSEMBLER_H

#include <asm-generic/export.h>

#include <asm/asm-offsets.h>
<<<<<<< HEAD
#include <asm/asm-bug.h>
=======
#include <asm/alternative.h>
>>>>>>> 13150149
#include <asm/cpufeature.h>
#include <asm/cputype.h>
#include <asm/debug-monitors.h>
#include <asm/page.h>
#include <asm/pgtable-hwdef.h>
#include <asm/ptrace.h>
#include <asm/thread_info.h>

	/*
	 * Provide a wxN alias for each wN register so what we can paste a xN
	 * reference after a 'w' to obtain the 32-bit version.
	 */
	.irp	n,0,1,2,3,4,5,6,7,8,9,10,11,12,13,14,15,16,17,18,19,20,21,22,23,24,25,26,27,28,29,30
	wx\n	.req	w\n
	.endr

	.macro save_and_disable_daif, flags
	mrs	\flags, daif
	msr	daifset, #0xf
	.endm

	.macro disable_daif
	msr	daifset, #0xf
	.endm

	.macro enable_daif
	msr	daifclr, #0xf
	.endm

	.macro	restore_daif, flags:req
	msr	daif, \flags
	.endm

	/* IRQ is the lowest priority flag, unconditionally unmask the rest. */
	.macro enable_da_f
	msr	daifclr, #(8 | 4 | 1)
	.endm

/*
 * Save/restore interrupts.
 */
	.macro	save_and_disable_irq, flags
	mrs	\flags, daif
	msr	daifset, #2
	.endm

	.macro	restore_irq, flags
	msr	daif, \flags
	.endm

	.macro	enable_dbg
	msr	daifclr, #8
	.endm

	.macro	disable_step_tsk, flgs, tmp
	tbz	\flgs, #TIF_SINGLESTEP, 9990f
	mrs	\tmp, mdscr_el1
	bic	\tmp, \tmp, #DBG_MDSCR_SS
	msr	mdscr_el1, \tmp
	isb	// Synchronise with enable_dbg
9990:
	.endm

	/* call with daif masked */
	.macro	enable_step_tsk, flgs, tmp
	tbz	\flgs, #TIF_SINGLESTEP, 9990f
	mrs	\tmp, mdscr_el1
	orr	\tmp, \tmp, #DBG_MDSCR_SS
	msr	mdscr_el1, \tmp
9990:
	.endm

/*
 * RAS Error Synchronization barrier
 */
	.macro  esb
#ifdef CONFIG_ARM64_RAS_EXTN
	hint    #16
#else
	nop
#endif
	.endm

/*
 * Value prediction barrier
 */
	.macro	csdb
	hint	#20
	.endm

/*
 * Speculation barrier
 */
	.macro	sb
alternative_if_not ARM64_HAS_SB
	dsb	nsh
	isb
alternative_else
	SB_BARRIER_INSN
	nop
alternative_endif
	.endm

/*
 * NOP sequence
 */
	.macro	nops, num
	.rept	\num
	nop
	.endr
	.endm

/*
 * Emit an entry into the exception table
 */
	.macro		_asm_extable, from, to
	.pushsection	__ex_table, "a"
	.align		3
	.long		(\from - .), (\to - .)
	.popsection
	.endm

#define USER(l, x...)				\
9999:	x;					\
	_asm_extable	9999b, l

/*
 * Register aliases.
 */
lr	.req	x30		// link register

/*
 * Vector entry
 */
	 .macro	ventry	label
	.align	7
	b	\label
	.endm

/*
 * Select code when configured for BE.
 */
#ifdef CONFIG_CPU_BIG_ENDIAN
#define CPU_BE(code...) code
#else
#define CPU_BE(code...)
#endif

/*
 * Select code when configured for LE.
 */
#ifdef CONFIG_CPU_BIG_ENDIAN
#define CPU_LE(code...)
#else
#define CPU_LE(code...) code
#endif

/*
 * Define a macro that constructs a 64-bit value by concatenating two
 * 32-bit registers. Note that on big endian systems the order of the
 * registers is swapped.
 */
#ifndef CONFIG_CPU_BIG_ENDIAN
	.macro	regs_to_64, rd, lbits, hbits
#else
	.macro	regs_to_64, rd, hbits, lbits
#endif
	orr	\rd, \lbits, \hbits, lsl #32
	.endm

/*
 * Pseudo-ops for PC-relative adr/ldr/str <reg>, <symbol> where
 * <symbol> is within the range +/- 4 GB of the PC.
 */
	/*
	 * @dst: destination register (64 bit wide)
	 * @sym: name of the symbol
	 */
	.macro	adr_l, dst, sym
	adrp	\dst, \sym
	add	\dst, \dst, :lo12:\sym
	.endm

	/*
	 * @dst: destination register (32 or 64 bit wide)
	 * @sym: name of the symbol
	 * @tmp: optional 64-bit scratch register to be used if <dst> is a
	 *       32-bit wide register, in which case it cannot be used to hold
	 *       the address
	 */
	.macro	ldr_l, dst, sym, tmp=
	.ifb	\tmp
	adrp	\dst, \sym
	ldr	\dst, [\dst, :lo12:\sym]
	.else
	adrp	\tmp, \sym
	ldr	\dst, [\tmp, :lo12:\sym]
	.endif
	.endm

	/*
	 * @src: source register (32 or 64 bit wide)
	 * @sym: name of the symbol
	 * @tmp: mandatory 64-bit scratch register to calculate the address
	 *       while <src> needs to be preserved.
	 */
	.macro	str_l, src, sym, tmp
	adrp	\tmp, \sym
	str	\src, [\tmp, :lo12:\sym]
	.endm

	/*
	 * @dst: destination register
	 */
#if defined(__KVM_NVHE_HYPERVISOR__) || defined(__KVM_VHE_HYPERVISOR__)
	.macro	this_cpu_offset, dst
	mrs	\dst, tpidr_el2
	.endm
#else
	.macro	this_cpu_offset, dst
alternative_if_not ARM64_HAS_VIRT_HOST_EXTN
	mrs	\dst, tpidr_el1
alternative_else
	mrs	\dst, tpidr_el2
alternative_endif
	.endm
#endif

	/*
	 * @dst: Result of per_cpu(sym, smp_processor_id()) (can be SP)
	 * @sym: The name of the per-cpu variable
	 * @tmp: scratch register
	 */
	.macro adr_this_cpu, dst, sym, tmp
	adrp	\tmp, \sym
	add	\dst, \tmp, #:lo12:\sym
	this_cpu_offset \tmp
	add	\dst, \dst, \tmp
	.endm

	/*
	 * @dst: Result of READ_ONCE(per_cpu(sym, smp_processor_id()))
	 * @sym: The name of the per-cpu variable
	 * @tmp: scratch register
	 */
	.macro ldr_this_cpu dst, sym, tmp
	adr_l	\dst, \sym
	this_cpu_offset \tmp
	ldr	\dst, [\dst, \tmp]
	.endm

/*
 * vma_vm_mm - get mm pointer from vma pointer (vma->vm_mm)
 */
	.macro	vma_vm_mm, rd, rn
	ldr	\rd, [\rn, #VMA_VM_MM]
	.endm

/*
 * read_ctr - read CTR_EL0. If the system has mismatched register fields,
 * provide the system wide safe value from arm64_ftr_reg_ctrel0.sys_val
 */
	.macro	read_ctr, reg
#ifndef __KVM_NVHE_HYPERVISOR__
alternative_if_not ARM64_MISMATCHED_CACHE_TYPE
	mrs	\reg, ctr_el0			// read CTR
	nop
alternative_else
	ldr_l	\reg, arm64_ftr_reg_ctrel0 + ARM64_FTR_SYSVAL
alternative_endif
#else
alternative_if_not ARM64_KVM_PROTECTED_MODE
	ASM_BUG()
alternative_else_nop_endif
alternative_cb kvm_compute_final_ctr_el0
	movz	\reg, #0
	movk	\reg, #0, lsl #16
	movk	\reg, #0, lsl #32
	movk	\reg, #0, lsl #48
alternative_cb_end
#endif
	.endm


/*
 * raw_dcache_line_size - get the minimum D-cache line size on this CPU
 * from the CTR register.
 */
	.macro	raw_dcache_line_size, reg, tmp
	mrs	\tmp, ctr_el0			// read CTR
	ubfm	\tmp, \tmp, #16, #19		// cache line size encoding
	mov	\reg, #4			// bytes per word
	lsl	\reg, \reg, \tmp		// actual cache line size
	.endm

/*
 * dcache_line_size - get the safe D-cache line size across all CPUs
 */
	.macro	dcache_line_size, reg, tmp
	read_ctr	\tmp
	ubfm		\tmp, \tmp, #16, #19	// cache line size encoding
	mov		\reg, #4		// bytes per word
	lsl		\reg, \reg, \tmp	// actual cache line size
	.endm

/*
 * raw_icache_line_size - get the minimum I-cache line size on this CPU
 * from the CTR register.
 */
	.macro	raw_icache_line_size, reg, tmp
	mrs	\tmp, ctr_el0			// read CTR
	and	\tmp, \tmp, #0xf		// cache line size encoding
	mov	\reg, #4			// bytes per word
	lsl	\reg, \reg, \tmp		// actual cache line size
	.endm

/*
 * icache_line_size - get the safe I-cache line size across all CPUs
 */
	.macro	icache_line_size, reg, tmp
	read_ctr	\tmp
	and		\tmp, \tmp, #0xf	// cache line size encoding
	mov		\reg, #4		// bytes per word
	lsl		\reg, \reg, \tmp	// actual cache line size
	.endm

/*
 * tcr_set_t0sz - update TCR.T0SZ so that we can load the ID map
 */
	.macro	tcr_set_t0sz, valreg, t0sz
	bfi	\valreg, \t0sz, #TCR_T0SZ_OFFSET, #TCR_TxSZ_WIDTH
	.endm

/*
 * tcr_set_t1sz - update TCR.T1SZ
 */
	.macro	tcr_set_t1sz, valreg, t1sz
	bfi	\valreg, \t1sz, #TCR_T1SZ_OFFSET, #TCR_TxSZ_WIDTH
	.endm

/*
 * tcr_compute_pa_size - set TCR.(I)PS to the highest supported
 * ID_AA64MMFR0_EL1.PARange value
 *
 *	tcr:		register with the TCR_ELx value to be updated
 *	pos:		IPS or PS bitfield position
 *	tmp{0,1}:	temporary registers
 */
	.macro	tcr_compute_pa_size, tcr, pos, tmp0, tmp1
	mrs	\tmp0, ID_AA64MMFR0_EL1
	// Narrow PARange to fit the PS field in TCR_ELx
	ubfx	\tmp0, \tmp0, #ID_AA64MMFR0_PARANGE_SHIFT, #3
	mov	\tmp1, #ID_AA64MMFR0_PARANGE_MAX
	cmp	\tmp0, \tmp1
	csel	\tmp0, \tmp1, \tmp0, hi
	bfi	\tcr, \tmp0, \pos, #3
	.endm

/*
 * Macro to perform a data cache maintenance for the interval
 * [kaddr, kaddr + size)
 *
 * 	op:		operation passed to dc instruction
 * 	domain:		domain used in dsb instruciton
 * 	kaddr:		starting virtual address of the region
 * 	size:		size of the region
 * 	Corrupts:	kaddr, size, tmp1, tmp2
 */
	.macro __dcache_op_workaround_clean_cache, op, kaddr
alternative_if_not ARM64_WORKAROUND_CLEAN_CACHE
	dc	\op, \kaddr
alternative_else
	dc	civac, \kaddr
alternative_endif
	.endm

	.macro dcache_by_line_op op, domain, kaddr, size, tmp1, tmp2
	dcache_line_size \tmp1, \tmp2
	add	\size, \kaddr, \size
	sub	\tmp2, \tmp1, #1
	bic	\kaddr, \kaddr, \tmp2
9998:
	.ifc	\op, cvau
	__dcache_op_workaround_clean_cache \op, \kaddr
	.else
	.ifc	\op, cvac
	__dcache_op_workaround_clean_cache \op, \kaddr
	.else
	.ifc	\op, cvap
	sys	3, c7, c12, 1, \kaddr	// dc cvap
	.else
	.ifc	\op, cvadp
	sys	3, c7, c13, 1, \kaddr	// dc cvadp
	.else
	dc	\op, \kaddr
	.endif
	.endif
	.endif
	.endif
	add	\kaddr, \kaddr, \tmp1
	cmp	\kaddr, \size
	b.lo	9998b
	dsb	\domain
	.endm

/*
 * Macro to perform an instruction cache maintenance for the interval
 * [start, end)
 *
 * 	start, end:	virtual addresses describing the region
 *	label:		A label to branch to on user fault.
 * 	Corrupts:	tmp1, tmp2
 */
	.macro invalidate_icache_by_line start, end, tmp1, tmp2, label
	icache_line_size \tmp1, \tmp2
	sub	\tmp2, \tmp1, #1
	bic	\tmp2, \start, \tmp2
9997:
USER(\label, ic	ivau, \tmp2)			// invalidate I line PoU
	add	\tmp2, \tmp2, \tmp1
	cmp	\tmp2, \end
	b.lo	9997b
	dsb	ish
	isb
	.endm

/*
 * reset_pmuserenr_el0 - reset PMUSERENR_EL0 if PMUv3 present
 */
	.macro	reset_pmuserenr_el0, tmpreg
	mrs	\tmpreg, id_aa64dfr0_el1
	sbfx	\tmpreg, \tmpreg, #ID_AA64DFR0_PMUVER_SHIFT, #4
	cmp	\tmpreg, #1			// Skip if no PMU present
	b.lt	9000f
	msr	pmuserenr_el0, xzr		// Disable PMU access from EL0
9000:
	.endm

/*
 * reset_amuserenr_el0 - reset AMUSERENR_EL0 if AMUv1 present
 */
	.macro	reset_amuserenr_el0, tmpreg
	mrs	\tmpreg, id_aa64pfr0_el1	// Check ID_AA64PFR0_EL1
	ubfx	\tmpreg, \tmpreg, #ID_AA64PFR0_AMU_SHIFT, #4
	cbz	\tmpreg, .Lskip_\@		// Skip if no AMU present
	msr_s	SYS_AMUSERENR_EL0, xzr		// Disable AMU access from EL0
.Lskip_\@:
	.endm
/*
 * copy_page - copy src to dest using temp registers t1-t8
 */
	.macro copy_page dest:req src:req t1:req t2:req t3:req t4:req t5:req t6:req t7:req t8:req
9998:	ldp	\t1, \t2, [\src]
	ldp	\t3, \t4, [\src, #16]
	ldp	\t5, \t6, [\src, #32]
	ldp	\t7, \t8, [\src, #48]
	add	\src, \src, #64
	stnp	\t1, \t2, [\dest]
	stnp	\t3, \t4, [\dest, #16]
	stnp	\t5, \t6, [\dest, #32]
	stnp	\t7, \t8, [\dest, #48]
	add	\dest, \dest, #64
	tst	\src, #(PAGE_SIZE - 1)
	b.ne	9998b
	.endm

/*
 * Annotate a function as being unsuitable for kprobes.
 */
#ifdef CONFIG_KPROBES
#define NOKPROBE(x)				\
	.pushsection "_kprobe_blacklist", "aw";	\
	.quad	x;				\
	.popsection;
#else
#define NOKPROBE(x)
#endif

#if defined(CONFIG_KASAN_GENERIC) || defined(CONFIG_KASAN_SW_TAGS)
#define EXPORT_SYMBOL_NOKASAN(name)
#else
#define EXPORT_SYMBOL_NOKASAN(name)	EXPORT_SYMBOL(name)
#endif

	/*
	 * Emit a 64-bit absolute little endian symbol reference in a way that
	 * ensures that it will be resolved at build time, even when building a
	 * PIE binary. This requires cooperation from the linker script, which
	 * must emit the lo32/hi32 halves individually.
	 */
	.macro	le64sym, sym
	.long	\sym\()_lo32
	.long	\sym\()_hi32
	.endm

	/*
	 * mov_q - move an immediate constant into a 64-bit register using
	 *         between 2 and 4 movz/movk instructions (depending on the
	 *         magnitude and sign of the operand)
	 */
	.macro	mov_q, reg, val
	.if (((\val) >> 31) == 0 || ((\val) >> 31) == 0x1ffffffff)
	movz	\reg, :abs_g1_s:\val
	.else
	.if (((\val) >> 47) == 0 || ((\val) >> 47) == 0x1ffff)
	movz	\reg, :abs_g2_s:\val
	.else
	movz	\reg, :abs_g3:\val
	movk	\reg, :abs_g2_nc:\val
	.endif
	movk	\reg, :abs_g1_nc:\val
	.endif
	movk	\reg, :abs_g0_nc:\val
	.endm

/*
 * Return the current task_struct.
 */
	.macro	get_current_task, rd
	mrs	\rd, sp_el0
	.endm

/*
 * Offset ttbr1 to allow for 48-bit kernel VAs set with 52-bit PTRS_PER_PGD.
 * orr is used as it can cover the immediate value (and is idempotent).
 * In future this may be nop'ed out when dealing with 52-bit kernel VAs.
 * 	ttbr: Value of ttbr to set, modified.
 */
	.macro	offset_ttbr1, ttbr, tmp
#ifdef CONFIG_ARM64_VA_BITS_52
	mrs_s	\tmp, SYS_ID_AA64MMFR2_EL1
	and	\tmp, \tmp, #(0xf << ID_AA64MMFR2_LVA_SHIFT)
	cbnz	\tmp, .Lskipoffs_\@
	orr	\ttbr, \ttbr, #TTBR1_BADDR_4852_OFFSET
.Lskipoffs_\@ :
#endif
	.endm

/*
 * Perform the reverse of offset_ttbr1.
 * bic is used as it can cover the immediate value and, in future, won't need
 * to be nop'ed out when dealing with 52-bit kernel VAs.
 */
	.macro	restore_ttbr1, ttbr
#ifdef CONFIG_ARM64_VA_BITS_52
	bic	\ttbr, \ttbr, #TTBR1_BADDR_4852_OFFSET
#endif
	.endm

/*
 * Arrange a physical address in a TTBR register, taking care of 52-bit
 * addresses.
 *
 * 	phys:	physical address, preserved
 * 	ttbr:	returns the TTBR value
 */
	.macro	phys_to_ttbr, ttbr, phys
#ifdef CONFIG_ARM64_PA_BITS_52
	orr	\ttbr, \phys, \phys, lsr #46
	and	\ttbr, \ttbr, #TTBR_BADDR_MASK_52
#else
	mov	\ttbr, \phys
#endif
	.endm

	.macro	phys_to_pte, pte, phys
#ifdef CONFIG_ARM64_PA_BITS_52
	/*
	 * We assume \phys is 64K aligned and this is guaranteed by only
	 * supporting this configuration with 64K pages.
	 */
	orr	\pte, \phys, \phys, lsr #36
	and	\pte, \pte, #PTE_ADDR_MASK
#else
	mov	\pte, \phys
#endif
	.endm

	.macro	pte_to_phys, phys, pte
#ifdef CONFIG_ARM64_PA_BITS_52
	ubfiz	\phys, \pte, #(48 - 16 - 12), #16
	bfxil	\phys, \pte, #16, #32
	lsl	\phys, \phys, #16
#else
	and	\phys, \pte, #PTE_ADDR_MASK
#endif
	.endm

/*
 * tcr_clear_errata_bits - Clear TCR bits that trigger an errata on this CPU.
 */
	.macro	tcr_clear_errata_bits, tcr, tmp1, tmp2
#ifdef CONFIG_FUJITSU_ERRATUM_010001
	mrs	\tmp1, midr_el1

	mov_q	\tmp2, MIDR_FUJITSU_ERRATUM_010001_MASK
	and	\tmp1, \tmp1, \tmp2
	mov_q	\tmp2, MIDR_FUJITSU_ERRATUM_010001
	cmp	\tmp1, \tmp2
	b.ne	10f

	mov_q	\tmp2, TCR_CLEAR_FUJITSU_ERRATUM_010001
	bic	\tcr, \tcr, \tmp2
10:
#endif /* CONFIG_FUJITSU_ERRATUM_010001 */
	.endm

/**
 * Errata workaround prior to disable MMU. Insert an ISB immediately prior
 * to executing the MSR that will change SCTLR_ELn[M] from a value of 1 to 0.
 */
	.macro pre_disable_mmu_workaround
#ifdef CONFIG_QCOM_FALKOR_ERRATUM_E1041
	isb
#endif
	.endm

	/*
	 * frame_push - Push @regcount callee saved registers to the stack,
	 *              starting at x19, as well as x29/x30, and set x29 to
	 *              the new value of sp. Add @extra bytes of stack space
	 *              for locals.
	 */
	.macro		frame_push, regcount:req, extra
	__frame		st, \regcount, \extra
	.endm

	/*
	 * frame_pop  - Pop the callee saved registers from the stack that were
	 *              pushed in the most recent call to frame_push, as well
	 *              as x29/x30 and any extra stack space that may have been
	 *              allocated.
	 */
	.macro		frame_pop
	__frame		ld
	.endm

	.macro		__frame_regs, reg1, reg2, op, num
	.if		.Lframe_regcount == \num
	\op\()r		\reg1, [sp, #(\num + 1) * 8]
	.elseif		.Lframe_regcount > \num
	\op\()p		\reg1, \reg2, [sp, #(\num + 1) * 8]
	.endif
	.endm

	.macro		__frame, op, regcount, extra=0
	.ifc		\op, st
	.if		(\regcount) < 0 || (\regcount) > 10
	.error		"regcount should be in the range [0 ... 10]"
	.endif
	.if		((\extra) % 16) != 0
	.error		"extra should be a multiple of 16 bytes"
	.endif
	.ifdef		.Lframe_regcount
	.if		.Lframe_regcount != -1
	.error		"frame_push/frame_pop may not be nested"
	.endif
	.endif
	.set		.Lframe_regcount, \regcount
	.set		.Lframe_extra, \extra
	.set		.Lframe_local_offset, ((\regcount + 3) / 2) * 16
	stp		x29, x30, [sp, #-.Lframe_local_offset - .Lframe_extra]!
	mov		x29, sp
	.endif

	__frame_regs	x19, x20, \op, 1
	__frame_regs	x21, x22, \op, 3
	__frame_regs	x23, x24, \op, 5
	__frame_regs	x25, x26, \op, 7
	__frame_regs	x27, x28, \op, 9

	.ifc		\op, ld
	.if		.Lframe_regcount == -1
	.error		"frame_push/frame_pop may not be nested"
	.endif
	ldp		x29, x30, [sp], #.Lframe_local_offset + .Lframe_extra
	.set		.Lframe_regcount, -1
	.endif
	.endm

/*
 * Set SCTLR_ELx to the @reg value, and invalidate the local icache
 * in the process. This is called when setting the MMU on.
 */
.macro set_sctlr, sreg, reg
	msr	\sreg, \reg
	isb
	/*
	 * Invalidate the local I-cache so that any instructions fetched
	 * speculatively from the PoC are discarded, since they may have
	 * been dynamically patched at the PoU.
	 */
	ic	iallu
	dsb	nsh
	isb
.endm

<<<<<<< HEAD
.macro set_sctlr_el1, reg
	set_sctlr sctlr_el1, \reg
.endm

.macro set_sctlr_el2, reg
	set_sctlr sctlr_el2, \reg
.endm

/*
 * Check whether to yield to another runnable task from kernel mode NEON code
 * (which runs with preemption disabled).
 *
 * if_will_cond_yield_neon
 *        // pre-yield patchup code
 * do_cond_yield_neon
 *        // post-yield patchup code
 * endif_yield_neon    <label>
 *
 * where <label> is optional, and marks the point where execution will resume
 * after a yield has been performed. If omitted, execution resumes right after
 * the endif_yield_neon invocation. Note that the entire sequence, including
 * the provided patchup code, will be omitted from the image if
 * CONFIG_PREEMPTION is not defined.
 *
 * As a convenience, in the case where no patchup code is required, the above
 * sequence may be abbreviated to
 *
 * cond_yield_neon <label>
 *
 * Note that the patchup code does not support assembler directives that change
 * the output section, any use of such directives is undefined.
 *
 * The yield itself consists of the following:
 * - Check whether the preempt count is exactly 1 and a reschedule is also
 *   needed. If so, calling of preempt_enable() in kernel_neon_end() will
 *   trigger a reschedule. If it is not the case, yielding is pointless.
 * - Disable and re-enable kernel mode NEON, and branch to the yield fixup
 *   code.
 *
 * This macro sequence may clobber all CPU state that is not guaranteed by the
 * AAPCS to be preserved across an ordinary function call.
 */

	.macro		cond_yield_neon, lbl
	if_will_cond_yield_neon
	do_cond_yield_neon
	endif_yield_neon	\lbl
	.endm

	.macro		if_will_cond_yield_neon
#ifdef CONFIG_PREEMPTION
	get_current_task	x0
	ldr		x0, [x0, #TSK_TI_PREEMPT]
	sub		x0, x0, #PREEMPT_DISABLE_OFFSET
	cbz		x0, .Lyield_\@
	/* fall through to endif_yield_neon */
	.subsection	1
.Lyield_\@ :
#else
	.section	".discard.cond_yield_neon", "ax"
#endif
	.endm

	.macro		do_cond_yield_neon
	bl		kernel_neon_end
	bl		kernel_neon_begin
	.endm

	.macro		endif_yield_neon, lbl
	.ifnb		\lbl
	b		\lbl
	.else
	b		.Lyield_out_\@
	.endif
	.previous
.Lyield_out_\@ :
	.endm

=======
>>>>>>> 13150149
	/*
	 * Check whether preempt/bh-disabled asm code should yield as soon as
	 * it is able. This is the case if we are currently running in task
	 * context, and either a softirq is pending, or the TIF_NEED_RESCHED
	 * flag is set and re-enabling preemption a single time would result in
	 * a preempt count of zero. (Note that the TIF_NEED_RESCHED flag is
	 * stored negated in the top word of the thread_info::preempt_count
	 * field)
	 */
	.macro		cond_yield, lbl:req, tmp:req, tmp2:req
	get_current_task \tmp
	ldr		\tmp, [\tmp, #TSK_TI_PREEMPT]
	/*
	 * If we are serving a softirq, there is no point in yielding: the
	 * softirq will not be preempted no matter what we do, so we should
	 * run to completion as quickly as we can.
	 */
	tbnz		\tmp, #SOFTIRQ_SHIFT, .Lnoyield_\@
#ifdef CONFIG_PREEMPTION
	sub		\tmp, \tmp, #PREEMPT_DISABLE_OFFSET
	cbz		\tmp, \lbl
#endif
	adr_l		\tmp, irq_stat + IRQ_CPUSTAT_SOFTIRQ_PENDING
	this_cpu_offset	\tmp2
	ldr		w\tmp, [\tmp, \tmp2]
	cbnz		w\tmp, \lbl	// yield on pending softirq in task context
.Lnoyield_\@:
	.endm

/*
 * This macro emits a program property note section identifying
 * architecture features which require special handling, mainly for
 * use in assembly files included in the VDSO.
 */

#define NT_GNU_PROPERTY_TYPE_0  5
#define GNU_PROPERTY_AARCH64_FEATURE_1_AND      0xc0000000

#define GNU_PROPERTY_AARCH64_FEATURE_1_BTI      (1U << 0)
#define GNU_PROPERTY_AARCH64_FEATURE_1_PAC      (1U << 1)

#ifdef CONFIG_ARM64_BTI_KERNEL
#define GNU_PROPERTY_AARCH64_FEATURE_1_DEFAULT		\
		((GNU_PROPERTY_AARCH64_FEATURE_1_BTI |	\
		  GNU_PROPERTY_AARCH64_FEATURE_1_PAC))
#endif

#ifdef GNU_PROPERTY_AARCH64_FEATURE_1_DEFAULT
.macro emit_aarch64_feature_1_and, feat=GNU_PROPERTY_AARCH64_FEATURE_1_DEFAULT
	.pushsection .note.gnu.property, "a"
	.align  3
	.long   2f - 1f
	.long   6f - 3f
	.long   NT_GNU_PROPERTY_TYPE_0
1:      .string "GNU"
2:
	.align  3
3:      .long   GNU_PROPERTY_AARCH64_FEATURE_1_AND
	.long   5f - 4f
4:
	/*
	 * This is described with an array of char in the Linux API
	 * spec but the text and all other usage (including binutils,
	 * clang and GCC) treat this as a 32 bit value so no swizzling
	 * is required for big endian.
	 */
	.long   \feat
5:
	.align  3
6:
	.popsection
.endm

#else
.macro emit_aarch64_feature_1_and, feat=0
.endm

#endif /* GNU_PROPERTY_AARCH64_FEATURE_1_DEFAULT */

#endif	/* __ASM_ASSEMBLER_H */<|MERGE_RESOLUTION|>--- conflicted
+++ resolved
@@ -15,11 +15,8 @@
 #include <asm-generic/export.h>
 
 #include <asm/asm-offsets.h>
-<<<<<<< HEAD
+#include <asm/alternative.h>
 #include <asm/asm-bug.h>
-=======
-#include <asm/alternative.h>
->>>>>>> 13150149
 #include <asm/cpufeature.h>
 #include <asm/cputype.h>
 #include <asm/debug-monitors.h>
@@ -717,7 +714,6 @@
 	isb
 .endm
 
-<<<<<<< HEAD
 .macro set_sctlr_el1, reg
 	set_sctlr sctlr_el1, \reg
 .endm
@@ -726,78 +722,6 @@
 	set_sctlr sctlr_el2, \reg
 .endm
 
-/*
- * Check whether to yield to another runnable task from kernel mode NEON code
- * (which runs with preemption disabled).
- *
- * if_will_cond_yield_neon
- *        // pre-yield patchup code
- * do_cond_yield_neon
- *        // post-yield patchup code
- * endif_yield_neon    <label>
- *
- * where <label> is optional, and marks the point where execution will resume
- * after a yield has been performed. If omitted, execution resumes right after
- * the endif_yield_neon invocation. Note that the entire sequence, including
- * the provided patchup code, will be omitted from the image if
- * CONFIG_PREEMPTION is not defined.
- *
- * As a convenience, in the case where no patchup code is required, the above
- * sequence may be abbreviated to
- *
- * cond_yield_neon <label>
- *
- * Note that the patchup code does not support assembler directives that change
- * the output section, any use of such directives is undefined.
- *
- * The yield itself consists of the following:
- * - Check whether the preempt count is exactly 1 and a reschedule is also
- *   needed. If so, calling of preempt_enable() in kernel_neon_end() will
- *   trigger a reschedule. If it is not the case, yielding is pointless.
- * - Disable and re-enable kernel mode NEON, and branch to the yield fixup
- *   code.
- *
- * This macro sequence may clobber all CPU state that is not guaranteed by the
- * AAPCS to be preserved across an ordinary function call.
- */
-
-	.macro		cond_yield_neon, lbl
-	if_will_cond_yield_neon
-	do_cond_yield_neon
-	endif_yield_neon	\lbl
-	.endm
-
-	.macro		if_will_cond_yield_neon
-#ifdef CONFIG_PREEMPTION
-	get_current_task	x0
-	ldr		x0, [x0, #TSK_TI_PREEMPT]
-	sub		x0, x0, #PREEMPT_DISABLE_OFFSET
-	cbz		x0, .Lyield_\@
-	/* fall through to endif_yield_neon */
-	.subsection	1
-.Lyield_\@ :
-#else
-	.section	".discard.cond_yield_neon", "ax"
-#endif
-	.endm
-
-	.macro		do_cond_yield_neon
-	bl		kernel_neon_end
-	bl		kernel_neon_begin
-	.endm
-
-	.macro		endif_yield_neon, lbl
-	.ifnb		\lbl
-	b		\lbl
-	.else
-	b		.Lyield_out_\@
-	.endif
-	.previous
-.Lyield_out_\@ :
-	.endm
-
-=======
->>>>>>> 13150149
 	/*
 	 * Check whether preempt/bh-disabled asm code should yield as soon as
 	 * it is able. This is the case if we are currently running in task
