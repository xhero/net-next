--- conflicted
+++ resolved
@@ -51,12 +51,8 @@
 	if (ret != 1)
 		return -EINVAL;
 
-<<<<<<< HEAD
-	per_cpu(smt_snooze_delay, cpu->sysdev.id) = snooze;
+	per_cpu(smt_snooze_delay, cpu->dev.id) = snooze;
 	update_smt_snooze_delay(snooze);
-=======
-	per_cpu(smt_snooze_delay, cpu->dev.id) = snooze;
->>>>>>> ff4b8a57
 
 	return count;
 }
@@ -185,18 +181,11 @@
 SYSFS_PMCSETUP(dscr, SPRN_DSCR);
 SYSFS_PMCSETUP(pir, SPRN_PIR);
 
-<<<<<<< HEAD
-static SYSDEV_ATTR(mmcra, 0600, show_mmcra, store_mmcra);
-static SYSDEV_ATTR(spurr, 0600, show_spurr, NULL);
-static SYSDEV_ATTR(dscr, 0600, show_dscr, store_dscr);
-static SYSDEV_ATTR(purr, 0600, show_purr, store_purr);
-static SYSDEV_ATTR(pir, 0400, show_pir, NULL);
-=======
 static DEVICE_ATTR(mmcra, 0600, show_mmcra, store_mmcra);
 static DEVICE_ATTR(spurr, 0600, show_spurr, NULL);
 static DEVICE_ATTR(dscr, 0600, show_dscr, store_dscr);
 static DEVICE_ATTR(purr, 0600, show_purr, store_purr);
->>>>>>> ff4b8a57
+static DEVICE_ATTR(pir, 0400, show_pir, NULL);
 
 unsigned long dscr_default = 0;
 EXPORT_SYMBOL(dscr_default);
@@ -405,14 +394,10 @@
 		device_create_file(s, &dev_attr_spurr);
 
 	if (cpu_has_feature(CPU_FTR_DSCR))
-<<<<<<< HEAD
-		sysdev_create_file(s, &attr_dscr);
+		device_create_file(s, &dev_attr_dscr);
 
 	if (cpu_has_feature(CPU_FTR_PPCAS_ARCH_V2))
-		sysdev_create_file(s, &attr_pir);
-=======
-		device_create_file(s, &dev_attr_dscr);
->>>>>>> ff4b8a57
+		device_create_file(s, &dev_attr_pir);
 #endif /* CONFIG_PPC64 */
 
 	cacheinfo_cpu_online(cpu);
@@ -482,14 +467,10 @@
 		device_remove_file(s, &dev_attr_spurr);
 
 	if (cpu_has_feature(CPU_FTR_DSCR))
-<<<<<<< HEAD
-		sysdev_remove_file(s, &attr_dscr);
+		device_remove_file(s, &dev_attr_dscr);
 
 	if (cpu_has_feature(CPU_FTR_PPCAS_ARCH_V2))
-		sysdev_remove_file(s, &attr_pir);
-=======
-		device_remove_file(s, &dev_attr_dscr);
->>>>>>> ff4b8a57
+		device_remove_file(s, &dev_attr_pir);
 #endif /* CONFIG_PPC64 */
 
 	cacheinfo_cpu_offline(cpu);
