/*
 *  linux/fs/ext4/inode.c
 *
 * Copyright (C) 1992, 1993, 1994, 1995
 * Remy Card (card@masi.ibp.fr)
 * Laboratoire MASI - Institut Blaise Pascal
 * Universite Pierre et Marie Curie (Paris VI)
 *
 *  from
 *
 *  linux/fs/minix/inode.c
 *
 *  Copyright (C) 1991, 1992  Linus Torvalds
 *
 *  64-bit file support on 64-bit platforms by Jakub Jelinek
 *	(jj@sunsite.ms.mff.cuni.cz)
 *
 *  Assorted race fixes, rewrite of ext4_get_block() by Al Viro, 2000
 */

#include <linux/fs.h>
#include <linux/time.h>
#include <linux/jbd2.h>
#include <linux/highuid.h>
#include <linux/pagemap.h>
#include <linux/quotaops.h>
#include <linux/string.h>
#include <linux/buffer_head.h>
#include <linux/writeback.h>
#include <linux/pagevec.h>
#include <linux/mpage.h>
#include <linux/namei.h>
#include <linux/uio.h>
#include <linux/bio.h>
#include <linux/workqueue.h>
#include <linux/kernel.h>
#include <linux/printk.h>
#include <linux/slab.h>
#include <linux/ratelimit.h>

#include "ext4_jbd2.h"
#include "xattr.h"
#include "acl.h"
#include "truncate.h"

#include <trace/events/ext4.h>

#define MPAGE_DA_EXTENT_TAIL 0x01

static __u32 ext4_inode_csum(struct inode *inode, struct ext4_inode *raw,
			      struct ext4_inode_info *ei)
{
	struct ext4_sb_info *sbi = EXT4_SB(inode->i_sb);
	__u16 csum_lo;
	__u16 csum_hi = 0;
	__u32 csum;

	csum_lo = raw->i_checksum_lo;
	raw->i_checksum_lo = 0;
	if (EXT4_INODE_SIZE(inode->i_sb) > EXT4_GOOD_OLD_INODE_SIZE &&
	    EXT4_FITS_IN_INODE(raw, ei, i_checksum_hi)) {
		csum_hi = raw->i_checksum_hi;
		raw->i_checksum_hi = 0;
	}

	csum = ext4_chksum(sbi, ei->i_csum_seed, (__u8 *)raw,
			   EXT4_INODE_SIZE(inode->i_sb));

	raw->i_checksum_lo = csum_lo;
	if (EXT4_INODE_SIZE(inode->i_sb) > EXT4_GOOD_OLD_INODE_SIZE &&
	    EXT4_FITS_IN_INODE(raw, ei, i_checksum_hi))
		raw->i_checksum_hi = csum_hi;

	return csum;
}

static int ext4_inode_csum_verify(struct inode *inode, struct ext4_inode *raw,
				  struct ext4_inode_info *ei)
{
	__u32 provided, calculated;

	if (EXT4_SB(inode->i_sb)->s_es->s_creator_os !=
	    cpu_to_le32(EXT4_OS_LINUX) ||
	    !EXT4_HAS_RO_COMPAT_FEATURE(inode->i_sb,
		EXT4_FEATURE_RO_COMPAT_METADATA_CSUM))
		return 1;

	provided = le16_to_cpu(raw->i_checksum_lo);
	calculated = ext4_inode_csum(inode, raw, ei);
	if (EXT4_INODE_SIZE(inode->i_sb) > EXT4_GOOD_OLD_INODE_SIZE &&
	    EXT4_FITS_IN_INODE(raw, ei, i_checksum_hi))
		provided |= ((__u32)le16_to_cpu(raw->i_checksum_hi)) << 16;
	else
		calculated &= 0xFFFF;

	return provided == calculated;
}

static void ext4_inode_csum_set(struct inode *inode, struct ext4_inode *raw,
				struct ext4_inode_info *ei)
{
	__u32 csum;

	if (EXT4_SB(inode->i_sb)->s_es->s_creator_os !=
	    cpu_to_le32(EXT4_OS_LINUX) ||
	    !EXT4_HAS_RO_COMPAT_FEATURE(inode->i_sb,
		EXT4_FEATURE_RO_COMPAT_METADATA_CSUM))
		return;

	csum = ext4_inode_csum(inode, raw, ei);
	raw->i_checksum_lo = cpu_to_le16(csum & 0xFFFF);
	if (EXT4_INODE_SIZE(inode->i_sb) > EXT4_GOOD_OLD_INODE_SIZE &&
	    EXT4_FITS_IN_INODE(raw, ei, i_checksum_hi))
		raw->i_checksum_hi = cpu_to_le16(csum >> 16);
}

static inline int ext4_begin_ordered_truncate(struct inode *inode,
					      loff_t new_size)
{
	trace_ext4_begin_ordered_truncate(inode, new_size);
	/*
	 * If jinode is zero, then we never opened the file for
	 * writing, so there's no need to call
	 * jbd2_journal_begin_ordered_truncate() since there's no
	 * outstanding writes we need to flush.
	 */
	if (!EXT4_I(inode)->jinode)
		return 0;
	return jbd2_journal_begin_ordered_truncate(EXT4_JOURNAL(inode),
						   EXT4_I(inode)->jinode,
						   new_size);
}

static void ext4_invalidatepage(struct page *page, unsigned long offset);
static int noalloc_get_block_write(struct inode *inode, sector_t iblock,
				   struct buffer_head *bh_result, int create);
static int ext4_set_bh_endio(struct buffer_head *bh, struct inode *inode);
static void ext4_end_io_buffer_write(struct buffer_head *bh, int uptodate);
static int __ext4_journalled_writepage(struct page *page, unsigned int len);
static int ext4_bh_delay_or_unwritten(handle_t *handle, struct buffer_head *bh);
static int ext4_discard_partial_page_buffers_no_lock(handle_t *handle,
		struct inode *inode, struct page *page, loff_t from,
		loff_t length, int flags);

/*
 * Test whether an inode is a fast symlink.
 */
static int ext4_inode_is_fast_symlink(struct inode *inode)
{
	int ea_blocks = EXT4_I(inode)->i_file_acl ?
		(inode->i_sb->s_blocksize >> 9) : 0;

	return (S_ISLNK(inode->i_mode) && inode->i_blocks - ea_blocks == 0);
}

/*
 * Restart the transaction associated with *handle.  This does a commit,
 * so before we call here everything must be consistently dirtied against
 * this transaction.
 */
int ext4_truncate_restart_trans(handle_t *handle, struct inode *inode,
				 int nblocks)
{
	int ret;

	/*
	 * Drop i_data_sem to avoid deadlock with ext4_map_blocks.  At this
	 * moment, get_block can be called only for blocks inside i_size since
	 * page cache has been already dropped and writes are blocked by
	 * i_mutex. So we can safely drop the i_data_sem here.
	 */
	BUG_ON(EXT4_JOURNAL(inode) == NULL);
	jbd_debug(2, "restarting handle %p\n", handle);
	up_write(&EXT4_I(inode)->i_data_sem);
	ret = ext4_journal_restart(handle, nblocks);
	down_write(&EXT4_I(inode)->i_data_sem);
	ext4_discard_preallocations(inode);

	return ret;
}

/*
 * Called at the last iput() if i_nlink is zero.
 */
void ext4_evict_inode(struct inode *inode)
{
	handle_t *handle;
	int err;

	trace_ext4_evict_inode(inode);

	ext4_ioend_wait(inode);

	if (inode->i_nlink) {
		/*
		 * When journalling data dirty buffers are tracked only in the
		 * journal. So although mm thinks everything is clean and
		 * ready for reaping the inode might still have some pages to
		 * write in the running transaction or waiting to be
		 * checkpointed. Thus calling jbd2_journal_invalidatepage()
		 * (via truncate_inode_pages()) to discard these buffers can
		 * cause data loss. Also even if we did not discard these
		 * buffers, we would have no way to find them after the inode
		 * is reaped and thus user could see stale data if he tries to
		 * read them before the transaction is checkpointed. So be
		 * careful and force everything to disk here... We use
		 * ei->i_datasync_tid to store the newest transaction
		 * containing inode's data.
		 *
		 * Note that directories do not have this problem because they
		 * don't use page cache.
		 */
		if (ext4_should_journal_data(inode) &&
		    (S_ISLNK(inode->i_mode) || S_ISREG(inode->i_mode))) {
			journal_t *journal = EXT4_SB(inode->i_sb)->s_journal;
			tid_t commit_tid = EXT4_I(inode)->i_datasync_tid;

			jbd2_log_start_commit(journal, commit_tid);
			jbd2_log_wait_commit(journal, commit_tid);
			filemap_write_and_wait(&inode->i_data);
		}
		truncate_inode_pages(&inode->i_data, 0);
		goto no_delete;
	}

	if (!is_bad_inode(inode))
		dquot_initialize(inode);

	if (ext4_should_order_data(inode))
		ext4_begin_ordered_truncate(inode, 0);
	truncate_inode_pages(&inode->i_data, 0);

	if (is_bad_inode(inode))
		goto no_delete;

	/*
	 * Protect us against freezing - iput() caller didn't have to have any
	 * protection against it
	 */
	sb_start_intwrite(inode->i_sb);
	handle = ext4_journal_start(inode, ext4_blocks_for_truncate(inode)+3);
	if (IS_ERR(handle)) {
		ext4_std_error(inode->i_sb, PTR_ERR(handle));
		/*
		 * If we're going to skip the normal cleanup, we still need to
		 * make sure that the in-core orphan linked list is properly
		 * cleaned up.
		 */
		ext4_orphan_del(NULL, inode);
		sb_end_intwrite(inode->i_sb);
		goto no_delete;
	}

	if (IS_SYNC(inode))
		ext4_handle_sync(handle);
	inode->i_size = 0;
	err = ext4_mark_inode_dirty(handle, inode);
	if (err) {
		ext4_warning(inode->i_sb,
			     "couldn't mark inode dirty (err %d)", err);
		goto stop_handle;
	}
	if (inode->i_blocks)
		ext4_truncate(inode);

	/*
	 * ext4_ext_truncate() doesn't reserve any slop when it
	 * restarts journal transactions; therefore there may not be
	 * enough credits left in the handle to remove the inode from
	 * the orphan list and set the dtime field.
	 */
	if (!ext4_handle_has_enough_credits(handle, 3)) {
		err = ext4_journal_extend(handle, 3);
		if (err > 0)
			err = ext4_journal_restart(handle, 3);
		if (err != 0) {
			ext4_warning(inode->i_sb,
				     "couldn't extend journal (err %d)", err);
		stop_handle:
			ext4_journal_stop(handle);
			ext4_orphan_del(NULL, inode);
			sb_end_intwrite(inode->i_sb);
			goto no_delete;
		}
	}

	/*
	 * Kill off the orphan record which ext4_truncate created.
	 * AKPM: I think this can be inside the above `if'.
	 * Note that ext4_orphan_del() has to be able to cope with the
	 * deletion of a non-existent orphan - this is because we don't
	 * know if ext4_truncate() actually created an orphan record.
	 * (Well, we could do this if we need to, but heck - it works)
	 */
	ext4_orphan_del(handle, inode);
	EXT4_I(inode)->i_dtime	= get_seconds();

	/*
	 * One subtle ordering requirement: if anything has gone wrong
	 * (transaction abort, IO errors, whatever), then we can still
	 * do these next steps (the fs will already have been marked as
	 * having errors), but we can't free the inode if the mark_dirty
	 * fails.
	 */
	if (ext4_mark_inode_dirty(handle, inode))
		/* If that failed, just do the required in-core inode clear. */
		ext4_clear_inode(inode);
	else
		ext4_free_inode(handle, inode);
	ext4_journal_stop(handle);
	sb_end_intwrite(inode->i_sb);
	return;
no_delete:
	ext4_clear_inode(inode);	/* We must guarantee clearing of inode... */
}

#ifdef CONFIG_QUOTA
qsize_t *ext4_get_reserved_space(struct inode *inode)
{
	return &EXT4_I(inode)->i_reserved_quota;
}
#endif

/*
 * Calculate the number of metadata blocks need to reserve
 * to allocate a block located at @lblock
 */
static int ext4_calc_metadata_amount(struct inode *inode, ext4_lblk_t lblock)
{
	if (ext4_test_inode_flag(inode, EXT4_INODE_EXTENTS))
		return ext4_ext_calc_metadata_amount(inode, lblock);

	return ext4_ind_calc_metadata_amount(inode, lblock);
}

/*
 * Called with i_data_sem down, which is important since we can call
 * ext4_discard_preallocations() from here.
 */
void ext4_da_update_reserve_space(struct inode *inode,
					int used, int quota_claim)
{
	struct ext4_sb_info *sbi = EXT4_SB(inode->i_sb);
	struct ext4_inode_info *ei = EXT4_I(inode);

	spin_lock(&ei->i_block_reservation_lock);
	trace_ext4_da_update_reserve_space(inode, used, quota_claim);
	if (unlikely(used > ei->i_reserved_data_blocks)) {
		ext4_msg(inode->i_sb, KERN_NOTICE, "%s: ino %lu, used %d "
			 "with only %d reserved data blocks",
			 __func__, inode->i_ino, used,
			 ei->i_reserved_data_blocks);
		WARN_ON(1);
		used = ei->i_reserved_data_blocks;
	}

	if (unlikely(ei->i_allocated_meta_blocks > ei->i_reserved_meta_blocks)) {
		ext4_msg(inode->i_sb, KERN_NOTICE, "%s: ino %lu, allocated %d "
			 "with only %d reserved metadata blocks\n", __func__,
			 inode->i_ino, ei->i_allocated_meta_blocks,
			 ei->i_reserved_meta_blocks);
		WARN_ON(1);
		ei->i_allocated_meta_blocks = ei->i_reserved_meta_blocks;
	}

	/* Update per-inode reservations */
	ei->i_reserved_data_blocks -= used;
	ei->i_reserved_meta_blocks -= ei->i_allocated_meta_blocks;
	percpu_counter_sub(&sbi->s_dirtyclusters_counter,
			   used + ei->i_allocated_meta_blocks);
	ei->i_allocated_meta_blocks = 0;

	if (ei->i_reserved_data_blocks == 0) {
		/*
		 * We can release all of the reserved metadata blocks
		 * only when we have written all of the delayed
		 * allocation blocks.
		 */
		percpu_counter_sub(&sbi->s_dirtyclusters_counter,
				   ei->i_reserved_meta_blocks);
		ei->i_reserved_meta_blocks = 0;
		ei->i_da_metadata_calc_len = 0;
	}
	spin_unlock(&EXT4_I(inode)->i_block_reservation_lock);

	/* Update quota subsystem for data blocks */
	if (quota_claim)
		dquot_claim_block(inode, EXT4_C2B(sbi, used));
	else {
		/*
		 * We did fallocate with an offset that is already delayed
		 * allocated. So on delayed allocated writeback we should
		 * not re-claim the quota for fallocated blocks.
		 */
		dquot_release_reservation_block(inode, EXT4_C2B(sbi, used));
	}

	/*
	 * If we have done all the pending block allocations and if
	 * there aren't any writers on the inode, we can discard the
	 * inode's preallocations.
	 */
	if ((ei->i_reserved_data_blocks == 0) &&
	    (atomic_read(&inode->i_writecount) == 0))
		ext4_discard_preallocations(inode);
}

static int __check_block_validity(struct inode *inode, const char *func,
				unsigned int line,
				struct ext4_map_blocks *map)
{
	if (!ext4_data_block_valid(EXT4_SB(inode->i_sb), map->m_pblk,
				   map->m_len)) {
		ext4_error_inode(inode, func, line, map->m_pblk,
				 "lblock %lu mapped to illegal pblock "
				 "(length %d)", (unsigned long) map->m_lblk,
				 map->m_len);
		return -EIO;
	}
	return 0;
}

#define check_block_validity(inode, map)	\
	__check_block_validity((inode), __func__, __LINE__, (map))

/*
 * Return the number of contiguous dirty pages in a given inode
 * starting at page frame idx.
 */
static pgoff_t ext4_num_dirty_pages(struct inode *inode, pgoff_t idx,
				    unsigned int max_pages)
{
	struct address_space *mapping = inode->i_mapping;
	pgoff_t	index;
	struct pagevec pvec;
	pgoff_t num = 0;
	int i, nr_pages, done = 0;

	if (max_pages == 0)
		return 0;
	pagevec_init(&pvec, 0);
	while (!done) {
		index = idx;
		nr_pages = pagevec_lookup_tag(&pvec, mapping, &index,
					      PAGECACHE_TAG_DIRTY,
					      (pgoff_t)PAGEVEC_SIZE);
		if (nr_pages == 0)
			break;
		for (i = 0; i < nr_pages; i++) {
			struct page *page = pvec.pages[i];
			struct buffer_head *bh, *head;

			lock_page(page);
			if (unlikely(page->mapping != mapping) ||
			    !PageDirty(page) ||
			    PageWriteback(page) ||
			    page->index != idx) {
				done = 1;
				unlock_page(page);
				break;
			}
			if (page_has_buffers(page)) {
				bh = head = page_buffers(page);
				do {
					if (!buffer_delay(bh) &&
					    !buffer_unwritten(bh))
						done = 1;
					bh = bh->b_this_page;
				} while (!done && (bh != head));
			}
			unlock_page(page);
			if (done)
				break;
			idx++;
			num++;
			if (num >= max_pages) {
				done = 1;
				break;
			}
		}
		pagevec_release(&pvec);
	}
	return num;
}

/*
 * Sets the BH_Da_Mapped bit on the buffer heads corresponding to the given map.
 */
static void set_buffers_da_mapped(struct inode *inode,
				   struct ext4_map_blocks *map)
{
	struct address_space *mapping = inode->i_mapping;
	struct pagevec pvec;
	int i, nr_pages;
	pgoff_t index, end;

	index = map->m_lblk >> (PAGE_CACHE_SHIFT - inode->i_blkbits);
	end = (map->m_lblk + map->m_len - 1) >>
		(PAGE_CACHE_SHIFT - inode->i_blkbits);

	pagevec_init(&pvec, 0);
	while (index <= end) {
		nr_pages = pagevec_lookup(&pvec, mapping, index,
					  min(end - index + 1,
					      (pgoff_t)PAGEVEC_SIZE));
		if (nr_pages == 0)
			break;
		for (i = 0; i < nr_pages; i++) {
			struct page *page = pvec.pages[i];
			struct buffer_head *bh, *head;

			if (unlikely(page->mapping != mapping) ||
			    !PageDirty(page))
				break;

			if (page_has_buffers(page)) {
				bh = head = page_buffers(page);
				do {
					set_buffer_da_mapped(bh);
					bh = bh->b_this_page;
				} while (bh != head);
			}
			index++;
		}
		pagevec_release(&pvec);
	}
}

/*
 * The ext4_map_blocks() function tries to look up the requested blocks,
 * and returns if the blocks are already mapped.
 *
 * Otherwise it takes the write lock of the i_data_sem and allocate blocks
 * and store the allocated blocks in the result buffer head and mark it
 * mapped.
 *
 * If file type is extents based, it will call ext4_ext_map_blocks(),
 * Otherwise, call with ext4_ind_map_blocks() to handle indirect mapping
 * based files
 *
 * On success, it returns the number of blocks being mapped or allocate.
 * if create==0 and the blocks are pre-allocated and uninitialized block,
 * the result buffer head is unmapped. If the create ==1, it will make sure
 * the buffer head is mapped.
 *
 * It returns 0 if plain look up failed (blocks have not been allocated), in
 * that case, buffer head is unmapped
 *
 * It returns the error in case of allocation failure.
 */
int ext4_map_blocks(handle_t *handle, struct inode *inode,
		    struct ext4_map_blocks *map, int flags)
{
	int retval;

	map->m_flags = 0;
	ext_debug("ext4_map_blocks(): inode %lu, flag %d, max_blocks %u,"
		  "logical block %lu\n", inode->i_ino, flags, map->m_len,
		  (unsigned long) map->m_lblk);
	/*
	 * Try to see if we can get the block without requesting a new
	 * file system block.
	 */
	if (!(flags & EXT4_GET_BLOCKS_NO_LOCK))
		down_read((&EXT4_I(inode)->i_data_sem));
	if (ext4_test_inode_flag(inode, EXT4_INODE_EXTENTS)) {
		retval = ext4_ext_map_blocks(handle, inode, map, flags &
					     EXT4_GET_BLOCKS_KEEP_SIZE);
	} else {
		retval = ext4_ind_map_blocks(handle, inode, map, flags &
					     EXT4_GET_BLOCKS_KEEP_SIZE);
	}
	if (!(flags & EXT4_GET_BLOCKS_NO_LOCK))
		up_read((&EXT4_I(inode)->i_data_sem));

	if (retval > 0 && map->m_flags & EXT4_MAP_MAPPED) {
		int ret = check_block_validity(inode, map);
		if (ret != 0)
			return ret;
	}

	/* If it is only a block(s) look up */
	if ((flags & EXT4_GET_BLOCKS_CREATE) == 0)
		return retval;

	/*
	 * Returns if the blocks have already allocated
	 *
	 * Note that if blocks have been preallocated
	 * ext4_ext_get_block() returns the create = 0
	 * with buffer head unmapped.
	 */
	if (retval > 0 && map->m_flags & EXT4_MAP_MAPPED)
		return retval;

	/*
	 * When we call get_blocks without the create flag, the
	 * BH_Unwritten flag could have gotten set if the blocks
	 * requested were part of a uninitialized extent.  We need to
	 * clear this flag now that we are committed to convert all or
	 * part of the uninitialized extent to be an initialized
	 * extent.  This is because we need to avoid the combination
	 * of BH_Unwritten and BH_Mapped flags being simultaneously
	 * set on the buffer_head.
	 */
	map->m_flags &= ~EXT4_MAP_UNWRITTEN;

	/*
	 * New blocks allocate and/or writing to uninitialized extent
	 * will possibly result in updating i_data, so we take
	 * the write lock of i_data_sem, and call get_blocks()
	 * with create == 1 flag.
	 */
	down_write((&EXT4_I(inode)->i_data_sem));

	/*
	 * if the caller is from delayed allocation writeout path
	 * we have already reserved fs blocks for allocation
	 * let the underlying get_block() function know to
	 * avoid double accounting
	 */
	if (flags & EXT4_GET_BLOCKS_DELALLOC_RESERVE)
		ext4_set_inode_state(inode, EXT4_STATE_DELALLOC_RESERVED);
	/*
	 * We need to check for EXT4 here because migrate
	 * could have changed the inode type in between
	 */
	if (ext4_test_inode_flag(inode, EXT4_INODE_EXTENTS)) {
		retval = ext4_ext_map_blocks(handle, inode, map, flags);
	} else {
		retval = ext4_ind_map_blocks(handle, inode, map, flags);

		if (retval > 0 && map->m_flags & EXT4_MAP_NEW) {
			/*
			 * We allocated new blocks which will result in
			 * i_data's format changing.  Force the migrate
			 * to fail by clearing migrate flags
			 */
			ext4_clear_inode_state(inode, EXT4_STATE_EXT_MIGRATE);
		}

		/*
		 * Update reserved blocks/metadata blocks after successful
		 * block allocation which had been deferred till now. We don't
		 * support fallocate for non extent files. So we can update
		 * reserve space here.
		 */
		if ((retval > 0) &&
			(flags & EXT4_GET_BLOCKS_DELALLOC_RESERVE))
			ext4_da_update_reserve_space(inode, retval, 1);
	}
	if (flags & EXT4_GET_BLOCKS_DELALLOC_RESERVE) {
		ext4_clear_inode_state(inode, EXT4_STATE_DELALLOC_RESERVED);

		/* If we have successfully mapped the delayed allocated blocks,
		 * set the BH_Da_Mapped bit on them. Its important to do this
		 * under the protection of i_data_sem.
		 */
		if (retval > 0 && map->m_flags & EXT4_MAP_MAPPED)
			set_buffers_da_mapped(inode, map);
	}

	up_write((&EXT4_I(inode)->i_data_sem));
	if (retval > 0 && map->m_flags & EXT4_MAP_MAPPED) {
		int ret = check_block_validity(inode, map);
		if (ret != 0)
			return ret;
	}
	return retval;
}

/* Maximum number of blocks we map for direct IO at once. */
#define DIO_MAX_BLOCKS 4096

static int _ext4_get_block(struct inode *inode, sector_t iblock,
			   struct buffer_head *bh, int flags)
{
	handle_t *handle = ext4_journal_current_handle();
	struct ext4_map_blocks map;
	int ret = 0, started = 0;
	int dio_credits;

	map.m_lblk = iblock;
	map.m_len = bh->b_size >> inode->i_blkbits;

	if (flags && !handle) {
		/* Direct IO write... */
		if (map.m_len > DIO_MAX_BLOCKS)
			map.m_len = DIO_MAX_BLOCKS;
		dio_credits = ext4_chunk_trans_blocks(inode, map.m_len);
		handle = ext4_journal_start(inode, dio_credits);
		if (IS_ERR(handle)) {
			ret = PTR_ERR(handle);
			return ret;
		}
		started = 1;
	}

	ret = ext4_map_blocks(handle, inode, &map, flags);
	if (ret > 0) {
		map_bh(bh, inode->i_sb, map.m_pblk);
		bh->b_state = (bh->b_state & ~EXT4_MAP_FLAGS) | map.m_flags;
		bh->b_size = inode->i_sb->s_blocksize * map.m_len;
		ret = 0;
	}
	if (started)
		ext4_journal_stop(handle);
	return ret;
}

int ext4_get_block(struct inode *inode, sector_t iblock,
		   struct buffer_head *bh, int create)
{
	return _ext4_get_block(inode, iblock, bh,
			       create ? EXT4_GET_BLOCKS_CREATE : 0);
}

/*
 * `handle' can be NULL if create is zero
 */
struct buffer_head *ext4_getblk(handle_t *handle, struct inode *inode,
				ext4_lblk_t block, int create, int *errp)
{
	struct ext4_map_blocks map;
	struct buffer_head *bh;
	int fatal = 0, err;

	J_ASSERT(handle != NULL || create == 0);

	map.m_lblk = block;
	map.m_len = 1;
	err = ext4_map_blocks(handle, inode, &map,
			      create ? EXT4_GET_BLOCKS_CREATE : 0);

	/* ensure we send some value back into *errp */
	*errp = 0;

	if (err < 0)
		*errp = err;
	if (err <= 0)
		return NULL;

	bh = sb_getblk(inode->i_sb, map.m_pblk);
	if (!bh) {
		*errp = -EIO;
		return NULL;
	}
	if (map.m_flags & EXT4_MAP_NEW) {
		J_ASSERT(create != 0);
		J_ASSERT(handle != NULL);

		/*
		 * Now that we do not always journal data, we should
		 * keep in mind whether this should always journal the
		 * new buffer as metadata.  For now, regular file
		 * writes use ext4_get_block instead, so it's not a
		 * problem.
		 */
		lock_buffer(bh);
		BUFFER_TRACE(bh, "call get_create_access");
		fatal = ext4_journal_get_create_access(handle, bh);
		if (!fatal && !buffer_uptodate(bh)) {
			memset(bh->b_data, 0, inode->i_sb->s_blocksize);
			set_buffer_uptodate(bh);
		}
		unlock_buffer(bh);
		BUFFER_TRACE(bh, "call ext4_handle_dirty_metadata");
		err = ext4_handle_dirty_metadata(handle, inode, bh);
		if (!fatal)
			fatal = err;
	} else {
		BUFFER_TRACE(bh, "not a new buffer");
	}
	if (fatal) {
		*errp = fatal;
		brelse(bh);
		bh = NULL;
	}
	return bh;
}

struct buffer_head *ext4_bread(handle_t *handle, struct inode *inode,
			       ext4_lblk_t block, int create, int *err)
{
	struct buffer_head *bh;

	bh = ext4_getblk(handle, inode, block, create, err);
	if (!bh)
		return bh;
	if (buffer_uptodate(bh))
		return bh;
	ll_rw_block(READ | REQ_META | REQ_PRIO, 1, &bh);
	wait_on_buffer(bh);
	if (buffer_uptodate(bh))
		return bh;
	put_bh(bh);
	*err = -EIO;
	return NULL;
}

static int walk_page_buffers(handle_t *handle,
			     struct buffer_head *head,
			     unsigned from,
			     unsigned to,
			     int *partial,
			     int (*fn)(handle_t *handle,
				       struct buffer_head *bh))
{
	struct buffer_head *bh;
	unsigned block_start, block_end;
	unsigned blocksize = head->b_size;
	int err, ret = 0;
	struct buffer_head *next;

	for (bh = head, block_start = 0;
	     ret == 0 && (bh != head || !block_start);
	     block_start = block_end, bh = next) {
		next = bh->b_this_page;
		block_end = block_start + blocksize;
		if (block_end <= from || block_start >= to) {
			if (partial && !buffer_uptodate(bh))
				*partial = 1;
			continue;
		}
		err = (*fn)(handle, bh);
		if (!ret)
			ret = err;
	}
	return ret;
}

/*
 * To preserve ordering, it is essential that the hole instantiation and
 * the data write be encapsulated in a single transaction.  We cannot
 * close off a transaction and start a new one between the ext4_get_block()
 * and the commit_write().  So doing the jbd2_journal_start at the start of
 * prepare_write() is the right place.
 *
 * Also, this function can nest inside ext4_writepage() ->
 * block_write_full_page(). In that case, we *know* that ext4_writepage()
 * has generated enough buffer credits to do the whole page.  So we won't
 * block on the journal in that case, which is good, because the caller may
 * be PF_MEMALLOC.
 *
 * By accident, ext4 can be reentered when a transaction is open via
 * quota file writes.  If we were to commit the transaction while thus
 * reentered, there can be a deadlock - we would be holding a quota
 * lock, and the commit would never complete if another thread had a
 * transaction open and was blocking on the quota lock - a ranking
 * violation.
 *
 * So what we do is to rely on the fact that jbd2_journal_stop/journal_start
 * will _not_ run commit under these circumstances because handle->h_ref
 * is elevated.  We'll still have enough credits for the tiny quotafile
 * write.
 */
static int do_journal_get_write_access(handle_t *handle,
				       struct buffer_head *bh)
{
	int dirty = buffer_dirty(bh);
	int ret;

	if (!buffer_mapped(bh) || buffer_freed(bh))
		return 0;
	/*
	 * __block_write_begin() could have dirtied some buffers. Clean
	 * the dirty bit as jbd2_journal_get_write_access() could complain
	 * otherwise about fs integrity issues. Setting of the dirty bit
	 * by __block_write_begin() isn't a real problem here as we clear
	 * the bit before releasing a page lock and thus writeback cannot
	 * ever write the buffer.
	 */
	if (dirty)
		clear_buffer_dirty(bh);
	ret = ext4_journal_get_write_access(handle, bh);
	if (!ret && dirty)
		ret = ext4_handle_dirty_metadata(handle, NULL, bh);
	return ret;
}

static int ext4_get_block_write(struct inode *inode, sector_t iblock,
		   struct buffer_head *bh_result, int create);
static int ext4_write_begin(struct file *file, struct address_space *mapping,
			    loff_t pos, unsigned len, unsigned flags,
			    struct page **pagep, void **fsdata)
{
	struct inode *inode = mapping->host;
	int ret, needed_blocks;
	handle_t *handle;
	int retries = 0;
	struct page *page;
	pgoff_t index;
	unsigned from, to;

	trace_ext4_write_begin(inode, pos, len, flags);
	/*
	 * Reserve one block more for addition to orphan list in case
	 * we allocate blocks but write fails for some reason
	 */
	needed_blocks = ext4_writepage_trans_blocks(inode) + 1;
	index = pos >> PAGE_CACHE_SHIFT;
	from = pos & (PAGE_CACHE_SIZE - 1);
	to = from + len;

retry:
	handle = ext4_journal_start(inode, needed_blocks);
	if (IS_ERR(handle)) {
		ret = PTR_ERR(handle);
		goto out;
	}

	/* We cannot recurse into the filesystem as the transaction is already
	 * started */
	flags |= AOP_FLAG_NOFS;

	page = grab_cache_page_write_begin(mapping, index, flags);
	if (!page) {
		ext4_journal_stop(handle);
		ret = -ENOMEM;
		goto out;
	}
	*pagep = page;

	if (ext4_should_dioread_nolock(inode))
		ret = __block_write_begin(page, pos, len, ext4_get_block_write);
	else
		ret = __block_write_begin(page, pos, len, ext4_get_block);

	if (!ret && ext4_should_journal_data(inode)) {
		ret = walk_page_buffers(handle, page_buffers(page),
				from, to, NULL, do_journal_get_write_access);
	}

	if (ret) {
		unlock_page(page);
		page_cache_release(page);
		/*
		 * __block_write_begin may have instantiated a few blocks
		 * outside i_size.  Trim these off again. Don't need
		 * i_size_read because we hold i_mutex.
		 *
		 * Add inode to orphan list in case we crash before
		 * truncate finishes
		 */
		if (pos + len > inode->i_size && ext4_can_truncate(inode))
			ext4_orphan_add(handle, inode);

		ext4_journal_stop(handle);
		if (pos + len > inode->i_size) {
			ext4_truncate_failed_write(inode);
			/*
			 * If truncate failed early the inode might
			 * still be on the orphan list; we need to
			 * make sure the inode is removed from the
			 * orphan list in that case.
			 */
			if (inode->i_nlink)
				ext4_orphan_del(NULL, inode);
		}
	}

	if (ret == -ENOSPC && ext4_should_retry_alloc(inode->i_sb, &retries))
		goto retry;
out:
	return ret;
}

/* For write_end() in data=journal mode */
static int write_end_fn(handle_t *handle, struct buffer_head *bh)
{
	if (!buffer_mapped(bh) || buffer_freed(bh))
		return 0;
	set_buffer_uptodate(bh);
	return ext4_handle_dirty_metadata(handle, NULL, bh);
}

static int ext4_generic_write_end(struct file *file,
				  struct address_space *mapping,
				  loff_t pos, unsigned len, unsigned copied,
				  struct page *page, void *fsdata)
{
	int i_size_changed = 0;
	struct inode *inode = mapping->host;
	handle_t *handle = ext4_journal_current_handle();

	copied = block_write_end(file, mapping, pos, len, copied, page, fsdata);

	/*
	 * No need to use i_size_read() here, the i_size
	 * cannot change under us because we hold i_mutex.
	 *
	 * But it's important to update i_size while still holding page lock:
	 * page writeout could otherwise come in and zero beyond i_size.
	 */
	if (pos + copied > inode->i_size) {
		i_size_write(inode, pos + copied);
		i_size_changed = 1;
	}

	if (pos + copied >  EXT4_I(inode)->i_disksize) {
		/* We need to mark inode dirty even if
		 * new_i_size is less that inode->i_size
		 * bu greater than i_disksize.(hint delalloc)
		 */
		ext4_update_i_disksize(inode, (pos + copied));
		i_size_changed = 1;
	}
	unlock_page(page);
	page_cache_release(page);

	/*
	 * Don't mark the inode dirty under page lock. First, it unnecessarily
	 * makes the holding time of page lock longer. Second, it forces lock
	 * ordering of page lock and transaction start for journaling
	 * filesystems.
	 */
	if (i_size_changed)
		ext4_mark_inode_dirty(handle, inode);

	return copied;
}

/*
 * We need to pick up the new inode size which generic_commit_write gave us
 * `file' can be NULL - eg, when called from page_symlink().
 *
 * ext4 never places buffers on inode->i_mapping->private_list.  metadata
 * buffers are managed internally.
 */
static int ext4_ordered_write_end(struct file *file,
				  struct address_space *mapping,
				  loff_t pos, unsigned len, unsigned copied,
				  struct page *page, void *fsdata)
{
	handle_t *handle = ext4_journal_current_handle();
	struct inode *inode = mapping->host;
	int ret = 0, ret2;

	trace_ext4_ordered_write_end(inode, pos, len, copied);
	ret = ext4_jbd2_file_inode(handle, inode);

	if (ret == 0) {
		ret2 = ext4_generic_write_end(file, mapping, pos, len, copied,
							page, fsdata);
		copied = ret2;
		if (pos + len > inode->i_size && ext4_can_truncate(inode))
			/* if we have allocated more blocks and copied
			 * less. We will have blocks allocated outside
			 * inode->i_size. So truncate them
			 */
			ext4_orphan_add(handle, inode);
		if (ret2 < 0)
			ret = ret2;
	} else {
		unlock_page(page);
		page_cache_release(page);
	}

	ret2 = ext4_journal_stop(handle);
	if (!ret)
		ret = ret2;

	if (pos + len > inode->i_size) {
		ext4_truncate_failed_write(inode);
		/*
		 * If truncate failed early the inode might still be
		 * on the orphan list; we need to make sure the inode
		 * is removed from the orphan list in that case.
		 */
		if (inode->i_nlink)
			ext4_orphan_del(NULL, inode);
	}


	return ret ? ret : copied;
}

static int ext4_writeback_write_end(struct file *file,
				    struct address_space *mapping,
				    loff_t pos, unsigned len, unsigned copied,
				    struct page *page, void *fsdata)
{
	handle_t *handle = ext4_journal_current_handle();
	struct inode *inode = mapping->host;
	int ret = 0, ret2;

	trace_ext4_writeback_write_end(inode, pos, len, copied);
	ret2 = ext4_generic_write_end(file, mapping, pos, len, copied,
							page, fsdata);
	copied = ret2;
	if (pos + len > inode->i_size && ext4_can_truncate(inode))
		/* if we have allocated more blocks and copied
		 * less. We will have blocks allocated outside
		 * inode->i_size. So truncate them
		 */
		ext4_orphan_add(handle, inode);

	if (ret2 < 0)
		ret = ret2;

	ret2 = ext4_journal_stop(handle);
	if (!ret)
		ret = ret2;

	if (pos + len > inode->i_size) {
		ext4_truncate_failed_write(inode);
		/*
		 * If truncate failed early the inode might still be
		 * on the orphan list; we need to make sure the inode
		 * is removed from the orphan list in that case.
		 */
		if (inode->i_nlink)
			ext4_orphan_del(NULL, inode);
	}

	return ret ? ret : copied;
}

static int ext4_journalled_write_end(struct file *file,
				     struct address_space *mapping,
				     loff_t pos, unsigned len, unsigned copied,
				     struct page *page, void *fsdata)
{
	handle_t *handle = ext4_journal_current_handle();
	struct inode *inode = mapping->host;
	int ret = 0, ret2;
	int partial = 0;
	unsigned from, to;
	loff_t new_i_size;

	trace_ext4_journalled_write_end(inode, pos, len, copied);
	from = pos & (PAGE_CACHE_SIZE - 1);
	to = from + len;

	BUG_ON(!ext4_handle_valid(handle));

	if (copied < len) {
		if (!PageUptodate(page))
			copied = 0;
		page_zero_new_buffers(page, from+copied, to);
	}

	ret = walk_page_buffers(handle, page_buffers(page), from,
				to, &partial, write_end_fn);
	if (!partial)
		SetPageUptodate(page);
	new_i_size = pos + copied;
	if (new_i_size > inode->i_size)
		i_size_write(inode, pos+copied);
	ext4_set_inode_state(inode, EXT4_STATE_JDATA);
	EXT4_I(inode)->i_datasync_tid = handle->h_transaction->t_tid;
	if (new_i_size > EXT4_I(inode)->i_disksize) {
		ext4_update_i_disksize(inode, new_i_size);
		ret2 = ext4_mark_inode_dirty(handle, inode);
		if (!ret)
			ret = ret2;
	}

	unlock_page(page);
	page_cache_release(page);
	if (pos + len > inode->i_size && ext4_can_truncate(inode))
		/* if we have allocated more blocks and copied
		 * less. We will have blocks allocated outside
		 * inode->i_size. So truncate them
		 */
		ext4_orphan_add(handle, inode);

	ret2 = ext4_journal_stop(handle);
	if (!ret)
		ret = ret2;
	if (pos + len > inode->i_size) {
		ext4_truncate_failed_write(inode);
		/*
		 * If truncate failed early the inode might still be
		 * on the orphan list; we need to make sure the inode
		 * is removed from the orphan list in that case.
		 */
		if (inode->i_nlink)
			ext4_orphan_del(NULL, inode);
	}

	return ret ? ret : copied;
}

/*
 * Reserve a single cluster located at lblock
 */
static int ext4_da_reserve_space(struct inode *inode, ext4_lblk_t lblock)
{
	int retries = 0;
	struct ext4_sb_info *sbi = EXT4_SB(inode->i_sb);
	struct ext4_inode_info *ei = EXT4_I(inode);
	unsigned int md_needed;
	int ret;
	ext4_lblk_t save_last_lblock;
	int save_len;

	/*
	 * We will charge metadata quota at writeout time; this saves
	 * us from metadata over-estimation, though we may go over by
	 * a small amount in the end.  Here we just reserve for data.
	 */
	ret = dquot_reserve_block(inode, EXT4_C2B(sbi, 1));
	if (ret)
		return ret;

	/*
	 * recalculate the amount of metadata blocks to reserve
	 * in order to allocate nrblocks
	 * worse case is one extent per block
	 */
repeat:
	spin_lock(&ei->i_block_reservation_lock);
	/*
	 * ext4_calc_metadata_amount() has side effects, which we have
	 * to be prepared undo if we fail to claim space.
	 */
	save_len = ei->i_da_metadata_calc_len;
	save_last_lblock = ei->i_da_metadata_calc_last_lblock;
	md_needed = EXT4_NUM_B2C(sbi,
				 ext4_calc_metadata_amount(inode, lblock));
	trace_ext4_da_reserve_space(inode, md_needed);

	/*
	 * We do still charge estimated metadata to the sb though;
	 * we cannot afford to run out of free blocks.
	 */
	if (ext4_claim_free_clusters(sbi, md_needed + 1, 0)) {
		ei->i_da_metadata_calc_len = save_len;
		ei->i_da_metadata_calc_last_lblock = save_last_lblock;
		spin_unlock(&ei->i_block_reservation_lock);
		if (ext4_should_retry_alloc(inode->i_sb, &retries)) {
			yield();
			goto repeat;
		}
		dquot_release_reservation_block(inode, EXT4_C2B(sbi, 1));
		return -ENOSPC;
	}
	ei->i_reserved_data_blocks++;
	ei->i_reserved_meta_blocks += md_needed;
	spin_unlock(&ei->i_block_reservation_lock);

	return 0;       /* success */
}

static void ext4_da_release_space(struct inode *inode, int to_free)
{
	struct ext4_sb_info *sbi = EXT4_SB(inode->i_sb);
	struct ext4_inode_info *ei = EXT4_I(inode);

	if (!to_free)
		return;		/* Nothing to release, exit */

	spin_lock(&EXT4_I(inode)->i_block_reservation_lock);

	trace_ext4_da_release_space(inode, to_free);
	if (unlikely(to_free > ei->i_reserved_data_blocks)) {
		/*
		 * if there aren't enough reserved blocks, then the
		 * counter is messed up somewhere.  Since this
		 * function is called from invalidate page, it's
		 * harmless to return without any action.
		 */
		ext4_msg(inode->i_sb, KERN_NOTICE, "ext4_da_release_space: "
			 "ino %lu, to_free %d with only %d reserved "
			 "data blocks", inode->i_ino, to_free,
			 ei->i_reserved_data_blocks);
		WARN_ON(1);
		to_free = ei->i_reserved_data_blocks;
	}
	ei->i_reserved_data_blocks -= to_free;

	if (ei->i_reserved_data_blocks == 0) {
		/*
		 * We can release all of the reserved metadata blocks
		 * only when we have written all of the delayed
		 * allocation blocks.
		 * Note that in case of bigalloc, i_reserved_meta_blocks,
		 * i_reserved_data_blocks, etc. refer to number of clusters.
		 */
		percpu_counter_sub(&sbi->s_dirtyclusters_counter,
				   ei->i_reserved_meta_blocks);
		ei->i_reserved_meta_blocks = 0;
		ei->i_da_metadata_calc_len = 0;
	}

	/* update fs dirty data blocks counter */
	percpu_counter_sub(&sbi->s_dirtyclusters_counter, to_free);

	spin_unlock(&EXT4_I(inode)->i_block_reservation_lock);

	dquot_release_reservation_block(inode, EXT4_C2B(sbi, to_free));
}

static void ext4_da_page_release_reservation(struct page *page,
					     unsigned long offset)
{
	int to_release = 0;
	struct buffer_head *head, *bh;
	unsigned int curr_off = 0;
	struct inode *inode = page->mapping->host;
	struct ext4_sb_info *sbi = EXT4_SB(inode->i_sb);
	int num_clusters;

	head = page_buffers(page);
	bh = head;
	do {
		unsigned int next_off = curr_off + bh->b_size;

		if ((offset <= curr_off) && (buffer_delay(bh))) {
			to_release++;
			clear_buffer_delay(bh);
			clear_buffer_da_mapped(bh);
		}
		curr_off = next_off;
	} while ((bh = bh->b_this_page) != head);

	/* If we have released all the blocks belonging to a cluster, then we
	 * need to release the reserved space for that cluster. */
	num_clusters = EXT4_NUM_B2C(sbi, to_release);
	while (num_clusters > 0) {
		ext4_fsblk_t lblk;
		lblk = (page->index << (PAGE_CACHE_SHIFT - inode->i_blkbits)) +
			((num_clusters - 1) << sbi->s_cluster_bits);
		if (sbi->s_cluster_ratio == 1 ||
		    !ext4_find_delalloc_cluster(inode, lblk, 1))
			ext4_da_release_space(inode, 1);

		num_clusters--;
	}
}

/*
 * Delayed allocation stuff
 */

/*
 * mpage_da_submit_io - walks through extent of pages and try to write
 * them with writepage() call back
 *
 * @mpd->inode: inode
 * @mpd->first_page: first page of the extent
 * @mpd->next_page: page after the last page of the extent
 *
 * By the time mpage_da_submit_io() is called we expect all blocks
 * to be allocated. this may be wrong if allocation failed.
 *
 * As pages are already locked by write_cache_pages(), we can't use it
 */
static int mpage_da_submit_io(struct mpage_da_data *mpd,
			      struct ext4_map_blocks *map)
{
	struct pagevec pvec;
	unsigned long index, end;
	int ret = 0, err, nr_pages, i;
	struct inode *inode = mpd->inode;
	struct address_space *mapping = inode->i_mapping;
	loff_t size = i_size_read(inode);
	unsigned int len, block_start;
	struct buffer_head *bh, *page_bufs = NULL;
	int journal_data = ext4_should_journal_data(inode);
	sector_t pblock = 0, cur_logical = 0;
	struct ext4_io_submit io_submit;

	BUG_ON(mpd->next_page <= mpd->first_page);
	memset(&io_submit, 0, sizeof(io_submit));
	/*
	 * We need to start from the first_page to the next_page - 1
	 * to make sure we also write the mapped dirty buffer_heads.
	 * If we look at mpd->b_blocknr we would only be looking
	 * at the currently mapped buffer_heads.
	 */
	index = mpd->first_page;
	end = mpd->next_page - 1;

	pagevec_init(&pvec, 0);
	while (index <= end) {
		nr_pages = pagevec_lookup(&pvec, mapping, index, PAGEVEC_SIZE);
		if (nr_pages == 0)
			break;
		for (i = 0; i < nr_pages; i++) {
			int commit_write = 0, skip_page = 0;
			struct page *page = pvec.pages[i];

			index = page->index;
			if (index > end)
				break;

			if (index == size >> PAGE_CACHE_SHIFT)
				len = size & ~PAGE_CACHE_MASK;
			else
				len = PAGE_CACHE_SIZE;
			if (map) {
				cur_logical = index << (PAGE_CACHE_SHIFT -
							inode->i_blkbits);
				pblock = map->m_pblk + (cur_logical -
							map->m_lblk);
			}
			index++;

			BUG_ON(!PageLocked(page));
			BUG_ON(PageWriteback(page));

			/*
			 * If the page does not have buffers (for
			 * whatever reason), try to create them using
			 * __block_write_begin.  If this fails,
			 * skip the page and move on.
			 */
			if (!page_has_buffers(page)) {
				if (__block_write_begin(page, 0, len,
						noalloc_get_block_write)) {
				skip_page:
					unlock_page(page);
					continue;
				}
				commit_write = 1;
			}

			bh = page_bufs = page_buffers(page);
			block_start = 0;
			do {
				if (!bh)
					goto skip_page;
				if (map && (cur_logical >= map->m_lblk) &&
				    (cur_logical <= (map->m_lblk +
						     (map->m_len - 1)))) {
					if (buffer_delay(bh)) {
						clear_buffer_delay(bh);
						bh->b_blocknr = pblock;
					}
					if (buffer_da_mapped(bh))
						clear_buffer_da_mapped(bh);
					if (buffer_unwritten(bh) ||
					    buffer_mapped(bh))
						BUG_ON(bh->b_blocknr != pblock);
					if (map->m_flags & EXT4_MAP_UNINIT)
						set_buffer_uninit(bh);
					clear_buffer_unwritten(bh);
				}

				/*
				 * skip page if block allocation undone and
				 * block is dirty
				 */
				if (ext4_bh_delay_or_unwritten(NULL, bh))
					skip_page = 1;
				bh = bh->b_this_page;
				block_start += bh->b_size;
				cur_logical++;
				pblock++;
			} while (bh != page_bufs);

			if (skip_page)
				goto skip_page;

			if (commit_write)
				/* mark the buffer_heads as dirty & uptodate */
				block_commit_write(page, 0, len);

			clear_page_dirty_for_io(page);
			/*
			 * Delalloc doesn't support data journalling,
			 * but eventually maybe we'll lift this
			 * restriction.
			 */
			if (unlikely(journal_data && PageChecked(page)))
				err = __ext4_journalled_writepage(page, len);
			else if (test_opt(inode->i_sb, MBLK_IO_SUBMIT))
				err = ext4_bio_write_page(&io_submit, page,
							  len, mpd->wbc);
			else if (buffer_uninit(page_bufs)) {
				ext4_set_bh_endio(page_bufs, inode);
				err = block_write_full_page_endio(page,
					noalloc_get_block_write,
					mpd->wbc, ext4_end_io_buffer_write);
			} else
				err = block_write_full_page(page,
					noalloc_get_block_write, mpd->wbc);

			if (!err)
				mpd->pages_written++;
			/*
			 * In error case, we have to continue because
			 * remaining pages are still locked
			 */
			if (ret == 0)
				ret = err;
		}
		pagevec_release(&pvec);
	}
	ext4_io_submit(&io_submit);
	return ret;
}

static void ext4_da_block_invalidatepages(struct mpage_da_data *mpd)
{
	int nr_pages, i;
	pgoff_t index, end;
	struct pagevec pvec;
	struct inode *inode = mpd->inode;
	struct address_space *mapping = inode->i_mapping;

	index = mpd->first_page;
	end   = mpd->next_page - 1;
	while (index <= end) {
		nr_pages = pagevec_lookup(&pvec, mapping, index, PAGEVEC_SIZE);
		if (nr_pages == 0)
			break;
		for (i = 0; i < nr_pages; i++) {
			struct page *page = pvec.pages[i];
			if (page->index > end)
				break;
			BUG_ON(!PageLocked(page));
			BUG_ON(PageWriteback(page));
			block_invalidatepage(page, 0);
			ClearPageUptodate(page);
			unlock_page(page);
		}
		index = pvec.pages[nr_pages - 1]->index + 1;
		pagevec_release(&pvec);
	}
	return;
}

static void ext4_print_free_blocks(struct inode *inode)
{
	struct ext4_sb_info *sbi = EXT4_SB(inode->i_sb);
	struct super_block *sb = inode->i_sb;

	ext4_msg(sb, KERN_CRIT, "Total free blocks count %lld",
	       EXT4_C2B(EXT4_SB(inode->i_sb),
			ext4_count_free_clusters(inode->i_sb)));
	ext4_msg(sb, KERN_CRIT, "Free/Dirty block details");
	ext4_msg(sb, KERN_CRIT, "free_blocks=%lld",
	       (long long) EXT4_C2B(EXT4_SB(inode->i_sb),
		percpu_counter_sum(&sbi->s_freeclusters_counter)));
	ext4_msg(sb, KERN_CRIT, "dirty_blocks=%lld",
	       (long long) EXT4_C2B(EXT4_SB(inode->i_sb),
		percpu_counter_sum(&sbi->s_dirtyclusters_counter)));
	ext4_msg(sb, KERN_CRIT, "Block reservation details");
	ext4_msg(sb, KERN_CRIT, "i_reserved_data_blocks=%u",
		 EXT4_I(inode)->i_reserved_data_blocks);
	ext4_msg(sb, KERN_CRIT, "i_reserved_meta_blocks=%u",
	       EXT4_I(inode)->i_reserved_meta_blocks);
	return;
}

/*
 * mpage_da_map_and_submit - go through given space, map them
 *       if necessary, and then submit them for I/O
 *
 * @mpd - bh describing space
 *
 * The function skips space we know is already mapped to disk blocks.
 *
 */
static void mpage_da_map_and_submit(struct mpage_da_data *mpd)
{
	int err, blks, get_blocks_flags;
	struct ext4_map_blocks map, *mapp = NULL;
	sector_t next = mpd->b_blocknr;
	unsigned max_blocks = mpd->b_size >> mpd->inode->i_blkbits;
	loff_t disksize = EXT4_I(mpd->inode)->i_disksize;
	handle_t *handle = NULL;

	/*
	 * If the blocks are mapped already, or we couldn't accumulate
	 * any blocks, then proceed immediately to the submission stage.
	 */
	if ((mpd->b_size == 0) ||
	    ((mpd->b_state  & (1 << BH_Mapped)) &&
	     !(mpd->b_state & (1 << BH_Delay)) &&
	     !(mpd->b_state & (1 << BH_Unwritten))))
		goto submit_io;

	handle = ext4_journal_current_handle();
	BUG_ON(!handle);

	/*
	 * Call ext4_map_blocks() to allocate any delayed allocation
	 * blocks, or to convert an uninitialized extent to be
	 * initialized (in the case where we have written into
	 * one or more preallocated blocks).
	 *
	 * We pass in the magic EXT4_GET_BLOCKS_DELALLOC_RESERVE to
	 * indicate that we are on the delayed allocation path.  This
	 * affects functions in many different parts of the allocation
	 * call path.  This flag exists primarily because we don't
	 * want to change *many* call functions, so ext4_map_blocks()
	 * will set the EXT4_STATE_DELALLOC_RESERVED flag once the
	 * inode's allocation semaphore is taken.
	 *
	 * If the blocks in questions were delalloc blocks, set
	 * EXT4_GET_BLOCKS_DELALLOC_RESERVE so the delalloc accounting
	 * variables are updated after the blocks have been allocated.
	 */
	map.m_lblk = next;
	map.m_len = max_blocks;
	get_blocks_flags = EXT4_GET_BLOCKS_CREATE;
	if (ext4_should_dioread_nolock(mpd->inode))
		get_blocks_flags |= EXT4_GET_BLOCKS_IO_CREATE_EXT;
	if (mpd->b_state & (1 << BH_Delay))
		get_blocks_flags |= EXT4_GET_BLOCKS_DELALLOC_RESERVE;

	blks = ext4_map_blocks(handle, mpd->inode, &map, get_blocks_flags);
	if (blks < 0) {
		struct super_block *sb = mpd->inode->i_sb;

		err = blks;
		/*
		 * If get block returns EAGAIN or ENOSPC and there
		 * appears to be free blocks we will just let
		 * mpage_da_submit_io() unlock all of the pages.
		 */
		if (err == -EAGAIN)
			goto submit_io;

		if (err == -ENOSPC && ext4_count_free_clusters(sb)) {
			mpd->retval = err;
			goto submit_io;
		}

		/*
		 * get block failure will cause us to loop in
		 * writepages, because a_ops->writepage won't be able
		 * to make progress. The page will be redirtied by
		 * writepage and writepages will again try to write
		 * the same.
		 */
		if (!(EXT4_SB(sb)->s_mount_flags & EXT4_MF_FS_ABORTED)) {
			ext4_msg(sb, KERN_CRIT,
				 "delayed block allocation failed for inode %lu "
				 "at logical offset %llu with max blocks %zd "
				 "with error %d", mpd->inode->i_ino,
				 (unsigned long long) next,
				 mpd->b_size >> mpd->inode->i_blkbits, err);
			ext4_msg(sb, KERN_CRIT,
				"This should not happen!! Data will be lost\n");
			if (err == -ENOSPC)
				ext4_print_free_blocks(mpd->inode);
		}
		/* invalidate all the pages */
		ext4_da_block_invalidatepages(mpd);

		/* Mark this page range as having been completed */
		mpd->io_done = 1;
		return;
	}
	BUG_ON(blks == 0);

	mapp = &map;
	if (map.m_flags & EXT4_MAP_NEW) {
		struct block_device *bdev = mpd->inode->i_sb->s_bdev;
		int i;

		for (i = 0; i < map.m_len; i++)
			unmap_underlying_metadata(bdev, map.m_pblk + i);

		if (ext4_should_order_data(mpd->inode)) {
			err = ext4_jbd2_file_inode(handle, mpd->inode);
			if (err) {
				/* Only if the journal is aborted */
				mpd->retval = err;
				goto submit_io;
			}
		}
	}

	/*
	 * Update on-disk size along with block allocation.
	 */
	disksize = ((loff_t) next + blks) << mpd->inode->i_blkbits;
	if (disksize > i_size_read(mpd->inode))
		disksize = i_size_read(mpd->inode);
	if (disksize > EXT4_I(mpd->inode)->i_disksize) {
		ext4_update_i_disksize(mpd->inode, disksize);
		err = ext4_mark_inode_dirty(handle, mpd->inode);
		if (err)
			ext4_error(mpd->inode->i_sb,
				   "Failed to mark inode %lu dirty",
				   mpd->inode->i_ino);
	}

submit_io:
	mpage_da_submit_io(mpd, mapp);
	mpd->io_done = 1;
}

#define BH_FLAGS ((1 << BH_Uptodate) | (1 << BH_Mapped) | \
		(1 << BH_Delay) | (1 << BH_Unwritten))

/*
 * mpage_add_bh_to_extent - try to add one more block to extent of blocks
 *
 * @mpd->lbh - extent of blocks
 * @logical - logical number of the block in the file
 * @bh - bh of the block (used to access block's state)
 *
 * the function is used to collect contig. blocks in same state
 */
static void mpage_add_bh_to_extent(struct mpage_da_data *mpd,
				   sector_t logical, size_t b_size,
				   unsigned long b_state)
{
	sector_t next;
	int nrblocks = mpd->b_size >> mpd->inode->i_blkbits;

	/*
	 * XXX Don't go larger than mballoc is willing to allocate
	 * This is a stopgap solution.  We eventually need to fold
	 * mpage_da_submit_io() into this function and then call
	 * ext4_map_blocks() multiple times in a loop
	 */
	if (nrblocks >= 8*1024*1024/mpd->inode->i_sb->s_blocksize)
		goto flush_it;

	/* check if thereserved journal credits might overflow */
	if (!(ext4_test_inode_flag(mpd->inode, EXT4_INODE_EXTENTS))) {
		if (nrblocks >= EXT4_MAX_TRANS_DATA) {
			/*
			 * With non-extent format we are limited by the journal
			 * credit available.  Total credit needed to insert
			 * nrblocks contiguous blocks is dependent on the
			 * nrblocks.  So limit nrblocks.
			 */
			goto flush_it;
		} else if ((nrblocks + (b_size >> mpd->inode->i_blkbits)) >
				EXT4_MAX_TRANS_DATA) {
			/*
			 * Adding the new buffer_head would make it cross the
			 * allowed limit for which we have journal credit
			 * reserved. So limit the new bh->b_size
			 */
			b_size = (EXT4_MAX_TRANS_DATA - nrblocks) <<
						mpd->inode->i_blkbits;
			/* we will do mpage_da_submit_io in the next loop */
		}
	}
	/*
	 * First block in the extent
	 */
	if (mpd->b_size == 0) {
		mpd->b_blocknr = logical;
		mpd->b_size = b_size;
		mpd->b_state = b_state & BH_FLAGS;
		return;
	}

	next = mpd->b_blocknr + nrblocks;
	/*
	 * Can we merge the block to our big extent?
	 */
	if (logical == next && (b_state & BH_FLAGS) == mpd->b_state) {
		mpd->b_size += b_size;
		return;
	}

flush_it:
	/*
	 * We couldn't merge the block to our extent, so we
	 * need to flush current  extent and start new one
	 */
	mpage_da_map_and_submit(mpd);
	return;
}

static int ext4_bh_delay_or_unwritten(handle_t *handle, struct buffer_head *bh)
{
	return (buffer_delay(bh) || buffer_unwritten(bh)) && buffer_dirty(bh);
}

/*
 * This function is grabs code from the very beginning of
 * ext4_map_blocks, but assumes that the caller is from delayed write
 * time. This function looks up the requested blocks and sets the
 * buffer delay bit under the protection of i_data_sem.
 */
static int ext4_da_map_blocks(struct inode *inode, sector_t iblock,
			      struct ext4_map_blocks *map,
			      struct buffer_head *bh)
{
	int retval;
	sector_t invalid_block = ~((sector_t) 0xffff);

	if (invalid_block < ext4_blocks_count(EXT4_SB(inode->i_sb)->s_es))
		invalid_block = ~0;

	map->m_flags = 0;
	ext_debug("ext4_da_map_blocks(): inode %lu, max_blocks %u,"
		  "logical block %lu\n", inode->i_ino, map->m_len,
		  (unsigned long) map->m_lblk);
	/*
	 * Try to see if we can get the block without requesting a new
	 * file system block.
	 */
	down_read((&EXT4_I(inode)->i_data_sem));
	if (ext4_test_inode_flag(inode, EXT4_INODE_EXTENTS))
		retval = ext4_ext_map_blocks(NULL, inode, map, 0);
	else
		retval = ext4_ind_map_blocks(NULL, inode, map, 0);

	if (retval == 0) {
		/*
		 * XXX: __block_prepare_write() unmaps passed block,
		 * is it OK?
		 */
		/* If the block was allocated from previously allocated cluster,
		 * then we dont need to reserve it again. */
		if (!(map->m_flags & EXT4_MAP_FROM_CLUSTER)) {
			retval = ext4_da_reserve_space(inode, iblock);
			if (retval)
				/* not enough space to reserve */
				goto out_unlock;
		}

		/* Clear EXT4_MAP_FROM_CLUSTER flag since its purpose is served
		 * and it should not appear on the bh->b_state.
		 */
		map->m_flags &= ~EXT4_MAP_FROM_CLUSTER;

		map_bh(bh, inode->i_sb, invalid_block);
		set_buffer_new(bh);
		set_buffer_delay(bh);
	}

out_unlock:
	up_read((&EXT4_I(inode)->i_data_sem));

	return retval;
}

/*
 * This is a special get_blocks_t callback which is used by
 * ext4_da_write_begin().  It will either return mapped block or
 * reserve space for a single block.
 *
 * For delayed buffer_head we have BH_Mapped, BH_New, BH_Delay set.
 * We also have b_blocknr = -1 and b_bdev initialized properly
 *
 * For unwritten buffer_head we have BH_Mapped, BH_New, BH_Unwritten set.
 * We also have b_blocknr = physicalblock mapping unwritten extent and b_bdev
 * initialized properly.
 */
static int ext4_da_get_block_prep(struct inode *inode, sector_t iblock,
				  struct buffer_head *bh, int create)
{
	struct ext4_map_blocks map;
	int ret = 0;

	BUG_ON(create == 0);
	BUG_ON(bh->b_size != inode->i_sb->s_blocksize);

	map.m_lblk = iblock;
	map.m_len = 1;

	/*
	 * first, we need to know whether the block is allocated already
	 * preallocated blocks are unmapped but should treated
	 * the same as allocated blocks.
	 */
	ret = ext4_da_map_blocks(inode, iblock, &map, bh);
	if (ret <= 0)
		return ret;

	map_bh(bh, inode->i_sb, map.m_pblk);
	bh->b_state = (bh->b_state & ~EXT4_MAP_FLAGS) | map.m_flags;

	if (buffer_unwritten(bh)) {
		/* A delayed write to unwritten bh should be marked
		 * new and mapped.  Mapped ensures that we don't do
		 * get_block multiple times when we write to the same
		 * offset and new ensures that we do proper zero out
		 * for partial write.
		 */
		set_buffer_new(bh);
		set_buffer_mapped(bh);
	}
	return 0;
}

/*
 * This function is used as a standard get_block_t calback function
 * when there is no desire to allocate any blocks.  It is used as a
 * callback function for block_write_begin() and block_write_full_page().
 * These functions should only try to map a single block at a time.
 *
 * Since this function doesn't do block allocations even if the caller
 * requests it by passing in create=1, it is critically important that
 * any caller checks to make sure that any buffer heads are returned
 * by this function are either all already mapped or marked for
 * delayed allocation before calling  block_write_full_page().  Otherwise,
 * b_blocknr could be left unitialized, and the page write functions will
 * be taken by surprise.
 */
static int noalloc_get_block_write(struct inode *inode, sector_t iblock,
				   struct buffer_head *bh_result, int create)
{
	BUG_ON(bh_result->b_size != inode->i_sb->s_blocksize);
	return _ext4_get_block(inode, iblock, bh_result, 0);
}

static int bget_one(handle_t *handle, struct buffer_head *bh)
{
	get_bh(bh);
	return 0;
}

static int bput_one(handle_t *handle, struct buffer_head *bh)
{
	put_bh(bh);
	return 0;
}

static int __ext4_journalled_writepage(struct page *page,
				       unsigned int len)
{
	struct address_space *mapping = page->mapping;
	struct inode *inode = mapping->host;
	struct buffer_head *page_bufs;
	handle_t *handle = NULL;
	int ret = 0;
	int err;

	ClearPageChecked(page);
	page_bufs = page_buffers(page);
	BUG_ON(!page_bufs);
	walk_page_buffers(handle, page_bufs, 0, len, NULL, bget_one);
	/* As soon as we unlock the page, it can go away, but we have
	 * references to buffers so we are safe */
	unlock_page(page);

	handle = ext4_journal_start(inode, ext4_writepage_trans_blocks(inode));
	if (IS_ERR(handle)) {
		ret = PTR_ERR(handle);
		goto out;
	}

	BUG_ON(!ext4_handle_valid(handle));

	ret = walk_page_buffers(handle, page_bufs, 0, len, NULL,
				do_journal_get_write_access);

	err = walk_page_buffers(handle, page_bufs, 0, len, NULL,
				write_end_fn);
	if (ret == 0)
		ret = err;
	EXT4_I(inode)->i_datasync_tid = handle->h_transaction->t_tid;
	err = ext4_journal_stop(handle);
	if (!ret)
		ret = err;

	walk_page_buffers(handle, page_bufs, 0, len, NULL, bput_one);
	ext4_set_inode_state(inode, EXT4_STATE_JDATA);
out:
	return ret;
}

/*
 * Note that we don't need to start a transaction unless we're journaling data
 * because we should have holes filled from ext4_page_mkwrite(). We even don't
 * need to file the inode to the transaction's list in ordered mode because if
 * we are writing back data added by write(), the inode is already there and if
 * we are writing back data modified via mmap(), no one guarantees in which
 * transaction the data will hit the disk. In case we are journaling data, we
 * cannot start transaction directly because transaction start ranks above page
 * lock so we have to do some magic.
 *
 * This function can get called via...
 *   - ext4_da_writepages after taking page lock (have journal handle)
 *   - journal_submit_inode_data_buffers (no journal handle)
 *   - shrink_page_list via the kswapd/direct reclaim (no journal handle)
 *   - grab_page_cache when doing write_begin (have journal handle)
 *
 * We don't do any block allocation in this function. If we have page with
 * multiple blocks we need to write those buffer_heads that are mapped. This
 * is important for mmaped based write. So if we do with blocksize 1K
 * truncate(f, 1024);
 * a = mmap(f, 0, 4096);
 * a[0] = 'a';
 * truncate(f, 4096);
 * we have in the page first buffer_head mapped via page_mkwrite call back
 * but other buffer_heads would be unmapped but dirty (dirty done via the
 * do_wp_page). So writepage should write the first block. If we modify
 * the mmap area beyond 1024 we will again get a page_fault and the
 * page_mkwrite callback will do the block allocation and mark the
 * buffer_heads mapped.
 *
 * We redirty the page if we have any buffer_heads that is either delay or
 * unwritten in the page.
 *
 * We can get recursively called as show below.
 *
 *	ext4_writepage() -> kmalloc() -> __alloc_pages() -> page_launder() ->
 *		ext4_writepage()
 *
 * But since we don't do any block allocation we should not deadlock.
 * Page also have the dirty flag cleared so we don't get recurive page_lock.
 */
static int ext4_writepage(struct page *page,
			  struct writeback_control *wbc)
{
	int ret = 0, commit_write = 0;
	loff_t size;
	unsigned int len;
	struct buffer_head *page_bufs = NULL;
	struct inode *inode = page->mapping->host;

	trace_ext4_writepage(page);
	size = i_size_read(inode);
	if (page->index == size >> PAGE_CACHE_SHIFT)
		len = size & ~PAGE_CACHE_MASK;
	else
		len = PAGE_CACHE_SIZE;

	/*
	 * If the page does not have buffers (for whatever reason),
	 * try to create them using __block_write_begin.  If this
	 * fails, redirty the page and move on.
	 */
	if (!page_has_buffers(page)) {
		if (__block_write_begin(page, 0, len,
					noalloc_get_block_write)) {
		redirty_page:
			redirty_page_for_writepage(wbc, page);
			unlock_page(page);
			return 0;
		}
		commit_write = 1;
	}
	page_bufs = page_buffers(page);
	if (walk_page_buffers(NULL, page_bufs, 0, len, NULL,
			      ext4_bh_delay_or_unwritten)) {
		/*
		 * We don't want to do block allocation, so redirty
		 * the page and return.  We may reach here when we do
		 * a journal commit via journal_submit_inode_data_buffers.
		 * We can also reach here via shrink_page_list but it
		 * should never be for direct reclaim so warn if that
		 * happens
		 */
		WARN_ON_ONCE((current->flags & (PF_MEMALLOC|PF_KSWAPD)) ==
								PF_MEMALLOC);
		goto redirty_page;
	}
	if (commit_write)
		/* now mark the buffer_heads as dirty and uptodate */
		block_commit_write(page, 0, len);

	if (PageChecked(page) && ext4_should_journal_data(inode))
		/*
		 * It's mmapped pagecache.  Add buffers and journal it.  There
		 * doesn't seem much point in redirtying the page here.
		 */
		return __ext4_journalled_writepage(page, len);

	if (buffer_uninit(page_bufs)) {
		ext4_set_bh_endio(page_bufs, inode);
		ret = block_write_full_page_endio(page, noalloc_get_block_write,
					    wbc, ext4_end_io_buffer_write);
	} else
		ret = block_write_full_page(page, noalloc_get_block_write,
					    wbc);

	return ret;
}

/*
 * This is called via ext4_da_writepages() to
 * calculate the total number of credits to reserve to fit
 * a single extent allocation into a single transaction,
 * ext4_da_writpeages() will loop calling this before
 * the block allocation.
 */

static int ext4_da_writepages_trans_blocks(struct inode *inode)
{
	int max_blocks = EXT4_I(inode)->i_reserved_data_blocks;

	/*
	 * With non-extent format the journal credit needed to
	 * insert nrblocks contiguous block is dependent on
	 * number of contiguous block. So we will limit
	 * number of contiguous block to a sane value
	 */
	if (!(ext4_test_inode_flag(inode, EXT4_INODE_EXTENTS)) &&
	    (max_blocks > EXT4_MAX_TRANS_DATA))
		max_blocks = EXT4_MAX_TRANS_DATA;

	return ext4_chunk_trans_blocks(inode, max_blocks);
}

/*
 * write_cache_pages_da - walk the list of dirty pages of the given
 * address space and accumulate pages that need writing, and call
 * mpage_da_map_and_submit to map a single contiguous memory region
 * and then write them.
 */
static int write_cache_pages_da(struct address_space *mapping,
				struct writeback_control *wbc,
				struct mpage_da_data *mpd,
				pgoff_t *done_index)
{
	struct buffer_head	*bh, *head;
	struct inode		*inode = mapping->host;
	struct pagevec		pvec;
	unsigned int		nr_pages;
	sector_t		logical;
	pgoff_t			index, end;
	long			nr_to_write = wbc->nr_to_write;
	int			i, tag, ret = 0;

	memset(mpd, 0, sizeof(struct mpage_da_data));
	mpd->wbc = wbc;
	mpd->inode = inode;
	pagevec_init(&pvec, 0);
	index = wbc->range_start >> PAGE_CACHE_SHIFT;
	end = wbc->range_end >> PAGE_CACHE_SHIFT;

	if (wbc->sync_mode == WB_SYNC_ALL || wbc->tagged_writepages)
		tag = PAGECACHE_TAG_TOWRITE;
	else
		tag = PAGECACHE_TAG_DIRTY;

	*done_index = index;
	while (index <= end) {
		nr_pages = pagevec_lookup_tag(&pvec, mapping, &index, tag,
			      min(end - index, (pgoff_t)PAGEVEC_SIZE-1) + 1);
		if (nr_pages == 0)
			return 0;

		for (i = 0; i < nr_pages; i++) {
			struct page *page = pvec.pages[i];

			/*
			 * At this point, the page may be truncated or
			 * invalidated (changing page->mapping to NULL), or
			 * even swizzled back from swapper_space to tmpfs file
			 * mapping. However, page->index will not change
			 * because we have a reference on the page.
			 */
			if (page->index > end)
				goto out;

			*done_index = page->index + 1;

			/*
			 * If we can't merge this page, and we have
			 * accumulated an contiguous region, write it
			 */
			if ((mpd->next_page != page->index) &&
			    (mpd->next_page != mpd->first_page)) {
				mpage_da_map_and_submit(mpd);
				goto ret_extent_tail;
			}

			lock_page(page);

			/*
			 * If the page is no longer dirty, or its
			 * mapping no longer corresponds to inode we
			 * are writing (which means it has been
			 * truncated or invalidated), or the page is
			 * already under writeback and we are not
			 * doing a data integrity writeback, skip the page
			 */
			if (!PageDirty(page) ||
			    (PageWriteback(page) &&
			     (wbc->sync_mode == WB_SYNC_NONE)) ||
			    unlikely(page->mapping != mapping)) {
				unlock_page(page);
				continue;
			}

			wait_on_page_writeback(page);
			BUG_ON(PageWriteback(page));

			if (mpd->next_page != page->index)
				mpd->first_page = page->index;
			mpd->next_page = page->index + 1;
			logical = (sector_t) page->index <<
				(PAGE_CACHE_SHIFT - inode->i_blkbits);

			if (!page_has_buffers(page)) {
				mpage_add_bh_to_extent(mpd, logical,
						       PAGE_CACHE_SIZE,
						       (1 << BH_Dirty) | (1 << BH_Uptodate));
				if (mpd->io_done)
					goto ret_extent_tail;
			} else {
				/*
				 * Page with regular buffer heads,
				 * just add all dirty ones
				 */
				head = page_buffers(page);
				bh = head;
				do {
					BUG_ON(buffer_locked(bh));
					/*
					 * We need to try to allocate
					 * unmapped blocks in the same page.
					 * Otherwise we won't make progress
					 * with the page in ext4_writepage
					 */
					if (ext4_bh_delay_or_unwritten(NULL, bh)) {
						mpage_add_bh_to_extent(mpd, logical,
								       bh->b_size,
								       bh->b_state);
						if (mpd->io_done)
							goto ret_extent_tail;
					} else if (buffer_dirty(bh) && (buffer_mapped(bh))) {
						/*
						 * mapped dirty buffer. We need
						 * to update the b_state
						 * because we look at b_state
						 * in mpage_da_map_blocks.  We
						 * don't update b_size because
						 * if we find an unmapped
						 * buffer_head later we need to
						 * use the b_state flag of that
						 * buffer_head.
						 */
						if (mpd->b_size == 0)
							mpd->b_state = bh->b_state & BH_FLAGS;
					}
					logical++;
				} while ((bh = bh->b_this_page) != head);
			}

			if (nr_to_write > 0) {
				nr_to_write--;
				if (nr_to_write == 0 &&
				    wbc->sync_mode == WB_SYNC_NONE)
					/*
					 * We stop writing back only if we are
					 * not doing integrity sync. In case of
					 * integrity sync we have to keep going
					 * because someone may be concurrently
					 * dirtying pages, and we might have
					 * synced a lot of newly appeared dirty
					 * pages, but have not synced all of the
					 * old dirty pages.
					 */
					goto out;
			}
		}
		pagevec_release(&pvec);
		cond_resched();
	}
	return 0;
ret_extent_tail:
	ret = MPAGE_DA_EXTENT_TAIL;
out:
	pagevec_release(&pvec);
	cond_resched();
	return ret;
}


static int ext4_da_writepages(struct address_space *mapping,
			      struct writeback_control *wbc)
{
	pgoff_t	index;
	int range_whole = 0;
	handle_t *handle = NULL;
	struct mpage_da_data mpd;
	struct inode *inode = mapping->host;
	int pages_written = 0;
	unsigned int max_pages;
	int range_cyclic, cycled = 1, io_done = 0;
	int needed_blocks, ret = 0;
	long desired_nr_to_write, nr_to_writebump = 0;
	loff_t range_start = wbc->range_start;
	struct ext4_sb_info *sbi = EXT4_SB(mapping->host->i_sb);
	pgoff_t done_index = 0;
	pgoff_t end;
	struct blk_plug plug;

	trace_ext4_da_writepages(inode, wbc);

	/*
	 * No pages to write? This is mainly a kludge to avoid starting
	 * a transaction for special inodes like journal inode on last iput()
	 * because that could violate lock ordering on umount
	 */
	if (!mapping->nrpages || !mapping_tagged(mapping, PAGECACHE_TAG_DIRTY))
		return 0;

	/*
	 * If the filesystem has aborted, it is read-only, so return
	 * right away instead of dumping stack traces later on that
	 * will obscure the real source of the problem.  We test
	 * EXT4_MF_FS_ABORTED instead of sb->s_flag's MS_RDONLY because
	 * the latter could be true if the filesystem is mounted
	 * read-only, and in that case, ext4_da_writepages should
	 * *never* be called, so if that ever happens, we would want
	 * the stack trace.
	 */
	if (unlikely(sbi->s_mount_flags & EXT4_MF_FS_ABORTED))
		return -EROFS;

	if (wbc->range_start == 0 && wbc->range_end == LLONG_MAX)
		range_whole = 1;

	range_cyclic = wbc->range_cyclic;
	if (wbc->range_cyclic) {
		index = mapping->writeback_index;
		if (index)
			cycled = 0;
		wbc->range_start = index << PAGE_CACHE_SHIFT;
		wbc->range_end  = LLONG_MAX;
		wbc->range_cyclic = 0;
		end = -1;
	} else {
		index = wbc->range_start >> PAGE_CACHE_SHIFT;
		end = wbc->range_end >> PAGE_CACHE_SHIFT;
	}

	/*
	 * This works around two forms of stupidity.  The first is in
	 * the writeback code, which caps the maximum number of pages
	 * written to be 1024 pages.  This is wrong on multiple
	 * levels; different architectues have a different page size,
	 * which changes the maximum amount of data which gets
	 * written.  Secondly, 4 megabytes is way too small.  XFS
	 * forces this value to be 16 megabytes by multiplying
	 * nr_to_write parameter by four, and then relies on its
	 * allocator to allocate larger extents to make them
	 * contiguous.  Unfortunately this brings us to the second
	 * stupidity, which is that ext4's mballoc code only allocates
	 * at most 2048 blocks.  So we force contiguous writes up to
	 * the number of dirty blocks in the inode, or
	 * sbi->max_writeback_mb_bump whichever is smaller.
	 */
	max_pages = sbi->s_max_writeback_mb_bump << (20 - PAGE_CACHE_SHIFT);
	if (!range_cyclic && range_whole) {
		if (wbc->nr_to_write == LONG_MAX)
			desired_nr_to_write = wbc->nr_to_write;
		else
			desired_nr_to_write = wbc->nr_to_write * 8;
	} else
		desired_nr_to_write = ext4_num_dirty_pages(inode, index,
							   max_pages);
	if (desired_nr_to_write > max_pages)
		desired_nr_to_write = max_pages;

	if (wbc->nr_to_write < desired_nr_to_write) {
		nr_to_writebump = desired_nr_to_write - wbc->nr_to_write;
		wbc->nr_to_write = desired_nr_to_write;
	}

retry:
	if (wbc->sync_mode == WB_SYNC_ALL || wbc->tagged_writepages)
		tag_pages_for_writeback(mapping, index, end);

	blk_start_plug(&plug);
	while (!ret && wbc->nr_to_write > 0) {

		/*
		 * we  insert one extent at a time. So we need
		 * credit needed for single extent allocation.
		 * journalled mode is currently not supported
		 * by delalloc
		 */
		BUG_ON(ext4_should_journal_data(inode));
		needed_blocks = ext4_da_writepages_trans_blocks(inode);

		/* start a new transaction*/
		handle = ext4_journal_start(inode, needed_blocks);
		if (IS_ERR(handle)) {
			ret = PTR_ERR(handle);
			ext4_msg(inode->i_sb, KERN_CRIT, "%s: jbd2_start: "
			       "%ld pages, ino %lu; err %d", __func__,
				wbc->nr_to_write, inode->i_ino, ret);
			blk_finish_plug(&plug);
			goto out_writepages;
		}

		/*
		 * Now call write_cache_pages_da() to find the next
		 * contiguous region of logical blocks that need
		 * blocks to be allocated by ext4 and submit them.
		 */
		ret = write_cache_pages_da(mapping, wbc, &mpd, &done_index);
		/*
		 * If we have a contiguous extent of pages and we
		 * haven't done the I/O yet, map the blocks and submit
		 * them for I/O.
		 */
		if (!mpd.io_done && mpd.next_page != mpd.first_page) {
			mpage_da_map_and_submit(&mpd);
			ret = MPAGE_DA_EXTENT_TAIL;
		}
		trace_ext4_da_write_pages(inode, &mpd);
		wbc->nr_to_write -= mpd.pages_written;

		ext4_journal_stop(handle);

		if ((mpd.retval == -ENOSPC) && sbi->s_journal) {
			/* commit the transaction which would
			 * free blocks released in the transaction
			 * and try again
			 */
			jbd2_journal_force_commit_nested(sbi->s_journal);
			ret = 0;
		} else if (ret == MPAGE_DA_EXTENT_TAIL) {
			/*
			 * Got one extent now try with rest of the pages.
			 * If mpd.retval is set -EIO, journal is aborted.
			 * So we don't need to write any more.
			 */
			pages_written += mpd.pages_written;
			ret = mpd.retval;
			io_done = 1;
		} else if (wbc->nr_to_write)
			/*
			 * There is no more writeout needed
			 * or we requested for a noblocking writeout
			 * and we found the device congested
			 */
			break;
	}
	blk_finish_plug(&plug);
	if (!io_done && !cycled) {
		cycled = 1;
		index = 0;
		wbc->range_start = index << PAGE_CACHE_SHIFT;
		wbc->range_end  = mapping->writeback_index - 1;
		goto retry;
	}

	/* Update index */
	wbc->range_cyclic = range_cyclic;
	if (wbc->range_cyclic || (range_whole && wbc->nr_to_write > 0))
		/*
		 * set the writeback_index so that range_cyclic
		 * mode will write it back later
		 */
		mapping->writeback_index = done_index;

out_writepages:
	wbc->nr_to_write -= nr_to_writebump;
	wbc->range_start = range_start;
	trace_ext4_da_writepages_result(inode, wbc, ret, pages_written);
	return ret;
}

#define FALL_BACK_TO_NONDELALLOC 1
static int ext4_nonda_switch(struct super_block *sb)
{
	s64 free_blocks, dirty_blocks;
	struct ext4_sb_info *sbi = EXT4_SB(sb);

	/*
	 * switch to non delalloc mode if we are running low
	 * on free block. The free block accounting via percpu
	 * counters can get slightly wrong with percpu_counter_batch getting
	 * accumulated on each CPU without updating global counters
	 * Delalloc need an accurate free block accounting. So switch
	 * to non delalloc when we are near to error range.
	 */
	free_blocks  = EXT4_C2B(sbi,
		percpu_counter_read_positive(&sbi->s_freeclusters_counter));
	dirty_blocks = percpu_counter_read_positive(&sbi->s_dirtyclusters_counter);
	/*
	 * Start pushing delalloc when 1/2 of free blocks are dirty.
	 */
	if (dirty_blocks && (free_blocks < 2 * dirty_blocks) &&
	    !writeback_in_progress(sb->s_bdi) &&
	    down_read_trylock(&sb->s_umount)) {
		writeback_inodes_sb(sb, WB_REASON_FS_FREE_SPACE);
		up_read(&sb->s_umount);
	}

	if (2 * free_blocks < 3 * dirty_blocks ||
		free_blocks < (dirty_blocks + EXT4_FREECLUSTERS_WATERMARK)) {
		/*
		 * free block count is less than 150% of dirty blocks
		 * or free blocks is less than watermark
		 */
		return 1;
	}
	return 0;
}

static int ext4_da_write_begin(struct file *file, struct address_space *mapping,
			       loff_t pos, unsigned len, unsigned flags,
			       struct page **pagep, void **fsdata)
{
	int ret, retries = 0;
	struct page *page;
	pgoff_t index;
	struct inode *inode = mapping->host;
	handle_t *handle;

	index = pos >> PAGE_CACHE_SHIFT;

	if (ext4_nonda_switch(inode->i_sb)) {
		*fsdata = (void *)FALL_BACK_TO_NONDELALLOC;
		return ext4_write_begin(file, mapping, pos,
					len, flags, pagep, fsdata);
	}
	*fsdata = (void *)0;
	trace_ext4_da_write_begin(inode, pos, len, flags);
retry:
	/*
	 * With delayed allocation, we don't log the i_disksize update
	 * if there is delayed block allocation. But we still need
	 * to journalling the i_disksize update if writes to the end
	 * of file which has an already mapped buffer.
	 */
	handle = ext4_journal_start(inode, 1);
	if (IS_ERR(handle)) {
		ret = PTR_ERR(handle);
		goto out;
	}
	/* We cannot recurse into the filesystem as the transaction is already
	 * started */
	flags |= AOP_FLAG_NOFS;

	page = grab_cache_page_write_begin(mapping, index, flags);
	if (!page) {
		ext4_journal_stop(handle);
		ret = -ENOMEM;
		goto out;
	}
	*pagep = page;

	ret = __block_write_begin(page, pos, len, ext4_da_get_block_prep);
	if (ret < 0) {
		unlock_page(page);
		ext4_journal_stop(handle);
		page_cache_release(page);
		/*
		 * block_write_begin may have instantiated a few blocks
		 * outside i_size.  Trim these off again. Don't need
		 * i_size_read because we hold i_mutex.
		 */
		if (pos + len > inode->i_size)
			ext4_truncate_failed_write(inode);
	}

	if (ret == -ENOSPC && ext4_should_retry_alloc(inode->i_sb, &retries))
		goto retry;
out:
	return ret;
}

/*
 * Check if we should update i_disksize
 * when write to the end of file but not require block allocation
 */
static int ext4_da_should_update_i_disksize(struct page *page,
					    unsigned long offset)
{
	struct buffer_head *bh;
	struct inode *inode = page->mapping->host;
	unsigned int idx;
	int i;

	bh = page_buffers(page);
	idx = offset >> inode->i_blkbits;

	for (i = 0; i < idx; i++)
		bh = bh->b_this_page;

	if (!buffer_mapped(bh) || (buffer_delay(bh)) || buffer_unwritten(bh))
		return 0;
	return 1;
}

static int ext4_da_write_end(struct file *file,
			     struct address_space *mapping,
			     loff_t pos, unsigned len, unsigned copied,
			     struct page *page, void *fsdata)
{
	struct inode *inode = mapping->host;
	int ret = 0, ret2;
	handle_t *handle = ext4_journal_current_handle();
	loff_t new_i_size;
	unsigned long start, end;
	int write_mode = (int)(unsigned long)fsdata;

	if (write_mode == FALL_BACK_TO_NONDELALLOC) {
		switch (ext4_inode_journal_mode(inode)) {
		case EXT4_INODE_ORDERED_DATA_MODE:
			return ext4_ordered_write_end(file, mapping, pos,
					len, copied, page, fsdata);
		case EXT4_INODE_WRITEBACK_DATA_MODE:
			return ext4_writeback_write_end(file, mapping, pos,
					len, copied, page, fsdata);
		default:
			BUG();
		}
	}

	trace_ext4_da_write_end(inode, pos, len, copied);
	start = pos & (PAGE_CACHE_SIZE - 1);
	end = start + copied - 1;

	/*
	 * generic_write_end() will run mark_inode_dirty() if i_size
	 * changes.  So let's piggyback the i_disksize mark_inode_dirty
	 * into that.
	 */

	new_i_size = pos + copied;
	if (copied && new_i_size > EXT4_I(inode)->i_disksize) {
		if (ext4_da_should_update_i_disksize(page, end)) {
			down_write(&EXT4_I(inode)->i_data_sem);
			if (new_i_size > EXT4_I(inode)->i_disksize) {
				/*
				 * Updating i_disksize when extending file
				 * without needing block allocation
				 */
				if (ext4_should_order_data(inode))
					ret = ext4_jbd2_file_inode(handle,
								   inode);

				EXT4_I(inode)->i_disksize = new_i_size;
			}
			up_write(&EXT4_I(inode)->i_data_sem);
			/* We need to mark inode dirty even if
			 * new_i_size is less that inode->i_size
			 * bu greater than i_disksize.(hint delalloc)
			 */
			ext4_mark_inode_dirty(handle, inode);
		}
	}
	ret2 = generic_write_end(file, mapping, pos, len, copied,
							page, fsdata);
	copied = ret2;
	if (ret2 < 0)
		ret = ret2;
	ret2 = ext4_journal_stop(handle);
	if (!ret)
		ret = ret2;

	return ret ? ret : copied;
}

static void ext4_da_invalidatepage(struct page *page, unsigned long offset)
{
	/*
	 * Drop reserved blocks
	 */
	BUG_ON(!PageLocked(page));
	if (!page_has_buffers(page))
		goto out;

	ext4_da_page_release_reservation(page, offset);

out:
	ext4_invalidatepage(page, offset);

	return;
}

/*
 * Force all delayed allocation blocks to be allocated for a given inode.
 */
int ext4_alloc_da_blocks(struct inode *inode)
{
	trace_ext4_alloc_da_blocks(inode);

	if (!EXT4_I(inode)->i_reserved_data_blocks &&
	    !EXT4_I(inode)->i_reserved_meta_blocks)
		return 0;

	/*
	 * We do something simple for now.  The filemap_flush() will
	 * also start triggering a write of the data blocks, which is
	 * not strictly speaking necessary (and for users of
	 * laptop_mode, not even desirable).  However, to do otherwise
	 * would require replicating code paths in:
	 *
	 * ext4_da_writepages() ->
	 *    write_cache_pages() ---> (via passed in callback function)
	 *        __mpage_da_writepage() -->
	 *           mpage_add_bh_to_extent()
	 *           mpage_da_map_blocks()
	 *
	 * The problem is that write_cache_pages(), located in
	 * mm/page-writeback.c, marks pages clean in preparation for
	 * doing I/O, which is not desirable if we're not planning on
	 * doing I/O at all.
	 *
	 * We could call write_cache_pages(), and then redirty all of
	 * the pages by calling redirty_page_for_writepage() but that
	 * would be ugly in the extreme.  So instead we would need to
	 * replicate parts of the code in the above functions,
	 * simplifying them because we wouldn't actually intend to
	 * write out the pages, but rather only collect contiguous
	 * logical block extents, call the multi-block allocator, and
	 * then update the buffer heads with the block allocations.
	 *
	 * For now, though, we'll cheat by calling filemap_flush(),
	 * which will map the blocks, and start the I/O, but not
	 * actually wait for the I/O to complete.
	 */
	return filemap_flush(inode->i_mapping);
}

/*
 * bmap() is special.  It gets used by applications such as lilo and by
 * the swapper to find the on-disk block of a specific piece of data.
 *
 * Naturally, this is dangerous if the block concerned is still in the
 * journal.  If somebody makes a swapfile on an ext4 data-journaling
 * filesystem and enables swap, then they may get a nasty shock when the
 * data getting swapped to that swapfile suddenly gets overwritten by
 * the original zero's written out previously to the journal and
 * awaiting writeback in the kernel's buffer cache.
 *
 * So, if we see any bmap calls here on a modified, data-journaled file,
 * take extra steps to flush any blocks which might be in the cache.
 */
static sector_t ext4_bmap(struct address_space *mapping, sector_t block)
{
	struct inode *inode = mapping->host;
	journal_t *journal;
	int err;

	if (mapping_tagged(mapping, PAGECACHE_TAG_DIRTY) &&
			test_opt(inode->i_sb, DELALLOC)) {
		/*
		 * With delalloc we want to sync the file
		 * so that we can make sure we allocate
		 * blocks for file
		 */
		filemap_write_and_wait(mapping);
	}

	if (EXT4_JOURNAL(inode) &&
	    ext4_test_inode_state(inode, EXT4_STATE_JDATA)) {
		/*
		 * This is a REALLY heavyweight approach, but the use of
		 * bmap on dirty files is expected to be extremely rare:
		 * only if we run lilo or swapon on a freshly made file
		 * do we expect this to happen.
		 *
		 * (bmap requires CAP_SYS_RAWIO so this does not
		 * represent an unprivileged user DOS attack --- we'd be
		 * in trouble if mortal users could trigger this path at
		 * will.)
		 *
		 * NB. EXT4_STATE_JDATA is not set on files other than
		 * regular files.  If somebody wants to bmap a directory
		 * or symlink and gets confused because the buffer
		 * hasn't yet been flushed to disk, they deserve
		 * everything they get.
		 */

		ext4_clear_inode_state(inode, EXT4_STATE_JDATA);
		journal = EXT4_JOURNAL(inode);
		jbd2_journal_lock_updates(journal);
		err = jbd2_journal_flush(journal);
		jbd2_journal_unlock_updates(journal);

		if (err)
			return 0;
	}

	return generic_block_bmap(mapping, block, ext4_get_block);
}

static int ext4_readpage(struct file *file, struct page *page)
{
	trace_ext4_readpage(page);
	return mpage_readpage(page, ext4_get_block);
}

static int
ext4_readpages(struct file *file, struct address_space *mapping,
		struct list_head *pages, unsigned nr_pages)
{
	return mpage_readpages(mapping, pages, nr_pages, ext4_get_block);
}

static void ext4_invalidatepage_free_endio(struct page *page, unsigned long offset)
{
	struct buffer_head *head, *bh;
	unsigned int curr_off = 0;

	if (!page_has_buffers(page))
		return;
	head = bh = page_buffers(page);
	do {
		if (offset <= curr_off && test_clear_buffer_uninit(bh)
					&& bh->b_private) {
			ext4_free_io_end(bh->b_private);
			bh->b_private = NULL;
			bh->b_end_io = NULL;
		}
		curr_off = curr_off + bh->b_size;
		bh = bh->b_this_page;
	} while (bh != head);
}

static void ext4_invalidatepage(struct page *page, unsigned long offset)
{
	journal_t *journal = EXT4_JOURNAL(page->mapping->host);

	trace_ext4_invalidatepage(page, offset);

	/*
	 * free any io_end structure allocated for buffers to be discarded
	 */
	if (ext4_should_dioread_nolock(page->mapping->host))
		ext4_invalidatepage_free_endio(page, offset);
	/*
	 * If it's a full truncate we just forget about the pending dirtying
	 */
	if (offset == 0)
		ClearPageChecked(page);

	if (journal)
		jbd2_journal_invalidatepage(journal, page, offset);
	else
		block_invalidatepage(page, offset);
}

static int ext4_releasepage(struct page *page, gfp_t wait)
{
	journal_t *journal = EXT4_JOURNAL(page->mapping->host);

	trace_ext4_releasepage(page);

	WARN_ON(PageChecked(page));
	if (!page_has_buffers(page))
		return 0;
	if (journal)
		return jbd2_journal_try_to_free_buffers(journal, page, wait);
	else
		return try_to_free_buffers(page);
}

/*
 * ext4_get_block used when preparing for a DIO write or buffer write.
 * We allocate an uinitialized extent if blocks haven't been allocated.
 * The extent will be converted to initialized after the IO is complete.
 */
static int ext4_get_block_write(struct inode *inode, sector_t iblock,
		   struct buffer_head *bh_result, int create)
{
	ext4_debug("ext4_get_block_write: inode %lu, create flag %d\n",
		   inode->i_ino, create);
	return _ext4_get_block(inode, iblock, bh_result,
			       EXT4_GET_BLOCKS_IO_CREATE_EXT);
}

static int ext4_get_block_write_nolock(struct inode *inode, sector_t iblock,
		   struct buffer_head *bh_result, int flags)
{
	handle_t *handle = ext4_journal_current_handle();
	struct ext4_map_blocks map;
	int ret = 0;

	ext4_debug("ext4_get_block_write_nolock: inode %lu, flag %d\n",
		   inode->i_ino, flags);

	flags = EXT4_GET_BLOCKS_NO_LOCK;

	map.m_lblk = iblock;
	map.m_len = bh_result->b_size >> inode->i_blkbits;

	ret = ext4_map_blocks(handle, inode, &map, flags);
	if (ret > 0) {
		map_bh(bh_result, inode->i_sb, map.m_pblk);
		bh_result->b_state = (bh_result->b_state & ~EXT4_MAP_FLAGS) |
					map.m_flags;
		bh_result->b_size = inode->i_sb->s_blocksize * map.m_len;
		ret = 0;
	}
	return ret;
}

static void ext4_end_io_dio(struct kiocb *iocb, loff_t offset,
			    ssize_t size, void *private, int ret,
			    bool is_async)
{
	struct inode *inode = iocb->ki_filp->f_path.dentry->d_inode;
        ext4_io_end_t *io_end = iocb->private;

	/* if not async direct IO or dio with 0 bytes write, just return */
	if (!io_end || !size)
		goto out;

	ext_debug("ext4_end_io_dio(): io_end 0x%p "
		  "for inode %lu, iocb 0x%p, offset %llu, size %zd\n",
 		  iocb->private, io_end->inode->i_ino, iocb, offset,
		  size);

	iocb->private = NULL;

	/* if not aio dio with unwritten extents, just free io and return */
	if (!(io_end->flag & EXT4_IO_END_UNWRITTEN)) {
		ext4_free_io_end(io_end);
out:
		if (is_async)
			aio_complete(iocb, ret, 0);
		inode_dio_done(inode);
		return;
	}

	io_end->offset = offset;
	io_end->size = size;
	if (is_async) {
		io_end->iocb = iocb;
		io_end->result = ret;
	}

	ext4_add_complete_io(io_end);
}

static void ext4_end_io_buffer_write(struct buffer_head *bh, int uptodate)
{
	ext4_io_end_t *io_end = bh->b_private;
	struct inode *inode;

	if (!test_clear_buffer_uninit(bh) || !io_end)
		goto out;

	if (!(io_end->inode->i_sb->s_flags & MS_ACTIVE)) {
		ext4_msg(io_end->inode->i_sb, KERN_INFO,
			 "sb umounted, discard end_io request for inode %lu",
			 io_end->inode->i_ino);
		ext4_free_io_end(io_end);
		goto out;
	}

	/*
	 * It may be over-defensive here to check EXT4_IO_END_UNWRITTEN now,
	 * but being more careful is always safe for the future change.
	 */
	inode = io_end->inode;
	ext4_set_io_unwritten_flag(inode, io_end);
	ext4_add_complete_io(io_end);
out:
	bh->b_private = NULL;
	bh->b_end_io = NULL;
	clear_buffer_uninit(bh);
	end_buffer_async_write(bh, uptodate);
}

static int ext4_set_bh_endio(struct buffer_head *bh, struct inode *inode)
{
	ext4_io_end_t *io_end;
	struct page *page = bh->b_page;
	loff_t offset = (sector_t)page->index << PAGE_CACHE_SHIFT;
	size_t size = bh->b_size;

retry:
	io_end = ext4_init_io_end(inode, GFP_ATOMIC);
	if (!io_end) {
		pr_warn_ratelimited("%s: allocation fail\n", __func__);
		schedule();
		goto retry;
	}
	io_end->offset = offset;
	io_end->size = size;
	/*
	 * We need to hold a reference to the page to make sure it
	 * doesn't get evicted before ext4_end_io_work() has a chance
	 * to convert the extent from written to unwritten.
	 */
	io_end->page = page;
	get_page(io_end->page);

	bh->b_private = io_end;
	bh->b_end_io = ext4_end_io_buffer_write;
	return 0;
}

/*
 * For ext4 extent files, ext4 will do direct-io write to holes,
 * preallocated extents, and those write extend the file, no need to
 * fall back to buffered IO.
 *
 * For holes, we fallocate those blocks, mark them as uninitialized
 * If those blocks were preallocated, we mark sure they are splited, but
 * still keep the range to write as uninitialized.
 *
 * The unwrritten extents will be converted to written when DIO is completed.
 * For async direct IO, since the IO may still pending when return, we
 * set up an end_io call back function, which will do the conversion
 * when async direct IO completed.
 *
 * If the O_DIRECT write will extend the file then add this inode to the
 * orphan list.  So recovery will truncate it back to the original size
 * if the machine crashes during the write.
 *
 */
static ssize_t ext4_ext_direct_IO(int rw, struct kiocb *iocb,
			      const struct iovec *iov, loff_t offset,
			      unsigned long nr_segs)
{
	struct file *file = iocb->ki_filp;
	struct inode *inode = file->f_mapping->host;
	ssize_t ret;
	size_t count = iov_length(iov, nr_segs);

	loff_t final_size = offset + count;
	if (rw == WRITE && final_size <= inode->i_size) {
		int overwrite = 0;

		BUG_ON(iocb->private == NULL);

		/* If we do a overwrite dio, i_mutex locking can be released */
		overwrite = *((int *)iocb->private);

		if (overwrite) {
			atomic_inc(&inode->i_dio_count);
			down_read(&EXT4_I(inode)->i_data_sem);
			mutex_unlock(&inode->i_mutex);
		}

		/*
 		 * We could direct write to holes and fallocate.
		 *
 		 * Allocated blocks to fill the hole are marked as uninitialized
 		 * to prevent parallel buffered read to expose the stale data
 		 * before DIO complete the data IO.
		 *
 		 * As to previously fallocated extents, ext4 get_block
 		 * will just simply mark the buffer mapped but still
 		 * keep the extents uninitialized.
 		 *
		 * for non AIO case, we will convert those unwritten extents
		 * to written after return back from blockdev_direct_IO.
		 *
		 * for async DIO, the conversion needs to be defered when
		 * the IO is completed. The ext4 end_io callback function
		 * will be called to take care of the conversion work.
		 * Here for async case, we allocate an io_end structure to
		 * hook to the iocb.
 		 */
		iocb->private = NULL;
		ext4_inode_aio_set(inode, NULL);
		if (!is_sync_kiocb(iocb)) {
			ext4_io_end_t *io_end =
				ext4_init_io_end(inode, GFP_NOFS);
			if (!io_end) {
				ret = -ENOMEM;
				goto retake_lock;
			}
			io_end->flag |= EXT4_IO_END_DIRECT;
			iocb->private = io_end;
			/*
			 * we save the io structure for current async
			 * direct IO, so that later ext4_map_blocks()
			 * could flag the io structure whether there
			 * is a unwritten extents needs to be converted
			 * when IO is completed.
			 */
			ext4_inode_aio_set(inode, io_end);
		}

		if (overwrite)
			ret = __blockdev_direct_IO(rw, iocb, inode,
						 inode->i_sb->s_bdev, iov,
						 offset, nr_segs,
						 ext4_get_block_write_nolock,
						 ext4_end_io_dio,
						 NULL,
						 0);
		else
			ret = __blockdev_direct_IO(rw, iocb, inode,
						 inode->i_sb->s_bdev, iov,
						 offset, nr_segs,
						 ext4_get_block_write,
						 ext4_end_io_dio,
						 NULL,
						 DIO_LOCKING);
		if (iocb->private)
			ext4_inode_aio_set(inode, NULL);
		/*
		 * The io_end structure takes a reference to the inode,
		 * that structure needs to be destroyed and the
		 * reference to the inode need to be dropped, when IO is
		 * complete, even with 0 byte write, or failed.
		 *
		 * In the successful AIO DIO case, the io_end structure will be
		 * desctroyed and the reference to the inode will be dropped
		 * after the end_io call back function is called.
		 *
		 * In the case there is 0 byte write, or error case, since
		 * VFS direct IO won't invoke the end_io call back function,
		 * we need to free the end_io structure here.
		 */
		if (ret != -EIOCBQUEUED && ret <= 0 && iocb->private) {
			ext4_free_io_end(iocb->private);
			iocb->private = NULL;
		} else if (ret > 0 && !overwrite && ext4_test_inode_state(inode,
						EXT4_STATE_DIO_UNWRITTEN)) {
			int err;
			/*
			 * for non AIO case, since the IO is already
			 * completed, we could do the conversion right here
			 */
			err = ext4_convert_unwritten_extents(inode,
							     offset, ret);
			if (err < 0)
				ret = err;
			ext4_clear_inode_state(inode, EXT4_STATE_DIO_UNWRITTEN);
		}

	retake_lock:
		/* take i_mutex locking again if we do a ovewrite dio */
		if (overwrite) {
			inode_dio_done(inode);
			up_read(&EXT4_I(inode)->i_data_sem);
			mutex_lock(&inode->i_mutex);
		}

		return ret;
	}

	/* for write the the end of file case, we fall back to old way */
	return ext4_ind_direct_IO(rw, iocb, iov, offset, nr_segs);
}

static ssize_t ext4_direct_IO(int rw, struct kiocb *iocb,
			      const struct iovec *iov, loff_t offset,
			      unsigned long nr_segs)
{
	struct file *file = iocb->ki_filp;
	struct inode *inode = file->f_mapping->host;
	ssize_t ret;

	/*
	 * If we are doing data journalling we don't support O_DIRECT
	 */
	if (ext4_should_journal_data(inode))
		return 0;

	trace_ext4_direct_IO_enter(inode, offset, iov_length(iov, nr_segs), rw);
	if (ext4_test_inode_flag(inode, EXT4_INODE_EXTENTS))
		ret = ext4_ext_direct_IO(rw, iocb, iov, offset, nr_segs);
	else
		ret = ext4_ind_direct_IO(rw, iocb, iov, offset, nr_segs);
	trace_ext4_direct_IO_exit(inode, offset,
				iov_length(iov, nr_segs), rw, ret);
	return ret;
}

/*
 * Pages can be marked dirty completely asynchronously from ext4's journalling
 * activity.  By filemap_sync_pte(), try_to_unmap_one(), etc.  We cannot do
 * much here because ->set_page_dirty is called under VFS locks.  The page is
 * not necessarily locked.
 *
 * We cannot just dirty the page and leave attached buffers clean, because the
 * buffers' dirty state is "definitive".  We cannot just set the buffers dirty
 * or jbddirty because all the journalling code will explode.
 *
 * So what we do is to mark the page "pending dirty" and next time writepage
 * is called, propagate that into the buffers appropriately.
 */
static int ext4_journalled_set_page_dirty(struct page *page)
{
	SetPageChecked(page);
	return __set_page_dirty_nobuffers(page);
}

static const struct address_space_operations ext4_ordered_aops = {
	.readpage		= ext4_readpage,
	.readpages		= ext4_readpages,
	.writepage		= ext4_writepage,
	.write_begin		= ext4_write_begin,
	.write_end		= ext4_ordered_write_end,
	.bmap			= ext4_bmap,
	.invalidatepage		= ext4_invalidatepage,
	.releasepage		= ext4_releasepage,
	.direct_IO		= ext4_direct_IO,
	.migratepage		= buffer_migrate_page,
	.is_partially_uptodate  = block_is_partially_uptodate,
	.error_remove_page	= generic_error_remove_page,
};

static const struct address_space_operations ext4_writeback_aops = {
	.readpage		= ext4_readpage,
	.readpages		= ext4_readpages,
	.writepage		= ext4_writepage,
	.write_begin		= ext4_write_begin,
	.write_end		= ext4_writeback_write_end,
	.bmap			= ext4_bmap,
	.invalidatepage		= ext4_invalidatepage,
	.releasepage		= ext4_releasepage,
	.direct_IO		= ext4_direct_IO,
	.migratepage		= buffer_migrate_page,
	.is_partially_uptodate  = block_is_partially_uptodate,
	.error_remove_page	= generic_error_remove_page,
};

static const struct address_space_operations ext4_journalled_aops = {
	.readpage		= ext4_readpage,
	.readpages		= ext4_readpages,
	.writepage		= ext4_writepage,
	.write_begin		= ext4_write_begin,
	.write_end		= ext4_journalled_write_end,
	.set_page_dirty		= ext4_journalled_set_page_dirty,
	.bmap			= ext4_bmap,
	.invalidatepage		= ext4_invalidatepage,
	.releasepage		= ext4_releasepage,
	.direct_IO		= ext4_direct_IO,
	.is_partially_uptodate  = block_is_partially_uptodate,
	.error_remove_page	= generic_error_remove_page,
};

static const struct address_space_operations ext4_da_aops = {
	.readpage		= ext4_readpage,
	.readpages		= ext4_readpages,
	.writepage		= ext4_writepage,
	.writepages		= ext4_da_writepages,
	.write_begin		= ext4_da_write_begin,
	.write_end		= ext4_da_write_end,
	.bmap			= ext4_bmap,
	.invalidatepage		= ext4_da_invalidatepage,
	.releasepage		= ext4_releasepage,
	.direct_IO		= ext4_direct_IO,
	.migratepage		= buffer_migrate_page,
	.is_partially_uptodate  = block_is_partially_uptodate,
	.error_remove_page	= generic_error_remove_page,
};

void ext4_set_aops(struct inode *inode)
{
	switch (ext4_inode_journal_mode(inode)) {
	case EXT4_INODE_ORDERED_DATA_MODE:
		if (test_opt(inode->i_sb, DELALLOC))
			inode->i_mapping->a_ops = &ext4_da_aops;
		else
			inode->i_mapping->a_ops = &ext4_ordered_aops;
		break;
	case EXT4_INODE_WRITEBACK_DATA_MODE:
		if (test_opt(inode->i_sb, DELALLOC))
			inode->i_mapping->a_ops = &ext4_da_aops;
		else
			inode->i_mapping->a_ops = &ext4_writeback_aops;
		break;
	case EXT4_INODE_JOURNAL_DATA_MODE:
		inode->i_mapping->a_ops = &ext4_journalled_aops;
		break;
	default:
		BUG();
	}
}


/*
 * ext4_discard_partial_page_buffers()
 * Wrapper function for ext4_discard_partial_page_buffers_no_lock.
 * This function finds and locks the page containing the offset
 * "from" and passes it to ext4_discard_partial_page_buffers_no_lock.
 * Calling functions that already have the page locked should call
 * ext4_discard_partial_page_buffers_no_lock directly.
 */
int ext4_discard_partial_page_buffers(handle_t *handle,
		struct address_space *mapping, loff_t from,
		loff_t length, int flags)
{
	struct inode *inode = mapping->host;
	struct page *page;
	int err = 0;

	page = find_or_create_page(mapping, from >> PAGE_CACHE_SHIFT,
				   mapping_gfp_mask(mapping) & ~__GFP_FS);
	if (!page)
		return -ENOMEM;

	err = ext4_discard_partial_page_buffers_no_lock(handle, inode, page,
		from, length, flags);

	unlock_page(page);
	page_cache_release(page);
	return err;
}

/*
 * ext4_discard_partial_page_buffers_no_lock()
 * Zeros a page range of length 'length' starting from offset 'from'.
 * Buffer heads that correspond to the block aligned regions of the
 * zeroed range will be unmapped.  Unblock aligned regions
 * will have the corresponding buffer head mapped if needed so that
 * that region of the page can be updated with the partial zero out.
 *
 * This function assumes that the page has already been  locked.  The
 * The range to be discarded must be contained with in the given page.
 * If the specified range exceeds the end of the page it will be shortened
 * to the end of the page that corresponds to 'from'.  This function is
 * appropriate for updating a page and it buffer heads to be unmapped and
 * zeroed for blocks that have been either released, or are going to be
 * released.
 *
 * handle: The journal handle
 * inode:  The files inode
 * page:   A locked page that contains the offset "from"
 * from:   The starting byte offset (from the beginning of the file)
 *         to begin discarding
 * len:    The length of bytes to discard
 * flags:  Optional flags that may be used:
 *
 *         EXT4_DISCARD_PARTIAL_PG_ZERO_UNMAPPED
 *         Only zero the regions of the page whose buffer heads
 *         have already been unmapped.  This flag is appropriate
 *         for updating the contents of a page whose blocks may
 *         have already been released, and we only want to zero
 *         out the regions that correspond to those released blocks.
 *
 * Returns zero on success or negative on failure.
 */
static int ext4_discard_partial_page_buffers_no_lock(handle_t *handle,
		struct inode *inode, struct page *page, loff_t from,
		loff_t length, int flags)
{
	ext4_fsblk_t index = from >> PAGE_CACHE_SHIFT;
	unsigned int offset = from & (PAGE_CACHE_SIZE-1);
	unsigned int blocksize, max, pos;
	ext4_lblk_t iblock;
	struct buffer_head *bh;
	int err = 0;

	blocksize = inode->i_sb->s_blocksize;
	max = PAGE_CACHE_SIZE - offset;

	if (index != page->index)
		return -EINVAL;

	/*
	 * correct length if it does not fall between
	 * 'from' and the end of the page
	 */
	if (length > max || length < 0)
		length = max;

	iblock = index << (PAGE_CACHE_SHIFT - inode->i_sb->s_blocksize_bits);

	if (!page_has_buffers(page))
		create_empty_buffers(page, blocksize, 0);

	/* Find the buffer that contains "offset" */
	bh = page_buffers(page);
	pos = blocksize;
	while (offset >= pos) {
		bh = bh->b_this_page;
		iblock++;
		pos += blocksize;
	}

	pos = offset;
	while (pos < offset + length) {
		unsigned int end_of_block, range_to_discard;

		err = 0;

		/* The length of space left to zero and unmap */
		range_to_discard = offset + length - pos;

		/* The length of space until the end of the block */
		end_of_block = blocksize - (pos & (blocksize-1));

		/*
		 * Do not unmap or zero past end of block
		 * for this buffer head
		 */
		if (range_to_discard > end_of_block)
			range_to_discard = end_of_block;


		/*
		 * Skip this buffer head if we are only zeroing unampped
		 * regions of the page
		 */
		if (flags & EXT4_DISCARD_PARTIAL_PG_ZERO_UNMAPPED &&
			buffer_mapped(bh))
				goto next;

		/* If the range is block aligned, unmap */
		if (range_to_discard == blocksize) {
			clear_buffer_dirty(bh);
			bh->b_bdev = NULL;
			clear_buffer_mapped(bh);
			clear_buffer_req(bh);
			clear_buffer_new(bh);
			clear_buffer_delay(bh);
			clear_buffer_unwritten(bh);
			clear_buffer_uptodate(bh);
			zero_user(page, pos, range_to_discard);
			BUFFER_TRACE(bh, "Buffer discarded");
			goto next;
		}

		/*
		 * If this block is not completely contained in the range
		 * to be discarded, then it is not going to be released. Because
		 * we need to keep this block, we need to make sure this part
		 * of the page is uptodate before we modify it by writeing
		 * partial zeros on it.
		 */
		if (!buffer_mapped(bh)) {
			/*
			 * Buffer head must be mapped before we can read
			 * from the block
			 */
			BUFFER_TRACE(bh, "unmapped");
			ext4_get_block(inode, iblock, bh, 0);
			/* unmapped? It's a hole - nothing to do */
			if (!buffer_mapped(bh)) {
				BUFFER_TRACE(bh, "still unmapped");
				goto next;
			}
		}

		/* Ok, it's mapped. Make sure it's up-to-date */
		if (PageUptodate(page))
			set_buffer_uptodate(bh);

		if (!buffer_uptodate(bh)) {
			err = -EIO;
			ll_rw_block(READ, 1, &bh);
			wait_on_buffer(bh);
			/* Uhhuh. Read error. Complain and punt.*/
			if (!buffer_uptodate(bh))
				goto next;
		}

		if (ext4_should_journal_data(inode)) {
			BUFFER_TRACE(bh, "get write access");
			err = ext4_journal_get_write_access(handle, bh);
			if (err)
				goto next;
		}

		zero_user(page, pos, range_to_discard);

		err = 0;
		if (ext4_should_journal_data(inode)) {
			err = ext4_handle_dirty_metadata(handle, inode, bh);
		} else
			mark_buffer_dirty(bh);

		BUFFER_TRACE(bh, "Partial buffer zeroed");
next:
		bh = bh->b_this_page;
		iblock++;
		pos += range_to_discard;
	}

	return err;
}

int ext4_can_truncate(struct inode *inode)
{
	if (S_ISREG(inode->i_mode))
		return 1;
	if (S_ISDIR(inode->i_mode))
		return 1;
	if (S_ISLNK(inode->i_mode))
		return !ext4_inode_is_fast_symlink(inode);
	return 0;
}

/*
 * ext4_punch_hole: punches a hole in a file by releaseing the blocks
 * associated with the given offset and length
 *
 * @inode:  File inode
 * @offset: The offset where the hole will begin
 * @len:    The length of the hole
 *
 * Returns: 0 on success or negative on failure
 */

int ext4_punch_hole(struct file *file, loff_t offset, loff_t length)
{
	struct inode *inode = file->f_path.dentry->d_inode;
	if (!S_ISREG(inode->i_mode))
		return -EOPNOTSUPP;

	if (!ext4_test_inode_flag(inode, EXT4_INODE_EXTENTS)) {
		/* TODO: Add support for non extent hole punching */
		return -EOPNOTSUPP;
	}

	if (EXT4_SB(inode->i_sb)->s_cluster_ratio > 1) {
		/* TODO: Add support for bigalloc file systems */
		return -EOPNOTSUPP;
	}

	return ext4_ext_punch_hole(file, offset, length);
}

/*
 * ext4_truncate()
 *
 * We block out ext4_get_block() block instantiations across the entire
 * transaction, and VFS/VM ensures that ext4_truncate() cannot run
 * simultaneously on behalf of the same inode.
 *
 * As we work through the truncate and commit bits of it to the journal there
 * is one core, guiding principle: the file's tree must always be consistent on
 * disk.  We must be able to restart the truncate after a crash.
 *
 * The file's tree may be transiently inconsistent in memory (although it
 * probably isn't), but whenever we close off and commit a journal transaction,
 * the contents of (the filesystem + the journal) must be consistent and
 * restartable.  It's pretty simple, really: bottom up, right to left (although
 * left-to-right works OK too).
 *
 * Note that at recovery time, journal replay occurs *before* the restart of
 * truncate against the orphan inode list.
 *
 * The committed inode has the new, desired i_size (which is the same as
 * i_disksize in this case).  After a crash, ext4_orphan_cleanup() will see
 * that this inode's truncate did not complete and it will again call
 * ext4_truncate() to have another go.  So there will be instantiated blocks
 * to the right of the truncation point in a crashed ext4 filesystem.  But
 * that's fine - as long as they are linked from the inode, the post-crash
 * ext4_truncate() run will find them and release them.
 */
void ext4_truncate(struct inode *inode)
{
	trace_ext4_truncate_enter(inode);

	if (!ext4_can_truncate(inode))
		return;

	ext4_clear_inode_flag(inode, EXT4_INODE_EOFBLOCKS);

	if (inode->i_size == 0 && !test_opt(inode->i_sb, NO_AUTO_DA_ALLOC))
		ext4_set_inode_state(inode, EXT4_STATE_DA_ALLOC_CLOSE);

	if (ext4_test_inode_flag(inode, EXT4_INODE_EXTENTS))
		ext4_ext_truncate(inode);
	else
		ext4_ind_truncate(inode);

	trace_ext4_truncate_exit(inode);
}

/*
 * ext4_get_inode_loc returns with an extra refcount against the inode's
 * underlying buffer_head on success. If 'in_mem' is true, we have all
 * data in memory that is needed to recreate the on-disk version of this
 * inode.
 */
static int __ext4_get_inode_loc(struct inode *inode,
				struct ext4_iloc *iloc, int in_mem)
{
	struct ext4_group_desc	*gdp;
	struct buffer_head	*bh;
	struct super_block	*sb = inode->i_sb;
	ext4_fsblk_t		block;
	int			inodes_per_block, inode_offset;

	iloc->bh = NULL;
	if (!ext4_valid_inum(sb, inode->i_ino))
		return -EIO;

	iloc->block_group = (inode->i_ino - 1) / EXT4_INODES_PER_GROUP(sb);
	gdp = ext4_get_group_desc(sb, iloc->block_group, NULL);
	if (!gdp)
		return -EIO;

	/*
	 * Figure out the offset within the block group inode table
	 */
	inodes_per_block = EXT4_SB(sb)->s_inodes_per_block;
	inode_offset = ((inode->i_ino - 1) %
			EXT4_INODES_PER_GROUP(sb));
	block = ext4_inode_table(sb, gdp) + (inode_offset / inodes_per_block);
	iloc->offset = (inode_offset % inodes_per_block) * EXT4_INODE_SIZE(sb);

	bh = sb_getblk(sb, block);
	if (!bh) {
		EXT4_ERROR_INODE_BLOCK(inode, block,
				       "unable to read itable block");
		return -EIO;
	}
	if (!buffer_uptodate(bh)) {
		lock_buffer(bh);

		/*
		 * If the buffer has the write error flag, we have failed
		 * to write out another inode in the same block.  In this
		 * case, we don't have to read the block because we may
		 * read the old inode data successfully.
		 */
		if (buffer_write_io_error(bh) && !buffer_uptodate(bh))
			set_buffer_uptodate(bh);

		if (buffer_uptodate(bh)) {
			/* someone brought it uptodate while we waited */
			unlock_buffer(bh);
			goto has_buffer;
		}

		/*
		 * If we have all information of the inode in memory and this
		 * is the only valid inode in the block, we need not read the
		 * block.
		 */
		if (in_mem) {
			struct buffer_head *bitmap_bh;
			int i, start;

			start = inode_offset & ~(inodes_per_block - 1);

			/* Is the inode bitmap in cache? */
			bitmap_bh = sb_getblk(sb, ext4_inode_bitmap(sb, gdp));
			if (!bitmap_bh)
				goto make_io;

			/*
			 * If the inode bitmap isn't in cache then the
			 * optimisation may end up performing two reads instead
			 * of one, so skip it.
			 */
			if (!buffer_uptodate(bitmap_bh)) {
				brelse(bitmap_bh);
				goto make_io;
			}
			for (i = start; i < start + inodes_per_block; i++) {
				if (i == inode_offset)
					continue;
				if (ext4_test_bit(i, bitmap_bh->b_data))
					break;
			}
			brelse(bitmap_bh);
			if (i == start + inodes_per_block) {
				/* all other inodes are free, so skip I/O */
				memset(bh->b_data, 0, bh->b_size);
				set_buffer_uptodate(bh);
				unlock_buffer(bh);
				goto has_buffer;
			}
		}

make_io:
		/*
		 * If we need to do any I/O, try to pre-readahead extra
		 * blocks from the inode table.
		 */
		if (EXT4_SB(sb)->s_inode_readahead_blks) {
			ext4_fsblk_t b, end, table;
			unsigned num;

			table = ext4_inode_table(sb, gdp);
			/* s_inode_readahead_blks is always a power of 2 */
			b = block & ~(EXT4_SB(sb)->s_inode_readahead_blks-1);
			if (table > b)
				b = table;
			end = b + EXT4_SB(sb)->s_inode_readahead_blks;
			num = EXT4_INODES_PER_GROUP(sb);
			if (ext4_has_group_desc_csum(sb))
				num -= ext4_itable_unused_count(sb, gdp);
			table += num / inodes_per_block;
			if (end > table)
				end = table;
			while (b <= end)
				sb_breadahead(sb, b++);
		}

		/*
		 * There are other valid inodes in the buffer, this inode
		 * has in-inode xattrs, or we don't have this inode in memory.
		 * Read the block from disk.
		 */
		trace_ext4_load_inode(inode);
		get_bh(bh);
		bh->b_end_io = end_buffer_read_sync;
		submit_bh(READ | REQ_META | REQ_PRIO, bh);
		wait_on_buffer(bh);
		if (!buffer_uptodate(bh)) {
			EXT4_ERROR_INODE_BLOCK(inode, block,
					       "unable to read itable block");
			brelse(bh);
			return -EIO;
		}
	}
has_buffer:
	iloc->bh = bh;
	return 0;
}

int ext4_get_inode_loc(struct inode *inode, struct ext4_iloc *iloc)
{
	/* We have all inode data except xattrs in memory here. */
	return __ext4_get_inode_loc(inode, iloc,
		!ext4_test_inode_state(inode, EXT4_STATE_XATTR));
}

void ext4_set_inode_flags(struct inode *inode)
{
	unsigned int flags = EXT4_I(inode)->i_flags;

	inode->i_flags &= ~(S_SYNC|S_APPEND|S_IMMUTABLE|S_NOATIME|S_DIRSYNC);
	if (flags & EXT4_SYNC_FL)
		inode->i_flags |= S_SYNC;
	if (flags & EXT4_APPEND_FL)
		inode->i_flags |= S_APPEND;
	if (flags & EXT4_IMMUTABLE_FL)
		inode->i_flags |= S_IMMUTABLE;
	if (flags & EXT4_NOATIME_FL)
		inode->i_flags |= S_NOATIME;
	if (flags & EXT4_DIRSYNC_FL)
		inode->i_flags |= S_DIRSYNC;
}

/* Propagate flags from i_flags to EXT4_I(inode)->i_flags */
void ext4_get_inode_flags(struct ext4_inode_info *ei)
{
	unsigned int vfs_fl;
	unsigned long old_fl, new_fl;

	do {
		vfs_fl = ei->vfs_inode.i_flags;
		old_fl = ei->i_flags;
		new_fl = old_fl & ~(EXT4_SYNC_FL|EXT4_APPEND_FL|
				EXT4_IMMUTABLE_FL|EXT4_NOATIME_FL|
				EXT4_DIRSYNC_FL);
		if (vfs_fl & S_SYNC)
			new_fl |= EXT4_SYNC_FL;
		if (vfs_fl & S_APPEND)
			new_fl |= EXT4_APPEND_FL;
		if (vfs_fl & S_IMMUTABLE)
			new_fl |= EXT4_IMMUTABLE_FL;
		if (vfs_fl & S_NOATIME)
			new_fl |= EXT4_NOATIME_FL;
		if (vfs_fl & S_DIRSYNC)
			new_fl |= EXT4_DIRSYNC_FL;
	} while (cmpxchg(&ei->i_flags, old_fl, new_fl) != old_fl);
}

static blkcnt_t ext4_inode_blocks(struct ext4_inode *raw_inode,
				  struct ext4_inode_info *ei)
{
	blkcnt_t i_blocks ;
	struct inode *inode = &(ei->vfs_inode);
	struct super_block *sb = inode->i_sb;

	if (EXT4_HAS_RO_COMPAT_FEATURE(sb,
				EXT4_FEATURE_RO_COMPAT_HUGE_FILE)) {
		/* we are using combined 48 bit field */
		i_blocks = ((u64)le16_to_cpu(raw_inode->i_blocks_high)) << 32 |
					le32_to_cpu(raw_inode->i_blocks_lo);
		if (ext4_test_inode_flag(inode, EXT4_INODE_HUGE_FILE)) {
			/* i_blocks represent file system block size */
			return i_blocks  << (inode->i_blkbits - 9);
		} else {
			return i_blocks;
		}
	} else {
		return le32_to_cpu(raw_inode->i_blocks_lo);
	}
}

struct inode *ext4_iget(struct super_block *sb, unsigned long ino)
{
	struct ext4_iloc iloc;
	struct ext4_inode *raw_inode;
	struct ext4_inode_info *ei;
	struct inode *inode;
	journal_t *journal = EXT4_SB(sb)->s_journal;
	long ret;
	int block;
	uid_t i_uid;
	gid_t i_gid;

	inode = iget_locked(sb, ino);
	if (!inode)
		return ERR_PTR(-ENOMEM);
	if (!(inode->i_state & I_NEW))
		return inode;

	ei = EXT4_I(inode);
	iloc.bh = NULL;

	ret = __ext4_get_inode_loc(inode, &iloc, 0);
	if (ret < 0)
		goto bad_inode;
	raw_inode = ext4_raw_inode(&iloc);

	if (EXT4_INODE_SIZE(inode->i_sb) > EXT4_GOOD_OLD_INODE_SIZE) {
		ei->i_extra_isize = le16_to_cpu(raw_inode->i_extra_isize);
		if (EXT4_GOOD_OLD_INODE_SIZE + ei->i_extra_isize >
		    EXT4_INODE_SIZE(inode->i_sb)) {
			EXT4_ERROR_INODE(inode, "bad extra_isize (%u != %u)",
				EXT4_GOOD_OLD_INODE_SIZE + ei->i_extra_isize,
				EXT4_INODE_SIZE(inode->i_sb));
			ret = -EIO;
			goto bad_inode;
		}
	} else
		ei->i_extra_isize = 0;

	/* Precompute checksum seed for inode metadata */
	if (EXT4_HAS_RO_COMPAT_FEATURE(sb,
			EXT4_FEATURE_RO_COMPAT_METADATA_CSUM)) {
		struct ext4_sb_info *sbi = EXT4_SB(inode->i_sb);
		__u32 csum;
		__le32 inum = cpu_to_le32(inode->i_ino);
		__le32 gen = raw_inode->i_generation;
		csum = ext4_chksum(sbi, sbi->s_csum_seed, (__u8 *)&inum,
				   sizeof(inum));
		ei->i_csum_seed = ext4_chksum(sbi, csum, (__u8 *)&gen,
					      sizeof(gen));
	}

	if (!ext4_inode_csum_verify(inode, raw_inode, ei)) {
		EXT4_ERROR_INODE(inode, "checksum invalid");
		ret = -EIO;
		goto bad_inode;
	}

	inode->i_mode = le16_to_cpu(raw_inode->i_mode);
	i_uid = (uid_t)le16_to_cpu(raw_inode->i_uid_low);
	i_gid = (gid_t)le16_to_cpu(raw_inode->i_gid_low);
	if (!(test_opt(inode->i_sb, NO_UID32))) {
		i_uid |= le16_to_cpu(raw_inode->i_uid_high) << 16;
		i_gid |= le16_to_cpu(raw_inode->i_gid_high) << 16;
	}
	i_uid_write(inode, i_uid);
	i_gid_write(inode, i_gid);
	set_nlink(inode, le16_to_cpu(raw_inode->i_links_count));

	ext4_clear_state_flags(ei);	/* Only relevant on 32-bit archs */
	ei->i_dir_start_lookup = 0;
	ei->i_dtime = le32_to_cpu(raw_inode->i_dtime);
	/* We now have enough fields to check if the inode was active or not.
	 * This is needed because nfsd might try to access dead inodes
	 * the test is that same one that e2fsck uses
	 * NeilBrown 1999oct15
	 */
	if (inode->i_nlink == 0) {
		if (inode->i_mode == 0 ||
		    !(EXT4_SB(inode->i_sb)->s_mount_state & EXT4_ORPHAN_FS)) {
			/* this inode is deleted */
			ret = -ESTALE;
			goto bad_inode;
		}
		/* The only unlinked inodes we let through here have
		 * valid i_mode and are being read by the orphan
		 * recovery code: that's fine, we're about to complete
		 * the process of deleting those. */
	}
	ei->i_flags = le32_to_cpu(raw_inode->i_flags);
	inode->i_blocks = ext4_inode_blocks(raw_inode, ei);
	ei->i_file_acl = le32_to_cpu(raw_inode->i_file_acl_lo);
	if (EXT4_HAS_INCOMPAT_FEATURE(sb, EXT4_FEATURE_INCOMPAT_64BIT))
		ei->i_file_acl |=
			((__u64)le16_to_cpu(raw_inode->i_file_acl_high)) << 32;
	inode->i_size = ext4_isize(raw_inode);
	ei->i_disksize = inode->i_size;
#ifdef CONFIG_QUOTA
	ei->i_reserved_quota = 0;
#endif
	inode->i_generation = le32_to_cpu(raw_inode->i_generation);
	ei->i_block_group = iloc.block_group;
	ei->i_last_alloc_group = ~0;
	/*
	 * NOTE! The in-memory inode i_data array is in little-endian order
	 * even on big-endian machines: we do NOT byteswap the block numbers!
	 */
	for (block = 0; block < EXT4_N_BLOCKS; block++)
		ei->i_data[block] = raw_inode->i_block[block];
	INIT_LIST_HEAD(&ei->i_orphan);

	/*
	 * Set transaction id's of transactions that have to be committed
	 * to finish f[data]sync. We set them to currently running transaction
	 * as we cannot be sure that the inode or some of its metadata isn't
	 * part of the transaction - the inode could have been reclaimed and
	 * now it is reread from disk.
	 */
	if (journal) {
		transaction_t *transaction;
		tid_t tid;

		read_lock(&journal->j_state_lock);
		if (journal->j_running_transaction)
			transaction = journal->j_running_transaction;
		else
			transaction = journal->j_committing_transaction;
		if (transaction)
			tid = transaction->t_tid;
		else
			tid = journal->j_commit_sequence;
		read_unlock(&journal->j_state_lock);
		ei->i_sync_tid = tid;
		ei->i_datasync_tid = tid;
	}

	if (EXT4_INODE_SIZE(inode->i_sb) > EXT4_GOOD_OLD_INODE_SIZE) {
		if (ei->i_extra_isize == 0) {
			/* The extra space is currently unused. Use it. */
			ei->i_extra_isize = sizeof(struct ext4_inode) -
					    EXT4_GOOD_OLD_INODE_SIZE;
		} else {
			__le32 *magic = (void *)raw_inode +
					EXT4_GOOD_OLD_INODE_SIZE +
					ei->i_extra_isize;
			if (*magic == cpu_to_le32(EXT4_XATTR_MAGIC))
				ext4_set_inode_state(inode, EXT4_STATE_XATTR);
		}
	}

	EXT4_INODE_GET_XTIME(i_ctime, inode, raw_inode);
	EXT4_INODE_GET_XTIME(i_mtime, inode, raw_inode);
	EXT4_INODE_GET_XTIME(i_atime, inode, raw_inode);
	EXT4_EINODE_GET_XTIME(i_crtime, ei, raw_inode);

	inode->i_version = le32_to_cpu(raw_inode->i_disk_version);
	if (EXT4_INODE_SIZE(inode->i_sb) > EXT4_GOOD_OLD_INODE_SIZE) {
		if (EXT4_FITS_IN_INODE(raw_inode, ei, i_version_hi))
			inode->i_version |=
			(__u64)(le32_to_cpu(raw_inode->i_version_hi)) << 32;
	}

	ret = 0;
	if (ei->i_file_acl &&
	    !ext4_data_block_valid(EXT4_SB(sb), ei->i_file_acl, 1)) {
		EXT4_ERROR_INODE(inode, "bad extended attribute block %llu",
				 ei->i_file_acl);
		ret = -EIO;
		goto bad_inode;
	} else if (ext4_test_inode_flag(inode, EXT4_INODE_EXTENTS)) {
		if (S_ISREG(inode->i_mode) || S_ISDIR(inode->i_mode) ||
		    (S_ISLNK(inode->i_mode) &&
		     !ext4_inode_is_fast_symlink(inode)))
			/* Validate extent which is part of inode */
			ret = ext4_ext_check_inode(inode);
	} else if (S_ISREG(inode->i_mode) || S_ISDIR(inode->i_mode) ||
		   (S_ISLNK(inode->i_mode) &&
		    !ext4_inode_is_fast_symlink(inode))) {
		/* Validate block references which are part of inode */
		ret = ext4_ind_check_inode(inode);
	}
	if (ret)
		goto bad_inode;

	if (S_ISREG(inode->i_mode)) {
		inode->i_op = &ext4_file_inode_operations;
		inode->i_fop = &ext4_file_operations;
		ext4_set_aops(inode);
	} else if (S_ISDIR(inode->i_mode)) {
		inode->i_op = &ext4_dir_inode_operations;
		inode->i_fop = &ext4_dir_operations;
	} else if (S_ISLNK(inode->i_mode)) {
		if (ext4_inode_is_fast_symlink(inode)) {
			inode->i_op = &ext4_fast_symlink_inode_operations;
			nd_terminate_link(ei->i_data, inode->i_size,
				sizeof(ei->i_data) - 1);
		} else {
			inode->i_op = &ext4_symlink_inode_operations;
			ext4_set_aops(inode);
		}
	} else if (S_ISCHR(inode->i_mode) || S_ISBLK(inode->i_mode) ||
	      S_ISFIFO(inode->i_mode) || S_ISSOCK(inode->i_mode)) {
		inode->i_op = &ext4_special_inode_operations;
		if (raw_inode->i_block[0])
			init_special_inode(inode, inode->i_mode,
			   old_decode_dev(le32_to_cpu(raw_inode->i_block[0])));
		else
			init_special_inode(inode, inode->i_mode,
			   new_decode_dev(le32_to_cpu(raw_inode->i_block[1])));
	} else {
		ret = -EIO;
		EXT4_ERROR_INODE(inode, "bogus i_mode (%o)", inode->i_mode);
		goto bad_inode;
	}
	brelse(iloc.bh);
	ext4_set_inode_flags(inode);
	unlock_new_inode(inode);
	return inode;

bad_inode:
	brelse(iloc.bh);
	iget_failed(inode);
	return ERR_PTR(ret);
}

static int ext4_inode_blocks_set(handle_t *handle,
				struct ext4_inode *raw_inode,
				struct ext4_inode_info *ei)
{
	struct inode *inode = &(ei->vfs_inode);
	u64 i_blocks = inode->i_blocks;
	struct super_block *sb = inode->i_sb;

	if (i_blocks <= ~0U) {
		/*
		 * i_blocks can be represented in a 32 bit variable
		 * as multiple of 512 bytes
		 */
		raw_inode->i_blocks_lo   = cpu_to_le32(i_blocks);
		raw_inode->i_blocks_high = 0;
		ext4_clear_inode_flag(inode, EXT4_INODE_HUGE_FILE);
		return 0;
	}
	if (!EXT4_HAS_RO_COMPAT_FEATURE(sb, EXT4_FEATURE_RO_COMPAT_HUGE_FILE))
		return -EFBIG;

	if (i_blocks <= 0xffffffffffffULL) {
		/*
		 * i_blocks can be represented in a 48 bit variable
		 * as multiple of 512 bytes
		 */
		raw_inode->i_blocks_lo   = cpu_to_le32(i_blocks);
		raw_inode->i_blocks_high = cpu_to_le16(i_blocks >> 32);
		ext4_clear_inode_flag(inode, EXT4_INODE_HUGE_FILE);
	} else {
		ext4_set_inode_flag(inode, EXT4_INODE_HUGE_FILE);
		/* i_block is stored in file system block size */
		i_blocks = i_blocks >> (inode->i_blkbits - 9);
		raw_inode->i_blocks_lo   = cpu_to_le32(i_blocks);
		raw_inode->i_blocks_high = cpu_to_le16(i_blocks >> 32);
	}
	return 0;
}

/*
 * Post the struct inode info into an on-disk inode location in the
 * buffer-cache.  This gobbles the caller's reference to the
 * buffer_head in the inode location struct.
 *
 * The caller must have write access to iloc->bh.
 */
static int ext4_do_update_inode(handle_t *handle,
				struct inode *inode,
				struct ext4_iloc *iloc)
{
	struct ext4_inode *raw_inode = ext4_raw_inode(iloc);
	struct ext4_inode_info *ei = EXT4_I(inode);
	struct buffer_head *bh = iloc->bh;
	int err = 0, rc, block;
	int need_datasync = 0;
	uid_t i_uid;
	gid_t i_gid;

	/* For fields not not tracking in the in-memory inode,
	 * initialise them to zero for new inodes. */
	if (ext4_test_inode_state(inode, EXT4_STATE_NEW))
		memset(raw_inode, 0, EXT4_SB(inode->i_sb)->s_inode_size);

	ext4_get_inode_flags(ei);
	raw_inode->i_mode = cpu_to_le16(inode->i_mode);
	i_uid = i_uid_read(inode);
	i_gid = i_gid_read(inode);
	if (!(test_opt(inode->i_sb, NO_UID32))) {
		raw_inode->i_uid_low = cpu_to_le16(low_16_bits(i_uid));
		raw_inode->i_gid_low = cpu_to_le16(low_16_bits(i_gid));
/*
 * Fix up interoperability with old kernels. Otherwise, old inodes get
 * re-used with the upper 16 bits of the uid/gid intact
 */
		if (!ei->i_dtime) {
			raw_inode->i_uid_high =
				cpu_to_le16(high_16_bits(i_uid));
			raw_inode->i_gid_high =
				cpu_to_le16(high_16_bits(i_gid));
		} else {
			raw_inode->i_uid_high = 0;
			raw_inode->i_gid_high = 0;
		}
	} else {
		raw_inode->i_uid_low = cpu_to_le16(fs_high2lowuid(i_uid));
		raw_inode->i_gid_low = cpu_to_le16(fs_high2lowgid(i_gid));
		raw_inode->i_uid_high = 0;
		raw_inode->i_gid_high = 0;
	}
	raw_inode->i_links_count = cpu_to_le16(inode->i_nlink);

	EXT4_INODE_SET_XTIME(i_ctime, inode, raw_inode);
	EXT4_INODE_SET_XTIME(i_mtime, inode, raw_inode);
	EXT4_INODE_SET_XTIME(i_atime, inode, raw_inode);
	EXT4_EINODE_SET_XTIME(i_crtime, ei, raw_inode);

	if (ext4_inode_blocks_set(handle, raw_inode, ei))
		goto out_brelse;
	raw_inode->i_dtime = cpu_to_le32(ei->i_dtime);
	raw_inode->i_flags = cpu_to_le32(ei->i_flags & 0xFFFFFFFF);
	if (EXT4_SB(inode->i_sb)->s_es->s_creator_os !=
	    cpu_to_le32(EXT4_OS_HURD))
		raw_inode->i_file_acl_high =
			cpu_to_le16(ei->i_file_acl >> 32);
	raw_inode->i_file_acl_lo = cpu_to_le32(ei->i_file_acl);
	if (ei->i_disksize != ext4_isize(raw_inode)) {
		ext4_isize_set(raw_inode, ei->i_disksize);
		need_datasync = 1;
	}
	if (ei->i_disksize > 0x7fffffffULL) {
		struct super_block *sb = inode->i_sb;
		if (!EXT4_HAS_RO_COMPAT_FEATURE(sb,
				EXT4_FEATURE_RO_COMPAT_LARGE_FILE) ||
				EXT4_SB(sb)->s_es->s_rev_level ==
				cpu_to_le32(EXT4_GOOD_OLD_REV)) {
			/* If this is the first large file
			 * created, add a flag to the superblock.
			 */
			err = ext4_journal_get_write_access(handle,
					EXT4_SB(sb)->s_sbh);
			if (err)
				goto out_brelse;
			ext4_update_dynamic_rev(sb);
			EXT4_SET_RO_COMPAT_FEATURE(sb,
					EXT4_FEATURE_RO_COMPAT_LARGE_FILE);
			ext4_handle_sync(handle);
			err = ext4_handle_dirty_super(handle, sb);
		}
	}
	raw_inode->i_generation = cpu_to_le32(inode->i_generation);
	if (S_ISCHR(inode->i_mode) || S_ISBLK(inode->i_mode)) {
		if (old_valid_dev(inode->i_rdev)) {
			raw_inode->i_block[0] =
				cpu_to_le32(old_encode_dev(inode->i_rdev));
			raw_inode->i_block[1] = 0;
		} else {
			raw_inode->i_block[0] = 0;
			raw_inode->i_block[1] =
				cpu_to_le32(new_encode_dev(inode->i_rdev));
			raw_inode->i_block[2] = 0;
		}
	} else
		for (block = 0; block < EXT4_N_BLOCKS; block++)
			raw_inode->i_block[block] = ei->i_data[block];

	raw_inode->i_disk_version = cpu_to_le32(inode->i_version);
	if (ei->i_extra_isize) {
		if (EXT4_FITS_IN_INODE(raw_inode, ei, i_version_hi))
			raw_inode->i_version_hi =
			cpu_to_le32(inode->i_version >> 32);
		raw_inode->i_extra_isize = cpu_to_le16(ei->i_extra_isize);
	}

	ext4_inode_csum_set(inode, raw_inode, ei);

	BUFFER_TRACE(bh, "call ext4_handle_dirty_metadata");
	rc = ext4_handle_dirty_metadata(handle, NULL, bh);
	if (!err)
		err = rc;
	ext4_clear_inode_state(inode, EXT4_STATE_NEW);

	ext4_update_inode_fsync_trans(handle, inode, need_datasync);
out_brelse:
	brelse(bh);
	ext4_std_error(inode->i_sb, err);
	return err;
}

/*
 * ext4_write_inode()
 *
 * We are called from a few places:
 *
 * - Within generic_file_write() for O_SYNC files.
 *   Here, there will be no transaction running. We wait for any running
 *   transaction to commit.
 *
 * - Within sys_sync(), kupdate and such.
 *   We wait on commit, if tol to.
 *
 * - Within prune_icache() (PF_MEMALLOC == true)
 *   Here we simply return.  We can't afford to block kswapd on the
 *   journal commit.
 *
 * In all cases it is actually safe for us to return without doing anything,
 * because the inode has been copied into a raw inode buffer in
 * ext4_mark_inode_dirty().  This is a correctness thing for O_SYNC and for
 * knfsd.
 *
 * Note that we are absolutely dependent upon all inode dirtiers doing the
 * right thing: they *must* call mark_inode_dirty() after dirtying info in
 * which we are interested.
 *
 * It would be a bug for them to not do this.  The code:
 *
 *	mark_inode_dirty(inode)
 *	stuff();
 *	inode->i_size = expr;
 *
 * is in error because a kswapd-driven write_inode() could occur while
 * `stuff()' is running, and the new i_size will be lost.  Plus the inode
 * will no longer be on the superblock's dirty inode list.
 */
int ext4_write_inode(struct inode *inode, struct writeback_control *wbc)
{
	int err;

	if (current->flags & PF_MEMALLOC)
		return 0;

	if (EXT4_SB(inode->i_sb)->s_journal) {
		if (ext4_journal_current_handle()) {
			jbd_debug(1, "called recursively, non-PF_MEMALLOC!\n");
			dump_stack();
			return -EIO;
		}

		if (wbc->sync_mode != WB_SYNC_ALL)
			return 0;

		err = ext4_force_commit(inode->i_sb);
	} else {
		struct ext4_iloc iloc;

		err = __ext4_get_inode_loc(inode, &iloc, 0);
		if (err)
			return err;
		if (wbc->sync_mode == WB_SYNC_ALL)
			sync_dirty_buffer(iloc.bh);
		if (buffer_req(iloc.bh) && !buffer_uptodate(iloc.bh)) {
			EXT4_ERROR_INODE_BLOCK(inode, iloc.bh->b_blocknr,
					 "IO error syncing inode");
			err = -EIO;
		}
		brelse(iloc.bh);
	}
	return err;
}

/*
 * ext4_setattr()
 *
 * Called from notify_change.
 *
 * We want to trap VFS attempts to truncate the file as soon as
 * possible.  In particular, we want to make sure that when the VFS
 * shrinks i_size, we put the inode on the orphan list and modify
 * i_disksize immediately, so that during the subsequent flushing of
 * dirty pages and freeing of disk blocks, we can guarantee that any
 * commit will leave the blocks being flushed in an unused state on
 * disk.  (On recovery, the inode will get truncated and the blocks will
 * be freed, so we have a strong guarantee that no future commit will
 * leave these blocks visible to the user.)
 *
 * Another thing we have to assure is that if we are in ordered mode
 * and inode is still attached to the committing transaction, we must
 * we start writeout of all the dirty pages which are being truncated.
 * This way we are sure that all the data written in the previous
 * transaction are already on disk (truncate waits for pages under
 * writeback).
 *
 * Called with inode->i_mutex down.
 */
int ext4_setattr(struct dentry *dentry, struct iattr *attr)
{
	struct inode *inode = dentry->d_inode;
	int error, rc = 0;
	int orphan = 0;
	const unsigned int ia_valid = attr->ia_valid;

	error = inode_change_ok(inode, attr);
	if (error)
		return error;

	if (is_quota_modification(inode, attr))
		dquot_initialize(inode);
	if ((ia_valid & ATTR_UID && !uid_eq(attr->ia_uid, inode->i_uid)) ||
	    (ia_valid & ATTR_GID && !gid_eq(attr->ia_gid, inode->i_gid))) {
		handle_t *handle;

		/* (user+group)*(old+new) structure, inode write (sb,
		 * inode block, ? - but truncate inode update has it) */
		handle = ext4_journal_start(inode, (EXT4_MAXQUOTAS_INIT_BLOCKS(inode->i_sb)+
					EXT4_MAXQUOTAS_DEL_BLOCKS(inode->i_sb))+3);
		if (IS_ERR(handle)) {
			error = PTR_ERR(handle);
			goto err_out;
		}
		error = dquot_transfer(inode, attr);
		if (error) {
			ext4_journal_stop(handle);
			return error;
		}
		/* Update corresponding info in inode so that everything is in
		 * one transaction */
		if (attr->ia_valid & ATTR_UID)
			inode->i_uid = attr->ia_uid;
		if (attr->ia_valid & ATTR_GID)
			inode->i_gid = attr->ia_gid;
		error = ext4_mark_inode_dirty(handle, inode);
		ext4_journal_stop(handle);
	}

	if (attr->ia_valid & ATTR_SIZE) {

		if (!(ext4_test_inode_flag(inode, EXT4_INODE_EXTENTS))) {
			struct ext4_sb_info *sbi = EXT4_SB(inode->i_sb);

			if (attr->ia_size > sbi->s_bitmap_maxbytes)
				return -EFBIG;
		}
	}

	if (S_ISREG(inode->i_mode) &&
	    attr->ia_valid & ATTR_SIZE &&
	    (attr->ia_size < inode->i_size)) {
		handle_t *handle;

		handle = ext4_journal_start(inode, 3);
		if (IS_ERR(handle)) {
			error = PTR_ERR(handle);
			goto err_out;
		}
		if (ext4_handle_valid(handle)) {
			error = ext4_orphan_add(handle, inode);
			orphan = 1;
		}
		EXT4_I(inode)->i_disksize = attr->ia_size;
		rc = ext4_mark_inode_dirty(handle, inode);
		if (!error)
			error = rc;
		ext4_journal_stop(handle);

		if (ext4_should_order_data(inode)) {
			error = ext4_begin_ordered_truncate(inode,
							    attr->ia_size);
			if (error) {
				/* Do as much error cleanup as possible */
				handle = ext4_journal_start(inode, 3);
				if (IS_ERR(handle)) {
					ext4_orphan_del(NULL, inode);
					goto err_out;
				}
				ext4_orphan_del(handle, inode);
				orphan = 0;
				ext4_journal_stop(handle);
				goto err_out;
			}
		}
	}

	if (attr->ia_valid & ATTR_SIZE) {
		if (attr->ia_size != i_size_read(inode)) {
			truncate_setsize(inode, attr->ia_size);
			/* Inode size will be reduced, wait for dio in flight.
			 * Temporarily disable dioread_nolock to prevent
			 * livelock. */
			if (orphan) {
				ext4_inode_block_unlocked_dio(inode);
				inode_dio_wait(inode);
				ext4_inode_resume_unlocked_dio(inode);
			}
		}
		ext4_truncate(inode);
	}

	if (!rc) {
		setattr_copy(inode, attr);
		mark_inode_dirty(inode);
	}

	/*
	 * If the call to ext4_truncate failed to get a transaction handle at
	 * all, we need to clean up the in-core orphan list manually.
	 */
	if (orphan && inode->i_nlink)
		ext4_orphan_del(NULL, inode);

	if (!rc && (ia_valid & ATTR_MODE))
		rc = ext4_acl_chmod(inode);

err_out:
	ext4_std_error(inode->i_sb, error);
	if (!error)
		error = rc;
	return error;
}

int ext4_getattr(struct vfsmount *mnt, struct dentry *dentry,
		 struct kstat *stat)
{
	struct inode *inode;
	unsigned long delalloc_blocks;

	inode = dentry->d_inode;
	generic_fillattr(inode, stat);

	/*
	 * We can't update i_blocks if the block allocation is delayed
	 * otherwise in the case of system crash before the real block
	 * allocation is done, we will have i_blocks inconsistent with
	 * on-disk file blocks.
	 * We always keep i_blocks updated together with real
	 * allocation. But to not confuse with user, stat
	 * will return the blocks that include the delayed allocation
	 * blocks for this file.
	 */
	delalloc_blocks = EXT4_C2B(EXT4_SB(inode->i_sb),
				EXT4_I(inode)->i_reserved_data_blocks);

	stat->blocks += (delalloc_blocks << inode->i_sb->s_blocksize_bits)>>9;
	return 0;
}

static int ext4_index_trans_blocks(struct inode *inode, int nrblocks, int chunk)
{
	if (!(ext4_test_inode_flag(inode, EXT4_INODE_EXTENTS)))
		return ext4_ind_trans_blocks(inode, nrblocks, chunk);
	return ext4_ext_index_trans_blocks(inode, nrblocks, chunk);
}

/*
 * Account for index blocks, block groups bitmaps and block group
 * descriptor blocks if modify datablocks and index blocks
 * worse case, the indexs blocks spread over different block groups
 *
 * If datablocks are discontiguous, they are possible to spread over
 * different block groups too. If they are contiguous, with flexbg,
 * they could still across block group boundary.
 *
 * Also account for superblock, inode, quota and xattr blocks
 */
static int ext4_meta_trans_blocks(struct inode *inode, int nrblocks, int chunk)
{
	ext4_group_t groups, ngroups = ext4_get_groups_count(inode->i_sb);
	int gdpblocks;
	int idxblocks;
	int ret = 0;

	/*
	 * How many index blocks need to touch to modify nrblocks?
	 * The "Chunk" flag indicating whether the nrblocks is
	 * physically contiguous on disk
	 *
	 * For Direct IO and fallocate, they calls get_block to allocate
	 * one single extent at a time, so they could set the "Chunk" flag
	 */
	idxblocks = ext4_index_trans_blocks(inode, nrblocks, chunk);

	ret = idxblocks;

	/*
	 * Now let's see how many group bitmaps and group descriptors need
	 * to account
	 */
	groups = idxblocks;
	if (chunk)
		groups += 1;
	else
		groups += nrblocks;

	gdpblocks = groups;
	if (groups > ngroups)
		groups = ngroups;
	if (groups > EXT4_SB(inode->i_sb)->s_gdb_count)
		gdpblocks = EXT4_SB(inode->i_sb)->s_gdb_count;

	/* bitmaps and block group descriptor blocks */
	ret += groups + gdpblocks;

	/* Blocks for super block, inode, quota and xattr blocks */
	ret += EXT4_META_TRANS_BLOCKS(inode->i_sb);

	return ret;
}

/*
 * Calculate the total number of credits to reserve to fit
 * the modification of a single pages into a single transaction,
 * which may include multiple chunks of block allocations.
 *
 * This could be called via ext4_write_begin()
 *
 * We need to consider the worse case, when
 * one new block per extent.
 */
int ext4_writepage_trans_blocks(struct inode *inode)
{
	int bpp = ext4_journal_blocks_per_page(inode);
	int ret;

	ret = ext4_meta_trans_blocks(inode, bpp, 0);

	/* Account for data blocks for journalled mode */
	if (ext4_should_journal_data(inode))
		ret += bpp;
	return ret;
}

/*
 * Calculate the journal credits for a chunk of data modification.
 *
 * This is called from DIO, fallocate or whoever calling
 * ext4_map_blocks() to map/allocate a chunk of contiguous disk blocks.
 *
 * journal buffers for data blocks are not included here, as DIO
 * and fallocate do no need to journal data buffers.
 */
int ext4_chunk_trans_blocks(struct inode *inode, int nrblocks)
{
	return ext4_meta_trans_blocks(inode, nrblocks, 1);
}

/*
 * The caller must have previously called ext4_reserve_inode_write().
 * Give this, we know that the caller already has write access to iloc->bh.
 */
int ext4_mark_iloc_dirty(handle_t *handle,
			 struct inode *inode, struct ext4_iloc *iloc)
{
	int err = 0;

	if (IS_I_VERSION(inode))
		inode_inc_iversion(inode);

	/* the do_update_inode consumes one bh->b_count */
	get_bh(iloc->bh);

	/* ext4_do_update_inode() does jbd2_journal_dirty_metadata */
	err = ext4_do_update_inode(handle, inode, iloc);
	put_bh(iloc->bh);
	return err;
}

/*
 * On success, We end up with an outstanding reference count against
 * iloc->bh.  This _must_ be cleaned up later.
 */

int
ext4_reserve_inode_write(handle_t *handle, struct inode *inode,
			 struct ext4_iloc *iloc)
{
	int err;

	err = ext4_get_inode_loc(inode, iloc);
	if (!err) {
		BUFFER_TRACE(iloc->bh, "get_write_access");
		err = ext4_journal_get_write_access(handle, iloc->bh);
		if (err) {
			brelse(iloc->bh);
			iloc->bh = NULL;
		}
	}
	ext4_std_error(inode->i_sb, err);
	return err;
}

/*
 * Expand an inode by new_extra_isize bytes.
 * Returns 0 on success or negative error number on failure.
 */
static int ext4_expand_extra_isize(struct inode *inode,
				   unsigned int new_extra_isize,
				   struct ext4_iloc iloc,
				   handle_t *handle)
{
	struct ext4_inode *raw_inode;
	struct ext4_xattr_ibody_header *header;

	if (EXT4_I(inode)->i_extra_isize >= new_extra_isize)
		return 0;

	raw_inode = ext4_raw_inode(&iloc);

	header = IHDR(inode, raw_inode);

	/* No extended attributes present */
	if (!ext4_test_inode_state(inode, EXT4_STATE_XATTR) ||
	    header->h_magic != cpu_to_le32(EXT4_XATTR_MAGIC)) {
		memset((void *)raw_inode + EXT4_GOOD_OLD_INODE_SIZE, 0,
			new_extra_isize);
		EXT4_I(inode)->i_extra_isize = new_extra_isize;
		return 0;
	}

	/* try to expand with EAs present */
	return ext4_expand_extra_isize_ea(inode, new_extra_isize,
					  raw_inode, handle);
}

/*
 * What we do here is to mark the in-core inode as clean with respect to inode
 * dirtiness (it may still be data-dirty).
 * This means that the in-core inode may be reaped by prune_icache
 * without having to perform any I/O.  This is a very good thing,
 * because *any* task may call prune_icache - even ones which
 * have a transaction open against a different journal.
 *
 * Is this cheating?  Not really.  Sure, we haven't written the
 * inode out, but prune_icache isn't a user-visible syncing function.
 * Whenever the user wants stuff synced (sys_sync, sys_msync, sys_fsync)
 * we start and wait on commits.
 */
int ext4_mark_inode_dirty(handle_t *handle, struct inode *inode)
{
	struct ext4_iloc iloc;
	struct ext4_sb_info *sbi = EXT4_SB(inode->i_sb);
	static unsigned int mnt_count;
	int err, ret;

	might_sleep();
	trace_ext4_mark_inode_dirty(inode, _RET_IP_);
	err = ext4_reserve_inode_write(handle, inode, &iloc);
	if (ext4_handle_valid(handle) &&
	    EXT4_I(inode)->i_extra_isize < sbi->s_want_extra_isize &&
	    !ext4_test_inode_state(inode, EXT4_STATE_NO_EXPAND)) {
		/*
		 * We need extra buffer credits since we may write into EA block
		 * with this same handle. If journal_extend fails, then it will
		 * only result in a minor loss of functionality for that inode.
		 * If this is felt to be critical, then e2fsck should be run to
		 * force a large enough s_min_extra_isize.
		 */
		if ((jbd2_journal_extend(handle,
			     EXT4_DATA_TRANS_BLOCKS(inode->i_sb))) == 0) {
			ret = ext4_expand_extra_isize(inode,
						      sbi->s_want_extra_isize,
						      iloc, handle);
			if (ret) {
				ext4_set_inode_state(inode,
						     EXT4_STATE_NO_EXPAND);
				if (mnt_count !=
					le16_to_cpu(sbi->s_es->s_mnt_count)) {
					ext4_warning(inode->i_sb,
					"Unable to expand inode %lu. Delete"
					" some EAs or run e2fsck.",
					inode->i_ino);
					mnt_count =
					  le16_to_cpu(sbi->s_es->s_mnt_count);
				}
			}
		}
	}
	if (!err)
		err = ext4_mark_iloc_dirty(handle, inode, &iloc);
	return err;
}

/*
 * ext4_dirty_inode() is called from __mark_inode_dirty()
 *
 * We're really interested in the case where a file is being extended.
 * i_size has been changed by generic_commit_write() and we thus need
 * to include the updated inode in the current transaction.
 *
 * Also, dquot_alloc_block() will always dirty the inode when blocks
 * are allocated to the file.
 *
 * If the inode is marked synchronous, we don't honour that here - doing
 * so would cause a commit on atime updates, which we don't bother doing.
 * We handle synchronous inodes at the highest possible level.
 */
void ext4_dirty_inode(struct inode *inode, int flags)
{
	handle_t *handle;

	handle = ext4_journal_start(inode, 2);
	if (IS_ERR(handle))
		goto out;

	ext4_mark_inode_dirty(handle, inode);

	ext4_journal_stop(handle);
out:
	return;
}

#if 0
/*
 * Bind an inode's backing buffer_head into this transaction, to prevent
 * it from being flushed to disk early.  Unlike
 * ext4_reserve_inode_write, this leaves behind no bh reference and
 * returns no iloc structure, so the caller needs to repeat the iloc
 * lookup to mark the inode dirty later.
 */
static int ext4_pin_inode(handle_t *handle, struct inode *inode)
{
	struct ext4_iloc iloc;

	int err = 0;
	if (handle) {
		err = ext4_get_inode_loc(inode, &iloc);
		if (!err) {
			BUFFER_TRACE(iloc.bh, "get_write_access");
			err = jbd2_journal_get_write_access(handle, iloc.bh);
			if (!err)
				err = ext4_handle_dirty_metadata(handle,
								 NULL,
								 iloc.bh);
			brelse(iloc.bh);
		}
	}
	ext4_std_error(inode->i_sb, err);
	return err;
}
#endif

int ext4_change_inode_journal_flag(struct inode *inode, int val)
{
	journal_t *journal;
	handle_t *handle;
	int err;

	/*
	 * We have to be very careful here: changing a data block's
	 * journaling status dynamically is dangerous.  If we write a
	 * data block to the journal, change the status and then delete
	 * that block, we risk forgetting to revoke the old log record
	 * from the journal and so a subsequent replay can corrupt data.
	 * So, first we make sure that the journal is empty and that
	 * nobody is changing anything.
	 */

	journal = EXT4_JOURNAL(inode);
	if (!journal)
		return 0;
	if (is_journal_aborted(journal))
		return -EROFS;
	/* We have to allocate physical blocks for delalloc blocks
	 * before flushing journal. otherwise delalloc blocks can not
	 * be allocated any more. even more truncate on delalloc blocks
	 * could trigger BUG by flushing delalloc blocks in journal.
	 * There is no delalloc block in non-journal data mode.
	 */
	if (val && test_opt(inode->i_sb, DELALLOC)) {
		err = ext4_alloc_da_blocks(inode);
		if (err < 0)
			return err;
	}

	/* Wait for all existing dio workers */
	ext4_inode_block_unlocked_dio(inode);
	inode_dio_wait(inode);

	jbd2_journal_lock_updates(journal);

	/*
	 * OK, there are no updates running now, and all cached data is
	 * synced to disk.  We are now in a completely consistent state
	 * which doesn't have anything in the journal, and we know that
	 * no filesystem updates are running, so it is safe to modify
	 * the inode's in-core data-journaling state flag now.
	 */

	if (val)
		ext4_set_inode_flag(inode, EXT4_INODE_JOURNAL_DATA);
	else {
		jbd2_journal_flush(journal);
		ext4_clear_inode_flag(inode, EXT4_INODE_JOURNAL_DATA);
	}
	ext4_set_aops(inode);

	jbd2_journal_unlock_updates(journal);
	ext4_inode_resume_unlocked_dio(inode);

	/* Finally we can mark the inode as dirty. */

	handle = ext4_journal_start(inode, 1);
	if (IS_ERR(handle))
		return PTR_ERR(handle);

	err = ext4_mark_inode_dirty(handle, inode);
	ext4_handle_sync(handle);
	ext4_journal_stop(handle);
	ext4_std_error(inode->i_sb, err);

	return err;
}

static int ext4_bh_unmapped(handle_t *handle, struct buffer_head *bh)
{
	return !buffer_mapped(bh);
}

int ext4_page_mkwrite(struct vm_area_struct *vma, struct vm_fault *vmf)
{
	struct page *page = vmf->page;
	loff_t size;
	unsigned long len;
	int ret;
	struct file *file = vma->vm_file;
	struct inode *inode = file->f_path.dentry->d_inode;
	struct address_space *mapping = inode->i_mapping;
	handle_t *handle;
	get_block_t *get_block;
	int retries = 0;

	sb_start_pagefault(inode->i_sb);
<<<<<<< HEAD
=======
	file_update_time(vma->vm_file);
>>>>>>> 4a8e43fe
	/* Delalloc case is easy... */
	if (test_opt(inode->i_sb, DELALLOC) &&
	    !ext4_should_journal_data(inode) &&
	    !ext4_nonda_switch(inode->i_sb)) {
		do {
			ret = __block_page_mkwrite(vma, vmf,
						   ext4_da_get_block_prep);
		} while (ret == -ENOSPC &&
		       ext4_should_retry_alloc(inode->i_sb, &retries));
		goto out_ret;
	}

	lock_page(page);
	size = i_size_read(inode);
	/* Page got truncated from under us? */
	if (page->mapping != mapping || page_offset(page) > size) {
		unlock_page(page);
		ret = VM_FAULT_NOPAGE;
		goto out;
	}

	if (page->index == size >> PAGE_CACHE_SHIFT)
		len = size & ~PAGE_CACHE_MASK;
	else
		len = PAGE_CACHE_SIZE;
	/*
	 * Return if we have all the buffers mapped. This avoids the need to do
	 * journal_start/journal_stop which can block and take a long time
	 */
	if (page_has_buffers(page)) {
		if (!walk_page_buffers(NULL, page_buffers(page), 0, len, NULL,
					ext4_bh_unmapped)) {
			/* Wait so that we don't change page under IO */
			wait_on_page_writeback(page);
			ret = VM_FAULT_LOCKED;
			goto out;
		}
	}
	unlock_page(page);
	/* OK, we need to fill the hole... */
	if (ext4_should_dioread_nolock(inode))
		get_block = ext4_get_block_write;
	else
		get_block = ext4_get_block;
retry_alloc:
	handle = ext4_journal_start(inode, ext4_writepage_trans_blocks(inode));
	if (IS_ERR(handle)) {
		ret = VM_FAULT_SIGBUS;
		goto out;
	}
	ret = __block_page_mkwrite(vma, vmf, get_block);
	if (!ret && ext4_should_journal_data(inode)) {
		if (walk_page_buffers(handle, page_buffers(page), 0,
			  PAGE_CACHE_SIZE, NULL, do_journal_get_write_access)) {
			unlock_page(page);
			ret = VM_FAULT_SIGBUS;
			ext4_journal_stop(handle);
			goto out;
		}
		ext4_set_inode_state(inode, EXT4_STATE_JDATA);
	}
	ext4_journal_stop(handle);
	if (ret == -ENOSPC && ext4_should_retry_alloc(inode->i_sb, &retries))
		goto retry_alloc;
out_ret:
	ret = block_page_mkwrite_return(ret);
out:
	sb_end_pagefault(inode->i_sb);
	return ret;
}<|MERGE_RESOLUTION|>--- conflicted
+++ resolved
@@ -4780,10 +4780,7 @@
 	int retries = 0;
 
 	sb_start_pagefault(inode->i_sb);
-<<<<<<< HEAD
-=======
 	file_update_time(vma->vm_file);
->>>>>>> 4a8e43fe
 	/* Delalloc case is easy... */
 	if (test_opt(inode->i_sb, DELALLOC) &&
 	    !ext4_should_journal_data(inode) &&
